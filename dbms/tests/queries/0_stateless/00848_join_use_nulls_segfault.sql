DROP TABLE IF EXISTS t1_00848;
DROP TABLE IF EXISTS t2_00848;
DROP TABLE IF EXISTS t3_00848;
CREATE TABLE t1_00848 ( id String ) ENGINE = Memory;
CREATE TABLE t2_00848 ( id Nullable(String) ) ENGINE = Memory;
CREATE TABLE t3_00848 ( id Nullable(String), not_id Nullable(String) ) ENGINE = Memory;

insert into t1_00848 values ('l');
insert into t3_00848 (id) values ('r');

SELECT 'on';

SELECT *, toTypeName(t1_00848.id), toTypeName(t3_00848.id) FROM t1_00848 ANY LEFT JOIN t3_00848 ON t1_00848.id = t3_00848.id;
SELECT *, toTypeName(t1_00848.id), toTypeName(t3_00848.id) FROM t1_00848 ANY FULL JOIN t3_00848 ON t1_00848.id = t3_00848.id;
SELECT *, toTypeName(t2_00848.id), toTypeName(t3_00848.id) FROM t2_00848 ANY FULL JOIN t3_00848 ON t2_00848.id = t3_00848.id;

SELECT *, toTypeName(t1_00848.id), toTypeName(t3_00848.id) FROM t1_00848 LEFT JOIN t3_00848 ON t1_00848.id = t3_00848.id;
SELECT *, toTypeName(t1_00848.id), toTypeName(t3_00848.id) FROM t1_00848 FULL JOIN t3_00848 ON t1_00848.id = t3_00848.id;
SELECT *, toTypeName(t2_00848.id), toTypeName(t3_00848.id) FROM t2_00848 FULL JOIN t3_00848 ON t2_00848.id = t3_00848.id;

SELECT t3_00848.id = 'l', t3_00848.not_id = 'l' FROM t1_00848 ANY LEFT JOIN t3_00848 ON t1_00848.id = t3_00848.id;
SELECT t3_00848.id = 'l', t3_00848.not_id = 'l' FROM t1_00848 LEFT JOIN t3_00848 ON t1_00848.id = t3_00848.id;

SELECT 'using';

SELECT *, toTypeName(t1_00848.id), toTypeName(t3_00848.id) FROM t1_00848 ANY LEFT JOIN t3_00848 USING(id);
SELECT *, toTypeName(t1_00848.id), toTypeName(t3_00848.id) FROM t1_00848 ANY FULL JOIN t3_00848 USING(id);
SELECT *, toTypeName(t2_00848.id), toTypeName(t3_00848.id) FROM t2_00848 ANY FULL JOIN t3_00848 USING(id);

SELECT *, toTypeName(t1_00848.id), toTypeName(t3_00848.id) FROM t1_00848 LEFT JOIN t3_00848 USING(id);
SELECT *, toTypeName(t1_00848.id), toTypeName(t3_00848.id) FROM t1_00848 FULL JOIN t3_00848 USING(id);
SELECT *, toTypeName(t2_00848.id), toTypeName(t3_00848.id) FROM t2_00848 FULL JOIN t3_00848 USING(id);

SELECT t3_00848.id = 'l', t3_00848.not_id = 'l' FROM t1_00848 ANY LEFT JOIN t3_00848 USING(id);
SELECT t3_00848.id = 'l', t3_00848.not_id = 'l' FROM t1_00848 LEFT JOIN t3_00848 USING(id);

SET join_use_nulls = 1;
-- TODO: toTypeName(t1_00848.id) String -> Nullable(String)

SELECT 'on + join_use_nulls';

SELECT *, 'TODO', toTypeName(t3_00848.id) FROM t1_00848 ANY LEFT JOIN t3_00848 ON t1_00848.id = t3_00848.id;
SELECT *, 'TODO', toTypeName(t3_00848.id) FROM t1_00848 ANY FULL JOIN t3_00848 ON t1_00848.id = t3_00848.id;
SELECT *, toTypeName(t2_00848.id), toTypeName(t3_00848.id) FROM t2_00848 ANY FULL JOIN t3_00848 ON t2_00848.id = t3_00848.id;

SELECT *, 'TODO', toTypeName(t3_00848.id) FROM t1_00848 LEFT JOIN t3_00848 ON t1_00848.id = t3_00848.id;
SELECT *, 'TODO', toTypeName(t3_00848.id) FROM t1_00848 FULL JOIN t3_00848 ON t1_00848.id = t3_00848.id;
SELECT *, toTypeName(t2_00848.id), toTypeName(t3_00848.id) FROM t2_00848 FULL JOIN t3_00848 ON t2_00848.id = t3_00848.id;

SELECT t3_00848.id = 'l', t3_00848.not_id = 'l' FROM t1_00848 ANY LEFT JOIN t3_00848 ON t1_00848.id = t3_00848.id;
SELECT t3_00848.id = 'l', t3_00848.not_id = 'l' FROM t1_00848 LEFT JOIN t3_00848 ON t1_00848.id = t3_00848.id;

SELECT 'using + join_use_nulls';

SELECT *, 'TODO', toTypeName(t3_00848.id) FROM t1_00848 ANY LEFT JOIN t3_00848 USING(id);
SELECT *, 'TODO', toTypeName(t3_00848.id) FROM t1_00848 ANY FULL JOIN t3_00848 USING(id);
SELECT *, toTypeName(t2_00848.id), toTypeName(t3_00848.id) FROM t2_00848 ANY FULL JOIN t3_00848 USING(id);

SELECT *, 'TODO', toTypeName(t3_00848.id) FROM t1_00848 LEFT JOIN t3_00848 USING(id);
SELECT *, 'TODO', toTypeName(t3_00848.id) FROM t1_00848 FULL JOIN t3_00848 USING(id);
SELECT *, toTypeName(t2_00848.id), toTypeName(t3_00848.id) FROM t2_00848 FULL JOIN t3_00848 USING(id);

SELECT t3_00848.id = 'l', t3_00848.not_id = 'l' FROM t1_00848 ANY LEFT JOIN t3_00848 USING(id);
SELECT t3_00848.id = 'l', t3_00848.not_id = 'l' FROM t1_00848 LEFT JOIN t3_00848 USING(id);

<<<<<<< HEAD
DROP TABLE t1;
DROP TABLE t2;
DROP TABLE t3;
=======
DROP TABLE t1_00848;
DROP TABLE t2_00848;
>>>>>>> 00a1ac64
<|MERGE_RESOLUTION|>--- conflicted
+++ resolved
@@ -63,11 +63,5 @@
 SELECT t3_00848.id = 'l', t3_00848.not_id = 'l' FROM t1_00848 ANY LEFT JOIN t3_00848 USING(id);
 SELECT t3_00848.id = 'l', t3_00848.not_id = 'l' FROM t1_00848 LEFT JOIN t3_00848 USING(id);
 
-<<<<<<< HEAD
-DROP TABLE t1;
-DROP TABLE t2;
-DROP TABLE t3;
-=======
 DROP TABLE t1_00848;
-DROP TABLE t2_00848;
->>>>>>> 00a1ac64
+DROP TABLE t2_00848;