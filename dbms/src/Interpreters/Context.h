#pragma once

#include <Core/Block.h>
#include <Core/NamesAndTypes.h>
#include <Core/Settings.h>
#include <Core/Types.h>
#include <Core/UUID.h>
#include <DataStreams/IBlockStream_fwd.h>
#include <Interpreters/ClientInfo.h>
#include <Parsers/IAST_fwd.h>
#include <Common/LRUCache.h>
#include <Common/MultiVersion.h>
#include <Common/ThreadPool.h>
#include "config_core.h"
#include <Storages/IStorage_fwd.h>
#include <atomic>
#include <chrono>
#include <condition_variable>
#include <functional>
#include <memory>
#include <mutex>
#include <optional>
#include <thread>
#include <Common/RemoteHostFilter.h>


namespace Poco
{
    namespace Net
    {
        class IPAddress;
    }
}

namespace zkutil
{
    class ZooKeeper;
}


namespace DB
{

struct ContextShared;
class Context;
class AccessRightsContext;
using AccessRightsContextPtr = std::shared_ptr<const AccessRightsContext>;
struct User;
using UserPtr = std::shared_ptr<const User>;
class RowPolicyContext;
using RowPolicyContextPtr = std::shared_ptr<const RowPolicyContext>;
class QuotaContext;
using QuotaContextPtr = std::shared_ptr<const QuotaContext>;
class AccessFlags;
struct AccessRightsElement;
class AccessRightsElements;
class EmbeddedDictionaries;
class ExternalDictionariesLoader;
class ExternalModelsLoader;
class InterserverIOHandler;
class BackgroundProcessingPool;
class BackgroundSchedulePool;
class MergeList;
class Cluster;
class Compiler;
class MarkCache;
class UncompressedCache;
class ProcessList;
class QueryStatus;
class Macros;
struct Progress;
class Clusters;
class QueryLog;
class QueryThreadLog;
class PartLog;
class TextLog;
class TraceLog;
class MetricLog;
struct MergeTreeSettings;
class IDatabase;
class DDLGuard;
class DDLWorker;
class ITableFunction;
class Block;
class ActionLocksManager;
using ActionLocksManagerPtr = std::shared_ptr<ActionLocksManager>;
class ShellCommand;
class ICompressionCodec;
class AccessControlManager;
class SettingsConstraints;
class RemoteHostFilter;
struct StorageID;
class IDisk;
using DiskPtr = std::shared_ptr<IDisk>;
class DiskSelector;
using DiskSelectorPtr = std::shared_ptr<const DiskSelector>;
class StoragePolicy;
using StoragePolicyPtr = std::shared_ptr<const StoragePolicy>;
class StoragePolicySelector;
<<<<<<< HEAD
using StoragePolicySelectorPtr = std::shared_ptr<const StoragePolicySelector>;

=======
>>>>>>> 4e15d744
class IOutputFormat;
using OutputFormatPtr = std::shared_ptr<IOutputFormat>;
class Volume;
using VolumePtr = std::shared_ptr<Volume>;
struct Session;


#if USE_EMBEDDED_COMPILER
class CompiledExpressionCache;
#endif

/// Table -> set of table-views that make SELECT from it.
using ViewDependencies = std::map<StorageID, std::set<StorageID>>;
using Dependencies = std::vector<StorageID>;

using TableAndCreateAST = std::pair<StoragePtr, ASTPtr>;
using TableAndCreateASTs = std::map<String, TableAndCreateAST>;

/// Callback for external tables initializer
using ExternalTablesInitializer = std::function<void(Context &)>;

/// Callback for initialize input()
using InputInitializer = std::function<void(Context &, const StoragePtr &)>;
/// Callback for reading blocks of data from client for function input()
using InputBlocksReader = std::function<Block(Context &)>;

/// Scalar results of sub queries
using Scalars = std::map<String, Block>;

/// An empty interface for an arbitrary object that may be attached by a shared pointer
/// to query context, when using ClickHouse as a library.
struct IHostContext
{
    virtual ~IHostContext() = default;
};

using IHostContextPtr = std::shared_ptr<IHostContext>;


/** A set of known objects that can be used in the query.
  * Consists of a shared part (always common to all sessions and queries)
  *  and copied part (which can be its own for each session or query).
  *
  * Everything is encapsulated for all sorts of checks and locks.
  */
class Context
{
private:
    using Shared = std::shared_ptr<ContextShared>;
    Shared shared;

    ClientInfo client_info;
    ExternalTablesInitializer external_tables_initializer_callback;

    InputInitializer input_initializer_callback;
    InputBlocksReader input_blocks_reader;

    std::optional<UUID> user_id;
    std::vector<UUID> current_roles;
    bool use_default_roles = false;
    AccessRightsContextPtr access_rights;
    RowPolicyContextPtr initial_row_policy;
    String current_database;
    Settings settings;                                  /// Setting for query execution.
    std::shared_ptr<const SettingsConstraints> settings_constraints;
    using ProgressCallback = std::function<void(const Progress & progress)>;
    ProgressCallback progress_callback;                 /// Callback for tracking progress of query execution.
    QueryStatus * process_list_elem = nullptr;   /// For tracking total resource usage for query.
    std::pair<String, String> insertion_table;  /// Saved insertion table in query context

    String default_format;  /// Format, used when server formats data by itself and if query does not have FORMAT specification.
                            /// Thus, used in HTTP interface. If not specified - then some globally default format is used.
    // TODO maybe replace with DatabaseMemory?
    TableAndCreateASTs external_tables;     /// Temporary tables.
    Scalars scalars;
    StoragePtr view_source;                 /// Temporary StorageValues used to generate alias columns for materialized views
    Tables table_function_results;          /// Temporary tables obtained by execution of table functions. Keyed by AST tree id.
    Context * query_context = nullptr;
    Context * session_context = nullptr;    /// Session context or nullptr. Could be equal to this.
    Context * global_context = nullptr;     /// Global context. Could be equal to this.

<<<<<<< HEAD
    std::shared_ptr<SessionCleaner> session_cleaner;    /// It will launch a thread to clean old named HTTP sessions. See 'createSessionCleaner'.
    UInt64 session_close_cycle = 0;
    bool session_is_used = false;
=======
    friend class Sessions;
>>>>>>> 4e15d744

    using SampleBlockCache = std::unordered_map<std::string, Block>;
    mutable SampleBlockCache sample_block_cache;

    using DatabasePtr = std::shared_ptr<IDatabase>;
    using Databases = std::map<String, std::shared_ptr<IDatabase>>;

    NameToNameMap query_parameters;   /// Dictionary with query parameters for prepared statements.
                                                     /// (key=name, value)

    IHostContextPtr host_context;  /// Arbitrary object that may used to attach some host specific information to query context,
                                   /// when using ClickHouse as a library in some project. For example, it may contain host
                                   /// logger, some query identification information, profiling guards, etc. This field is
                                   /// to be customized in HTTP and TCP servers by overloading the customizeContext(DB::Context&)
                                   /// methods.

    /// Use copy constructor or createGlobal() instead
    Context();

public:
    /// Create initial Context with ContextShared and etc.
    static Context createGlobal();

    Context(const Context &);
    Context & operator=(const Context &);
    ~Context();

    String getPath() const;
    String getFlagsPath() const;
    String getUserFilesPath() const;
    String getDictionariesLibPath() const;

    VolumePtr getTemporaryVolume() const;

    void setPath(const String & path);
    void setFlagsPath(const String & path);
    void setUserFilesPath(const String & path);
    void setDictionariesLibPath(const String & path);

    VolumePtr setTemporaryStorage(const String & path, const String & policy_name = "");

    using ConfigurationPtr = Poco::AutoPtr<Poco::Util::AbstractConfiguration>;

    /// Global application configuration settings.
    void setConfig(const ConfigurationPtr & config);
    const Poco::Util::AbstractConfiguration & getConfigRef() const;

    AccessControlManager & getAccessControlManager();
    const AccessControlManager & getAccessControlManager() const;

    /** Take the list of users, quotas and configuration profiles from this config.
      * The list of users is completely replaced.
      * The accumulated quota values are not reset if the quota is not deleted.
      */
    void setUsersConfig(const ConfigurationPtr & config);
    ConfigurationPtr getUsersConfig();

    /// Sets the current user, checks the password and that the specified host is allowed.
    /// Must be called before getClientInfo.
    void setUser(const String & name, const String & password, const Poco::Net::SocketAddress & address, const String & quota_key);

    UserPtr getUser() const;
    String getUserName() const;
    UUID getUserID() const;

    void setCurrentRoles(const std::vector<UUID> & current_roles_);
    void setCurrentRolesDefault();
    std::vector<UUID> getCurrentRoles() const;
    Strings getCurrentRolesNames() const;
    std::vector<UUID> getEnabledRoles() const;
    Strings getEnabledRolesNames() const;

    /// Checks access rights.
    /// Empty database means the current database.
    void checkAccess(const AccessFlags & access) const;
    void checkAccess(const AccessFlags & access, const std::string_view & database) const;
    void checkAccess(const AccessFlags & access, const std::string_view & database, const std::string_view & table) const;
    void checkAccess(const AccessFlags & access, const std::string_view & database, const std::string_view & table, const std::string_view & column) const;
    void checkAccess(const AccessFlags & access, const std::string_view & database, const std::string_view & table, const std::vector<std::string_view> & columns) const;
    void checkAccess(const AccessFlags & access, const std::string_view & database, const std::string_view & table, const Strings & columns) const;
    void checkAccess(const AccessRightsElement & access) const;
    void checkAccess(const AccessRightsElements & access) const;

    AccessRightsContextPtr getAccessRights() const;

    RowPolicyContextPtr getRowPolicy() const;

    /// Sets an extra row policy based on `client_info.initial_user`, if it exists.
    /// TODO: we need a better solution here. It seems we should pass the initial row policy
    /// because a shard is allowed to don't have the initial user or it may be another user with the same name.
    void setInitialRowPolicy();
    RowPolicyContextPtr getInitialRowPolicy() const;

    QuotaContextPtr getQuota() const;

    /// We have to copy external tables inside executeQuery() to track limits. Therefore, set callback for it. Must set once.
    void setExternalTablesInitializer(ExternalTablesInitializer && initializer);
    /// This method is called in executeQuery() and will call the external tables initializer.
    void initializeExternalTablesIfSet();

    /// When input() is present we have to send columns structure to client
    void setInputInitializer(InputInitializer && initializer);
    /// This method is called in StorageInput::read while executing query
    void initializeInput(const StoragePtr & input_storage);

    /// Callback for read data blocks from client one by one for function input()
    void setInputBlocksReaderCallback(InputBlocksReader && reader);
    /// Get callback for reading data for input()
    InputBlocksReader getInputBlocksReaderCallback() const;
    void resetInputCallbacks();

    ClientInfo & getClientInfo() { return client_info; }
    const ClientInfo & getClientInfo() const { return client_info; }

    void addDependency(const StorageID & from, const StorageID & where);
    void removeDependency(const StorageID & from, const StorageID & where);
    Dependencies getDependencies(const StorageID & from) const;

    /// Functions where we can lock the context manually
    void addDependencyUnsafe(const StorageID & from, const StorageID & where);
    void removeDependencyUnsafe(const StorageID & from, const StorageID & where);

    /// Checking the existence of the table/database. Database can be empty - in this case the current database is used.
    bool isTableExist(const String & database_name, const String & table_name) const;
    bool isDatabaseExist(const String & database_name) const;
    bool isDictionaryExists(const String & database_name, const String & dictionary_name) const;
    bool isExternalTableExist(const String & table_name) const;
    void assertTableDoesntExist(const String & database_name, const String & table_name) const;
    void assertDatabaseExists(const String & database_name) const;
    void assertDatabaseDoesntExist(const String & database_name) const;

    const Scalars & getScalars() const;
    const Block & getScalar(const String & name) const;
    Tables getExternalTables() const;
    StoragePtr tryGetExternalTable(const String & table_name) const;
    StoragePtr getTable(const String & database_name, const String & table_name) const;
    StoragePtr getTable(const StorageID & table_id) const;
    StoragePtr tryGetTable(const String & database_name, const String & table_name) const;
    StoragePtr tryGetTable(const StorageID & table_id) const;
    void addExternalTable(const String & table_name, const StoragePtr & storage, const ASTPtr & ast = {});
    void addScalar(const String & name, const Block & block);
    bool hasScalar(const String & name) const;
    StoragePtr tryRemoveExternalTable(const String & table_name);

    StoragePtr executeTableFunction(const ASTPtr & table_expression);

    void addViewSource(const StoragePtr & storage);
    StoragePtr getViewSource();

    void addDatabase(const String & database_name, const DatabasePtr & database);
    DatabasePtr detachDatabase(const String & database_name);

    /// Get an object that protects the table from concurrently executing multiple DDL operations.
    std::unique_ptr<DDLGuard> getDDLGuard(const String & database, const String & table) const;

    String getCurrentDatabase() const;
    String getCurrentQueryId() const;

    /// Id of initiating query for distributed queries; or current query id if it's not a distributed query.
    String getInitialQueryId() const;

    void setCurrentDatabase(const String & name);
    void setCurrentQueryId(const String & query_id);

    void killCurrentQuery();

    void setInsertionTable(std::pair<String, String> && db_and_table) { insertion_table = db_and_table; }
    const std::pair<String, String> & getInsertionTable() const { return insertion_table; }

    String getDefaultFormat() const;    /// If default_format is not specified, some global default format is returned.
    void setDefaultFormat(const String & name);

    MultiVersion<Macros>::Version getMacros() const;
    void setMacros(std::unique_ptr<Macros> && macros);

    Settings getSettings() const;
    void setSettings(const Settings & settings_);

    /// Set settings by name.
    void setSetting(const String & name, const String & value);
    void setSetting(const String & name, const Field & value);
    void applySettingChange(const SettingChange & change);
    void applySettingsChanges(const SettingsChanges & changes);

    /// Checks the constraints.
    void checkSettingsConstraints(const SettingChange & change) const;
    void checkSettingsConstraints(const SettingsChanges & changes) const;
    void clampToSettingsConstraints(SettingChange & change) const;
    void clampToSettingsConstraints(SettingsChanges & changes) const;

    /// Returns the current constraints (can return null).
    std::shared_ptr<const SettingsConstraints> getSettingsConstraints() const { return settings_constraints; }

    const EmbeddedDictionaries & getEmbeddedDictionaries() const;
    const ExternalDictionariesLoader & getExternalDictionariesLoader() const;
    const ExternalModelsLoader & getExternalModelsLoader() const;
    EmbeddedDictionaries & getEmbeddedDictionaries();
    ExternalDictionariesLoader & getExternalDictionariesLoader();
    ExternalModelsLoader & getExternalModelsLoader();
    void tryCreateEmbeddedDictionaries() const;

    /// I/O formats.
    BlockInputStreamPtr getInputFormat(const String & name, ReadBuffer & buf, const Block & sample, UInt64 max_block_size) const;
    BlockOutputStreamPtr getOutputFormat(const String & name, WriteBuffer & buf, const Block & sample) const;

    OutputFormatPtr getOutputFormatProcessor(const String & name, WriteBuffer & buf, const Block & sample) const;

    InterserverIOHandler & getInterserverIOHandler();

    /// How other servers can access this for downloading replicated data.
    void setInterserverIOAddress(const String & host, UInt16 port);
    std::pair<String, UInt16> getInterserverIOAddress() const;

    /// Credentials which server will use to communicate with others
    void setInterserverCredentials(const String & user, const String & password);
    std::pair<String, String> getInterserverCredentials() const;

    /// Interserver requests scheme (http or https)
    void setInterserverScheme(const String & scheme);
    String getInterserverScheme() const;

    /// Storage of allowed hosts from config.xml
    void setRemoteHostFilter(const Poco::Util::AbstractConfiguration & config);
    const RemoteHostFilter & getRemoteHostFilter() const;

    /// The port that the server listens for executing SQL queries.
    UInt16 getTCPPort() const;

    std::optional<UInt16> getTCPPortSecure() const;

    /// Get query for the CREATE table.
    ASTPtr getCreateExternalTableQuery(const String & table_name) const;

    const DatabasePtr getDatabase(const String & database_name) const;
    DatabasePtr getDatabase(const String & database_name);
    const DatabasePtr tryGetDatabase(const String & database_name) const;
    DatabasePtr tryGetDatabase(const String & database_name);

    const Databases getDatabases() const;
    Databases getDatabases();

    std::shared_ptr<Session> acquireSession(const String & session_id, std::chrono::steady_clock::duration timeout, bool session_check);

    /// For methods below you may need to acquire a lock by yourself.
    std::unique_lock<std::recursive_mutex> getLock() const;

    const Context & getQueryContext() const;
    Context & getQueryContext();
    bool hasQueryContext() const { return query_context != nullptr; }

    const Context & getSessionContext() const;
    Context & getSessionContext();
    bool hasSessionContext() const { return session_context != nullptr; }

    const Context & getGlobalContext() const;
    Context & getGlobalContext();
    bool hasGlobalContext() const { return global_context != nullptr; }

    void setQueryContext(Context & context_) { query_context = &context_; }
    void setSessionContext(Context & context_) { session_context = &context_; }

    void makeQueryContext() { query_context = this; }
    void makeSessionContext() { session_context = this; }
    void makeGlobalContext() { global_context = this; }

    const Settings & getSettingsRef() const { return settings; }
    Settings & getSettingsRef() { return settings; }

    void setProgressCallback(ProgressCallback callback);
    /// Used in InterpreterSelectQuery to pass it to the IBlockInputStream.
    ProgressCallback getProgressCallback() const;

    /** Set in executeQuery and InterpreterSelectQuery. Then it is used in IBlockInputStream,
      *  to update and monitor information about the total number of resources spent for the query.
      */
    void setProcessListElement(QueryStatus * elem);
    /// Can return nullptr if the query was not inserted into the ProcessList.
    QueryStatus * getProcessListElement() const;

    /// List all queries.
    ProcessList & getProcessList();
    const ProcessList & getProcessList() const;

    MergeList & getMergeList();
    const MergeList & getMergeList() const;

    /// If the current session is expired at the time of the call, synchronously creates and returns a new session with the startNewSession() call.
    /// If no ZooKeeper configured, throws an exception.
    std::shared_ptr<zkutil::ZooKeeper> getZooKeeper() const;
    /// Has ready or expired ZooKeeper
    bool hasZooKeeper() const;
    /// Reset current zookeeper session. Do not create a new one.
    void resetZooKeeper() const;

    /// Create a cache of uncompressed blocks of specified size. This can be done only once.
    void setUncompressedCache(size_t max_size_in_bytes);
    std::shared_ptr<UncompressedCache> getUncompressedCache() const;
    void dropUncompressedCache() const;

    /// Create a cache of marks of specified size. This can be done only once.
    void setMarkCache(size_t cache_size_in_bytes);
    std::shared_ptr<MarkCache> getMarkCache() const;
    void dropMarkCache() const;

    /** Clear the caches of the uncompressed blocks and marks.
      * This is usually done when renaming tables, changing the type of columns, deleting a table.
      *  - since caches are linked to file names, and become incorrect.
      *  (when deleting a table - it is necessary, since in its place another can appear)
      * const - because the change in the cache is not considered significant.
      */
    void dropCaches() const;

    BackgroundProcessingPool & getBackgroundPool();
    BackgroundProcessingPool & getBackgroundMovePool();
    BackgroundSchedulePool & getSchedulePool();

    void setDDLWorker(std::unique_ptr<DDLWorker> ddl_worker);
    DDLWorker & getDDLWorker() const;

    Clusters & getClusters() const;
    std::shared_ptr<Cluster> getCluster(const std::string & cluster_name) const;
    std::shared_ptr<Cluster> tryGetCluster(const std::string & cluster_name) const;
    void setClustersConfig(const ConfigurationPtr & config, const String & config_name = "remote_servers");
    /// Sets custom cluster, but doesn't update configuration
    void setCluster(const String & cluster_name, const std::shared_ptr<Cluster> & cluster);
    void reloadClusterConfig();

    Compiler & getCompiler();

    /// Call after initialization before using system logs. Call for global context.
    void initializeSystemLogs();

    /// Call after initialization before using trace collector.
    void initializeTraceCollector();

    bool hasTraceCollector() const;

    /// Nullptr if the query log is not ready for this moment.
    std::shared_ptr<QueryLog> getQueryLog();
    std::shared_ptr<QueryThreadLog> getQueryThreadLog();
    std::shared_ptr<TraceLog> getTraceLog();
    std::shared_ptr<TextLog> getTextLog();
    std::shared_ptr<MetricLog> getMetricLog();

    /// Returns an object used to log opertaions with parts if it possible.
    /// Provide table name to make required cheks.
    std::shared_ptr<PartLog> getPartLog(const String & part_database);

    const MergeTreeSettings & getMergeTreeSettings() const;

    /// Prevents DROP TABLE if its size is greater than max_size (50GB by default, max_size=0 turn off this check)
    void setMaxTableSizeToDrop(size_t max_size);
    void checkTableCanBeDropped(const String & database, const String & table, const size_t & table_size) const;

    /// Prevents DROP PARTITION if its size is greater than max_size (50GB by default, max_size=0 turn off this check)
    void setMaxPartitionSizeToDrop(size_t max_size);
    void checkPartitionCanBeDropped(const String & database, const String & table, const size_t & partition_size) const;

    /// Lets you select the compression codec according to the conditions described in the configuration file.
    std::shared_ptr<ICompressionCodec> chooseCompressionCodec(size_t part_size, double part_size_ratio) const;

    DiskSelectorPtr getDiskSelector() const;

    /// Provides storage disks
    DiskPtr getDisk(const String & name) const;
    DiskPtr getDefaultDisk() const { return getDisk("default"); }

    StoragePolicySelectorPtr getStoragePolicySelector() const;

    void updateStorageConfiguration(const Poco::Util::AbstractConfiguration & config);

    /// Provides storage politics schemes
    StoragePolicyPtr getStoragePolicy(const String & name) const;

    /// Get the server uptime in seconds.
    time_t getUptimeSeconds() const;

    using ConfigReloadCallback = std::function<void()>;
    void setConfigReloadCallback(ConfigReloadCallback && callback);
    void reloadConfig() const;

    void shutdown();

    ActionLocksManagerPtr getActionLocksManager();

    enum class ApplicationType
    {
        SERVER,         /// The program is run as clickhouse-server daemon (default behavior)
        CLIENT,         /// clickhouse-client
        LOCAL           /// clickhouse-local
    };

    ApplicationType getApplicationType() const;
    void setApplicationType(ApplicationType type);

    /// Sets default_profile and system_profile, must be called once during the initialization
    void setDefaultProfiles(const Poco::Util::AbstractConfiguration & config);
    String getDefaultProfileName() const;
    String getSystemProfileName() const;

    /// Base path for format schemas
    String getFormatSchemaPath() const;
    void setFormatSchemaPath(const String & path);

    SampleBlockCache & getSampleBlockCache() const;

    /// Query parameters for prepared statements.
    bool hasQueryParameters() const;
    const NameToNameMap & getQueryParameters() const;
    void setQueryParameter(const String & name, const String & value);
    void setQueryParameters(const NameToNameMap & parameters) { query_parameters = parameters; }

#if USE_EMBEDDED_COMPILER
    std::shared_ptr<CompiledExpressionCache> getCompiledExpressionCache() const;
    void setCompiledExpressionCache(size_t cache_size);
    void dropCompiledExpressionCache() const;
#endif

    void createSessionCleaner();

    /// Add started bridge command. It will be killed after context destruction
    void addXDBCBridgeCommand(std::unique_ptr<ShellCommand> cmd) const;

    IHostContextPtr & getHostContext();
    const IHostContextPtr & getHostContext() const;

    struct MySQLWireContext
    {
        uint8_t sequence_id = 0;
        uint32_t client_capabilities = 0;
        size_t max_packet_size = 0;
    };

    MySQLWireContext mysql;
private:
    /// Compute and set actual user settings, client_info.current_user should be set
    void calculateUserSettings();
    void calculateAccessRights();

    template <typename... Args>
    void checkAccessImpl(const Args &... args) const;

    void setProfile(const String & profile);

    EmbeddedDictionaries & getEmbeddedDictionariesImpl(bool throw_on_error) const;

    StoragePtr getTableImpl(const StorageID & table_id, std::optional<Exception> * exception) const;

    void checkCanBeDropped(const String & database, const String & table, const size_t & size, const size_t & max_size_to_drop) const;
};


/// Allows executing DDL query only in one thread.
/// Puts an element into the map, locks tables's mutex, counts how much threads run parallel query on the table,
/// when counter is 0 erases element in the destructor.
/// If the element already exists in the map, waits, when ddl query will be finished in other thread.
class DDLGuard
{
public:
    struct Entry
    {
        std::unique_ptr<std::mutex> mutex;
        UInt32 counter;
    };

    /// Element name -> (mutex, counter).
    /// NOTE: using std::map here (and not std::unordered_map) to avoid iterator invalidation on insertion.
    using Map = std::map<String, Entry>;

    DDLGuard(Map & map_, std::unique_lock<std::mutex> guards_lock_, const String & elem);
    ~DDLGuard();

private:
    Map & map;
    Map::iterator it;
    std::unique_lock<std::mutex> guards_lock;
    std::unique_lock<std::mutex> table_lock;
};

<<<<<<< HEAD
=======

class Sessions;

/// User name and session identifier. Named sessions are local to users.
using SessionKey = std::pair<String, String>;

/// Named sessions. The user could specify session identifier to reuse settings and temporary tables in subsequent requests.
struct Session
{
    SessionKey key;
    UInt64 close_cycle = 0;
    Context context;
    std::chrono::steady_clock::duration timeout;
    Sessions & parent;

    Session(SessionKey key_, Context & context_, std::chrono::steady_clock::duration timeout_, Sessions & parent_)
        : key(key_), context(context_), timeout(timeout_), parent(parent_)
    {
    }

    void release();
};

>>>>>>> 4e15d744
}<|MERGE_RESOLUTION|>--- conflicted
+++ resolved
@@ -97,11 +97,8 @@
 class StoragePolicy;
 using StoragePolicyPtr = std::shared_ptr<const StoragePolicy>;
 class StoragePolicySelector;
-<<<<<<< HEAD
 using StoragePolicySelectorPtr = std::shared_ptr<const StoragePolicySelector>;
 
-=======
->>>>>>> 4e15d744
 class IOutputFormat;
 using OutputFormatPtr = std::shared_ptr<IOutputFormat>;
 class Volume;
@@ -183,13 +180,7 @@
     Context * session_context = nullptr;    /// Session context or nullptr. Could be equal to this.
     Context * global_context = nullptr;     /// Global context. Could be equal to this.
 
-<<<<<<< HEAD
-    std::shared_ptr<SessionCleaner> session_cleaner;    /// It will launch a thread to clean old named HTTP sessions. See 'createSessionCleaner'.
-    UInt64 session_close_cycle = 0;
-    bool session_is_used = false;
-=======
     friend class Sessions;
->>>>>>> 4e15d744
 
     using SampleBlockCache = std::unordered_map<std::string, Block>;
     mutable SampleBlockCache sample_block_cache;
@@ -669,8 +660,6 @@
     std::unique_lock<std::mutex> table_lock;
 };
 
-<<<<<<< HEAD
-=======
 
 class Sessions;
 
@@ -694,5 +683,4 @@
     void release();
 };
 
->>>>>>> 4e15d744
 }