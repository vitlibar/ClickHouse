--- conflicted
+++ resolved
@@ -77,11 +77,8 @@
     using Levels = std::vector<Level>;
 
     Levels stack;
-<<<<<<< HEAD
+
     const Context & context;
-=======
-    const Settings & settings;
->>>>>>> b05c62be
 
     ScopeStack(const ExpressionActionsPtr & actions, const Context & context_);
 
