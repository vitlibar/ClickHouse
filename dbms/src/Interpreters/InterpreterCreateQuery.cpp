/* Some modifications Copyright (c) 2018 BlackBerry Limited

Licensed under the Apache License, Version 2.0 (the "License");
you may not use this file except in compliance with the License.
You may obtain a copy of the License at
http://www.apache.org/licenses/LICENSE-2.0
Unless required by applicable law or agreed to in writing, software
distributed under the License is distributed on an "AS IS" BASIS,
WITHOUT WARRANTIES OR CONDITIONS OF ANY KIND, either express or implied.
See the License for the specific language governing permissions and
limitations under the License. */
#include <memory>

#include <boost/range/join.hpp>

#include <Poco/File.h>
#include <Poco/FileStream.h>

#include <Common/escapeForFileName.h>

#include <IO/WriteBufferFromFile.h>
#include <IO/WriteHelpers.h>

#include <Parsers/ASTColumnDeclaration.h>
#include <Parsers/ASTCreateQuery.h>
#include <Parsers/ASTIdentifier.h>
#include <Parsers/ASTLiteral.h>
#include <Parsers/ASTNameTypePair.h>
#include <Parsers/ASTInsertQuery.h>
#include <Parsers/ParserCreateQuery.h>
#include <Parsers/formatAST.h>
#include <Parsers/parseQuery.h>

#include <Storages/StorageFactory.h>
#include <Storages/StorageLog.h>
#include <Storages/StorageLiveView.h>

#include <Interpreters/Context.h>
#include <Interpreters/DDLWorker.h>
#include <Interpreters/ExpressionAnalyzer.h>
#include <Interpreters/InterpreterCreateQuery.h>
#include <Interpreters/InterpreterSelectWithUnionQuery.h>
#include <Interpreters/InterpreterInsertQuery.h>
#include <Interpreters/ExpressionActions.h>

#include <DataTypes/DataTypeFactory.h>
#include <DataTypes/NestedUtils.h>
#include <DataTypes/DataTypesNumber.h>
#include <DataTypes/DataTypesDecimal.h>

#include <Databases/DatabaseFactory.h>
#include <Databases/IDatabase.h>

#include <Common/ZooKeeper/ZooKeeper.h>


namespace DB
{

namespace ErrorCodes
{
    extern const int TABLE_ALREADY_EXISTS;
    extern const int EMPTY_LIST_OF_COLUMNS_PASSED;
    extern const int INCORRECT_QUERY;
    extern const int ENGINE_REQUIRED;
    extern const int UNKNOWN_DATABASE_ENGINE;
    extern const int DUPLICATE_COLUMN;
    extern const int READONLY;
    extern const int ILLEGAL_COLUMN;
    extern const int DATABASE_ALREADY_EXISTS;
    extern const int QUERY_IS_PROHIBITED;
    extern const int UNKNOWN_STORAGE;
    extern const int DDL_GUARD_IS_ACTIVE;
}


InterpreterCreateQuery::InterpreterCreateQuery(const ASTPtr & query_ptr_, Context & context_)
    : query_ptr(query_ptr_), context(context_)
{
}


BlockIO InterpreterCreateQuery::createDatabase(ASTCreateQuery & create)
{
    if (!create.cluster.empty())
        return executeDDLQueryOnCluster(query_ptr, context, {create.database});

    String database_name = create.database;

    auto guard = context.getDDLGuard(database_name, "");

    /// Database can be created before or it can be created concurrently in another thread, while we were waiting in DDLGuard
    if (context.isDatabaseExist(database_name))
    {
        if (create.if_not_exists)
            return {};
        else
            throw Exception("Database " + database_name + " already exists.", ErrorCodes::DATABASE_ALREADY_EXISTS);
    }

    String database_engine_name;
    if (!create.storage)
    {
        database_engine_name = "Ordinary"; /// Default database engine.
        auto engine = std::make_shared<ASTFunction>();
        engine->name = database_engine_name;
        auto storage = std::make_shared<ASTStorage>();
        storage->set(storage->engine, engine);
        create.set(create.storage, storage);
    }
    else
    {
        const ASTStorage & storage = *create.storage;
        const ASTFunction & engine = *storage.engine;
        /// Currently, there are no database engines, that support any arguments.
        if (engine.arguments || engine.parameters || storage.partition_by || storage.order_by || storage.sample_by || storage.settings)
        {
            std::stringstream ostr;
            formatAST(storage, ostr, false, false);
            throw Exception("Unknown database engine: " + ostr.str(), ErrorCodes::UNKNOWN_DATABASE_ENGINE);
        }

        database_engine_name = engine.name;
    }

    String database_name_escaped = escapeForFileName(database_name);

    /// Create directories for tables metadata.
    String path = context.getPath();
    String metadata_path = path + "metadata/" + database_name_escaped + "/";
    Poco::File(metadata_path).createDirectory();

    DatabasePtr database = DatabaseFactory::get(database_engine_name, database_name, metadata_path, context);

    /// Will write file with database metadata, if needed.
    String metadata_file_tmp_path = path + "metadata/" + database_name_escaped + ".sql.tmp";
    String metadata_file_path = path + "metadata/" + database_name_escaped + ".sql";

    bool need_write_metadata = !create.attach;

    if (need_write_metadata)
    {
        create.attach = true;
        create.if_not_exists = false;

        std::ostringstream statement_stream;
        formatAST(create, statement_stream, false);
        statement_stream << '\n';
        String statement = statement_stream.str();

        /// Exclusive flag guarantees, that database is not created right now in another thread.
        WriteBufferFromFile out(metadata_file_tmp_path, statement.size(), O_WRONLY | O_CREAT | O_EXCL);
        writeString(statement, out);

        out.next();
        if (context.getSettingsRef().fsync_metadata)
            out.sync();
        out.close();
    }

    try
    {
        context.addDatabase(database_name, database);

        if (need_write_metadata)
            Poco::File(metadata_file_tmp_path).renameTo(metadata_file_path);

        database->loadTables(context, thread_pool, has_force_restore_data_flag);
    }
    catch (...)
    {
        if (need_write_metadata)
            Poco::File(metadata_file_tmp_path).remove();

        throw;
    }

    return {};
}


using ColumnsAndDefaults = std::pair<NamesAndTypesList, ColumnDefaults>;

/// AST to the list of columns with types. Columns of Nested type are expanded into a list of real columns.
static ColumnsAndDefaults parseColumns(const ASTExpressionList & column_list_ast, const Context & context)
{
    /// list of table columns in correct order
    NamesAndTypesList columns{};
    ColumnDefaults defaults{};

    /// Columns requiring type-deduction or default_expression type-check
    std::vector<std::pair<NameAndTypePair *, ASTColumnDeclaration *>> defaulted_columns{};

    /** all default_expressions as a single expression list,
     *  mixed with conversion-columns for each explicitly specified type */
    ASTPtr default_expr_list = std::make_shared<ASTExpressionList>();
    default_expr_list->children.reserve(column_list_ast.children.size());

    for (const auto & ast : column_list_ast.children)
    {
        auto & col_decl = typeid_cast<ASTColumnDeclaration &>(*ast);

        if (col_decl.type)
        {
            columns.emplace_back(col_decl.name, DataTypeFactory::instance().get(col_decl.type));
        }
        else
            /// we're creating dummy DataTypeUInt8 in order to prevent the NullPointerException in ExpressionActions
            columns.emplace_back(col_decl.name, std::make_shared<DataTypeUInt8>());

        /// add column to postprocessing if there is a default_expression specified
        if (col_decl.default_expression)
        {
            defaulted_columns.emplace_back(&columns.back(), &col_decl);

            /** for columns with explicitly-specified type create two expressions:
             *    1. default_expression aliased as column name with _tmp suffix
             *    2. conversion of expression (1) to explicitly-specified type alias as column name */
            if (col_decl.type)
            {
                const auto & final_column_name = col_decl.name;
                const auto tmp_column_name = final_column_name + "_tmp";
                const auto data_type_ptr = columns.back().type.get();

                default_expr_list->children.emplace_back(setAlias(
                    makeASTFunction("CAST", std::make_shared<ASTIdentifier>(tmp_column_name),
                        std::make_shared<ASTLiteral>(Field(data_type_ptr->getName()))), final_column_name));
                default_expr_list->children.emplace_back(setAlias(col_decl.default_expression->clone(), tmp_column_name));
            }
            else
                default_expr_list->children.emplace_back(setAlias(col_decl.default_expression->clone(), col_decl.name));
        }
    }

    /// set missing types and wrap default_expression's in a conversion-function if necessary
    if (!defaulted_columns.empty())
    {
        const auto actions = ExpressionAnalyzer{default_expr_list, context, {}, columns}.getActions(true);
        const auto block = actions->getSampleBlock();

        for (auto & column : defaulted_columns)
        {
            const auto name_and_type_ptr = column.first;
            const auto col_decl_ptr = column.second;

            const auto & column_name = col_decl_ptr->name;
            const auto has_explicit_type = nullptr != col_decl_ptr->type;
            auto & explicit_type = name_and_type_ptr->type;

            /// if column declaration contains explicit type, name_and_type_ptr->type is not null
            if (has_explicit_type)
            {
                const auto & tmp_column = block.getByName(column_name + "_tmp");
                const auto & deduced_type = tmp_column.type;

                /// type mismatch between explicitly specified and deduced type, add conversion for non-array types
                if (!explicit_type->equals(*deduced_type))
                {
                    col_decl_ptr->default_expression = makeASTFunction("CAST", col_decl_ptr->default_expression,
                        std::make_shared<ASTLiteral>(explicit_type->getName()));

                    col_decl_ptr->children.clear();
                    col_decl_ptr->children.push_back(col_decl_ptr->type);
                    col_decl_ptr->children.push_back(col_decl_ptr->default_expression);
                }
            }
            else
                /// no explicit type, name_and_type_ptr->type is null, set to deduced type
                explicit_type = block.getByName(column_name).type;

            defaults.emplace(column_name, ColumnDefault{
                columnDefaultKindFromString(col_decl_ptr->default_specifier),
                col_decl_ptr->default_expression
            });
        }
    }

    return {Nested::flatten(columns), defaults};
}


static NamesAndTypesList removeAndReturnColumns(ColumnsAndDefaults & columns_and_defaults, const ColumnDefaultKind kind)
{
    auto & columns = columns_and_defaults.first;
    auto & defaults = columns_and_defaults.second;

    NamesAndTypesList removed{};

    for (auto it = std::begin(columns); it != std::end(columns);)
    {
        const auto jt = defaults.find(it->name);
        if (jt != std::end(defaults) && jt->second.kind == kind)
        {
            removed.push_back(*it);
            it = columns.erase(it);
        }
        else
            ++it;
    }

    return removed;
}


ASTPtr InterpreterCreateQuery::formatColumns(const NamesAndTypesList & columns)
{
    auto columns_list = std::make_shared<ASTExpressionList>();

    for (const auto & column : columns)
    {
        const auto column_declaration = std::make_shared<ASTColumnDeclaration>();
        column_declaration->name = column.name;

        StringPtr type_name = std::make_shared<String>(column.type->getName());
        auto pos = type_name->data();
        const auto end = pos + type_name->size();

        ParserIdentifierWithOptionalParameters storage_p;
        column_declaration->type = parseQuery(storage_p, pos, end, "data type", 0);
        column_declaration->type->owned_string = type_name;
        columns_list->children.emplace_back(column_declaration);
    }

    return columns_list;
}

ASTPtr InterpreterCreateQuery::formatColumns(const ColumnsDescription & columns)
{
    auto columns_list = std::make_shared<ASTExpressionList>();

    for (const auto & column : columns.getAll())
    {
        const auto column_declaration = std::make_shared<ASTColumnDeclaration>();
        ASTPtr column_declaration_ptr{column_declaration};

        column_declaration->name = column.name;

        StringPtr type_name = std::make_shared<String>(column.type->getName());
        auto pos = type_name->data();
        const auto end = pos + type_name->size();

        ParserIdentifierWithOptionalParameters storage_p;
        column_declaration->type = parseQuery(storage_p, pos, end, "data type", 0);
        column_declaration->type->owned_string = type_name;

        const auto it = columns.defaults.find(column.name);
        if (it != std::end(columns.defaults))
        {
            column_declaration->default_specifier = toString(it->second.kind);
            column_declaration->default_expression = it->second.expression->clone();
        }

        columns_list->children.push_back(column_declaration_ptr);
    }

    return columns_list;
}


ColumnsDescription InterpreterCreateQuery::getColumnsDescription(const ASTExpressionList & columns, const Context & context)
{
    ColumnsDescription res;

    auto && columns_and_defaults = parseColumns(columns, context);
    res.materialized = removeAndReturnColumns(columns_and_defaults, ColumnDefaultKind::Materialized);
    res.aliases = removeAndReturnColumns(columns_and_defaults, ColumnDefaultKind::Alias);
    res.ordinary = std::move(columns_and_defaults.first);
    res.defaults = std::move(columns_and_defaults.second);

    if (res.ordinary.size() + res.materialized.size() == 0)
        throw Exception{"Cannot CREATE table without physical columns", ErrorCodes::EMPTY_LIST_OF_COLUMNS_PASSED};

    return res;
}


void InterpreterCreateQuery::checkSupportedTypes(const ColumnsDescription & columns, const Context & context)
{
    const auto & settings = context.getSettingsRef();
    bool allow_low_cardinality = settings.allow_experimental_low_cardinality_type != 0;
    bool allow_decimal = settings.allow_experimental_decimal_type;

    if (allow_low_cardinality && allow_decimal)
        return;

    auto check_types = [&](const NamesAndTypesList & list)
    {
        for (const auto & column : list)
        {
            if (!allow_low_cardinality && column.type && column.type->withDictionary())
            {
                String message = "Cannot create table with column '" + column.name + "' which type is '"
                                 + column.type->getName() + "' because LowCardinality type is not allowed. "
                                 + "Set setting allow_experimental_low_cardinality_type = 1 in order to allow it.";
                throw Exception(message, ErrorCodes::ILLEGAL_COLUMN);
            }
            if (!allow_decimal && column.type && isDecimal(column.type))
            {
                String message = "Cannot create table with column '" + column.name + "' which type is '" + column.type->getName()
                                 + "'. Set setting allow_experimental_decimal_type = 1 in order to allow it.";
                throw Exception(message, ErrorCodes::ILLEGAL_COLUMN);
            }
        }
    };

    check_types(columns.ordinary);
    check_types(columns.materialized);
}


ColumnsDescription InterpreterCreateQuery::setColumns(
    ASTCreateQuery & create, const Block & as_select_sample, const StoragePtr & as_storage) const
{
    ColumnsDescription res;

    if (create.columns)
    {
        res = getColumnsDescription(*create.columns, context);
    }
    else if (!create.as_table.empty())
    {
        res = as_storage->getColumns();
    }
    else if (create.select)
    {
        for (size_t i = 0; i < as_select_sample.columns(); ++i)
            res.ordinary.emplace_back(as_select_sample.safeGetByPosition(i).name, as_select_sample.safeGetByPosition(i).type);
    }
    else if (create.is_live_channel && create.tables)
    {
        StoragePtr storage;
        String current_database = context.getCurrentDatabase();
        String table_name;
        String database_name;

        std::set<String> all_channel_columns;

        for (auto & ast : create.tables->children)
        {
            auto & table_identifier = typeid_cast<ASTIdentifier &>(*ast);

            if ( table_identifier.children.size() > 2 )
                throw Exception("Incorrect CREATE query: invalid table identifier must be of the form [db.]name", ErrorCodes::INCORRECT_QUERY);

            if ( table_identifier.children.size() > 1 )
            {
                database_name = static_cast<const ASTIdentifier &>(*table_identifier.children[0].get()).name;
                table_name = static_cast<const ASTIdentifier &>(*table_identifier.children[1].get()).name;
            }
            else
            {
                database_name = current_database;
                table_name = table_identifier.name;
            }

            storage = context.getTable(database_name, table_name);

            /// Check storage is StorageLiveView
            if ( !(std::dynamic_pointer_cast<StorageLiveView>(storage)) )
                throw Exception("Cannot CREATE channel table: unknown storage, must be StorageLiveView", ErrorCodes::UNKNOWN_STORAGE);

            NamesAndTypesList columns = storage->getColumnsListNonMaterialized();

            for (auto & pair : columns)
            {
                if (!all_channel_columns.emplace(pair.name).second)
                    continue;
                res.columns->insert(res.columns->end(), pair);
            }

            for (auto & pair : storage->materialized_columns)
            {
                if (!all_channel_columns.emplace(pair.name).second)
                    continue;
                res.materialized_columns.insert(res.materialized_columns.end(), pair);
            }

            for (auto & pair : storage->alias_columns)
            {
                if (!all_channel_columns.emplace(pair.name).second)
                    continue;
                res.alias_columns.insert(res.alias_columns.end(), pair);
            }

            for (auto & pair : storage->column_defaults)
            {
                if (!all_channel_columns.emplace(pair.first).second)
                    continue;
                res.column_defaults.insert({ pair.first, pair.second });
            }

        }
    }
    else
        throw Exception("Incorrect CREATE query: required list of column descriptions, AS section, SELECT or WITH section.", ErrorCodes::INCORRECT_QUERY);

    /// Even if query has list of columns, canonicalize it (unfold Nested columns).
    ASTPtr new_columns = formatColumns(res);
    if (create.columns)
        create.replace(create.columns, new_columns);
    else
        create.set(create.columns, new_columns);

    /// Check for duplicates
    std::set<String> all_columns;
    auto check_column_already_exists = [&all_columns](const NameAndTypePair & column_name_and_type)
    {
        if (!all_columns.emplace(column_name_and_type.name).second)
            throw Exception("Column " + backQuoteIfNeed(column_name_and_type.name) + " already exists", ErrorCodes::DUPLICATE_COLUMN);
    };

    for (const auto & elem : res.ordinary)
        check_column_already_exists(elem);
    for (const auto & elem : res.materialized)
        check_column_already_exists(elem);
    for (const auto & elem : res.aliases)
        check_column_already_exists(elem);

    return res;
}


void InterpreterCreateQuery::setEngine(ASTCreateQuery & create) const
{
    if (create.storage)
    {
        if (create.is_temporary && create.storage->engine->name != "Memory")
            throw Exception(
                "Temporary tables can only be created with ENGINE = Memory, not " + create.storage->engine->name,
                ErrorCodes::INCORRECT_QUERY);

        return;
    }

    if (create.is_temporary && !(create.is_live_view || create.is_live_channel))
    {
        auto engine_ast = std::make_shared<ASTFunction>();
        engine_ast->name = "Memory";
        auto storage_ast = std::make_shared<ASTStorage>();
        storage_ast->set(storage_ast->engine, engine_ast);
        create.set(create.storage, storage_ast);
    }
    else if (!create.as_table.empty())
    {
        /// NOTE Getting the structure from the table specified in the AS is done not atomically with the creation of the table.

        String as_database_name = create.as_database.empty() ? context.getCurrentDatabase() : create.as_database;
        String as_table_name = create.as_table;

        ASTPtr as_create_ptr = context.getCreateTableQuery(as_database_name, as_table_name);
        const auto & as_create = typeid_cast<const ASTCreateQuery &>(*as_create_ptr);

        if (as_create.is_view)
            throw Exception(
                "Cannot CREATE a table AS " + as_database_name + "." + as_table_name + ", it is a View",
                ErrorCodes::INCORRECT_QUERY);

        if (as_create.is_live_view)
            throw Exception(
                "Cannot CREATE a table AS " + as_database_name + "." + as_table_name + ", it is a LiveView",
                ErrorCodes::INCORRECT_QUERY);

        if (as_create.is_live_channel)
            throw Exception(
                "Cannot CREATE a table AS " + as_database_name + "." + as_table_name + ", it is a LiveChannel",
                ErrorCodes::INCORRECT_QUERY);

        create.set(create.storage, as_create.storage->ptr());
    }
}


BlockIO InterpreterCreateQuery::createTable(ASTCreateQuery & create)
{
    if (!create.cluster.empty())
    {
        NameSet databases{create.database};
        if (!create.to_table.empty())
            databases.emplace(create.to_database);

        return executeDDLQueryOnCluster(query_ptr, context, databases);
    }

    String path = context.getPath();
    String current_database = context.getCurrentDatabase();

    String database_name = create.database.empty() ? current_database : create.database;
    String table_name = create.table;
    String table_name_escaped = escapeForFileName(table_name);

    // If this is a stub ATTACH query, read the query definition from the database
    if (create.attach && !create.storage && !create.columns)
    {
        // Table SQL definition is available even if the table is detached
        auto query = context.getCreateTableQuery(database_name, table_name);
        auto & as_create = typeid_cast<const ASTCreateQuery &>(*query);
        create = as_create; // Copy the saved create query, but use ATTACH instead of CREATE
        create.attach = true;
    }

    if (create.to_database.empty())
        create.to_database = current_database;

    if (create.select && (create.is_view || create.is_materialized_view))
        create.select->setDatabaseIfNeeded(current_database);

    Block as_select_sample;
    if (create.select && (!create.attach || (!create.columns && (create.is_view || create.is_materialized_view || create.is_live_view))))
        as_select_sample = InterpreterSelectWithUnionQuery::getSampleBlock(create.select->clone(), context);

    String as_database_name = create.as_database.empty() ? current_database : create.as_database;
    String as_table_name = create.as_table;

    StoragePtr as_storage;
    TableStructureReadLockPtr as_storage_lock;
    if (!as_table_name.empty())
    {
        as_storage = context.getTable(as_database_name, as_table_name);
        as_storage_lock = as_storage->lockStructure(false, __PRETTY_FUNCTION__);
    }

    /// Set and retrieve list of columns.
    ColumnsDescription columns = setColumns(create, as_select_sample, as_storage);

    /// Some column types may be not allowed according to settings.
    if (!create.attach)
        checkSupportedTypes(columns, context);

    /// Set the table engine if it was not specified explicitly.
    setEngine(create);

    StoragePtr res;

    {
        std::unique_ptr<DDLGuard> guard;

        String data_path;
        DatabasePtr database;

        if (!create.is_temporary || (create.is_temporary && (create.is_live_view || create.is_live_channel)))
        {
            database = context.getDatabase(database_name);
            data_path = database->getDataPath();

            /** If the request specifies IF NOT EXISTS, we allow concurrent CREATE queries (which do nothing).
              * If table doesnt exist, one thread is creating table, while others wait in DDLGuard.
              */
<<<<<<< HEAD
            try
            {
                guard = context.getDDLGuardIfTableDoesntExist(database_name, table_name,
                    "Table " + database_name + "." + table_name + " is creating or attaching right now");
            }
            catch (const DB::Exception & ex)
            {
                /// Do not throw an exception if not exists clause is specified
                if (ex.code() == ErrorCodes::DDL_GUARD_IS_ACTIVE && create.if_not_exists)
                    return {};
                throw;
            }
            if (!guard)
=======
            guard = context.getDDLGuard(database_name, table_name);

            /// Table can be created before or it can be created concurrently in another thread, while we were waiting in DDLGuard.
            if (database->isTableExist(context, table_name))
>>>>>>> b48402e8
            {
                if (create.if_not_exists)
                    return {};
                else
                    throw Exception("Table " + database_name + "." + table_name + " already exists.", ErrorCodes::TABLE_ALREADY_EXISTS);
            }
        }
        else if (context.tryGetExternalTable(table_name) && create.if_not_exists)
             return {};

        res = StorageFactory::instance().get(create,
            data_path,
            table_name,
            database_name,
            context,
            context.getGlobalContext(),
            columns,
            create.attach,
            false);

        if (create.is_temporary && !(create.is_live_view || create.is_live_channel))
            context.getSessionContext().addExternalTable(table_name, res, query_ptr);
        else
            database->createTable(context, table_name, res, query_ptr);

        /// We must call "startup" and "shutdown" while holding DDLGuard.
        /// Because otherwise method "shutdown" (from InterpreterDropQuery) can be called before startup
        /// (in case when table was created and instantly dropped before started up)
        ///
        /// Method "startup" may create background tasks and method "shutdown" will wait for them.
        /// But if "shutdown" is called before "startup", it will exit early, because there are no background tasks to wait.
        /// Then background task is created by "startup" method. And when destructor of a table object is called, background task is still active,
        /// and the task will use references to freed data.

        res->startup();
    }

    /// If the query is a CREATE SELECT, insert the data into the table.
    if (create.select && !create.attach && !create.is_view && !create.is_live_view
        && !create.is_live_channel && (!create.is_materialized_view || create.is_populate))
    {
        auto insert = std::make_shared<ASTInsertQuery>();

        if (!create.is_temporary)
            insert->database = database_name;

        insert->table = table_name;
        insert->select = create.select->clone();

        if (create.is_temporary && !context.getSessionContext().hasQueryContext())
            context.getSessionContext().setQueryContext(context.getSessionContext());

        return InterpreterInsertQuery(insert,
            create.is_temporary ? context.getSessionContext() : context,
            context.getSettingsRef().insert_allow_materialized_columns).execute();
    }

    return {};
}


BlockIO InterpreterCreateQuery::execute()
{
    ASTCreateQuery & create = typeid_cast<ASTCreateQuery &>(*query_ptr);
    checkAccess(create);
    ASTQueryWithOutput::resetOutputASTIfExist(create);

    /// CREATE|ATTACH DATABASE
    if (!create.database.empty() && create.table.empty())
    {
        return createDatabase(create);
    }
    else
        return createTable(create);
}


void InterpreterCreateQuery::checkAccess(const ASTCreateQuery & create)
{
    /// Internal queries (initiated by the server itself) always have access to everything.
    if (internal)
        return;

    const Settings & settings = context.getSettingsRef();
    auto readonly = settings.readonly;
    auto allow_ddl = settings.allow_ddl;

    if (!readonly && allow_ddl)
        return;

    /// CREATE|ATTACH DATABASE
    if (!create.database.empty() && create.table.empty())
    {
        if (readonly)
            throw Exception("Cannot create database in readonly mode", ErrorCodes::READONLY);

        throw Exception("Cannot create database. DDL queries are prohibited for the user", ErrorCodes::QUERY_IS_PROHIBITED);
    }

    if (create.is_temporary && readonly >= 2)
        return;

    if (readonly)
        throw Exception("Cannot create table in readonly mode", ErrorCodes::READONLY);

    throw Exception("Cannot create table. DDL queries are prohibited for the user", ErrorCodes::QUERY_IS_PROHIBITED);
}
}<|MERGE_RESOLUTION|>--- conflicted
+++ resolved
@@ -1,14 +1,3 @@
-/* Some modifications Copyright (c) 2018 BlackBerry Limited
-
-Licensed under the Apache License, Version 2.0 (the "License");
-you may not use this file except in compliance with the License.
-You may obtain a copy of the License at
-http://www.apache.org/licenses/LICENSE-2.0
-Unless required by applicable law or agreed to in writing, software
-distributed under the License is distributed on an "AS IS" BASIS,
-WITHOUT WARRANTIES OR CONDITIONS OF ANY KIND, either express or implied.
-See the License for the specific language governing permissions and
-limitations under the License. */
 #include <memory>
 
 #include <boost/range/join.hpp>
@@ -33,7 +22,6 @@
 
 #include <Storages/StorageFactory.h>
 #include <Storages/StorageLog.h>
-#include <Storages/StorageLiveView.h>
 
 #include <Interpreters/Context.h>
 #include <Interpreters/DDLWorker.h>
@@ -69,8 +57,6 @@
     extern const int ILLEGAL_COLUMN;
     extern const int DATABASE_ALREADY_EXISTS;
     extern const int QUERY_IS_PROHIBITED;
-    extern const int UNKNOWN_STORAGE;
-    extern const int DDL_GUARD_IS_ACTIVE;
 }
 
 
@@ -426,73 +412,8 @@
         for (size_t i = 0; i < as_select_sample.columns(); ++i)
             res.ordinary.emplace_back(as_select_sample.safeGetByPosition(i).name, as_select_sample.safeGetByPosition(i).type);
     }
-    else if (create.is_live_channel && create.tables)
-    {
-        StoragePtr storage;
-        String current_database = context.getCurrentDatabase();
-        String table_name;
-        String database_name;
-
-        std::set<String> all_channel_columns;
-
-        for (auto & ast : create.tables->children)
-        {
-            auto & table_identifier = typeid_cast<ASTIdentifier &>(*ast);
-
-            if ( table_identifier.children.size() > 2 )
-                throw Exception("Incorrect CREATE query: invalid table identifier must be of the form [db.]name", ErrorCodes::INCORRECT_QUERY);
-
-            if ( table_identifier.children.size() > 1 )
-            {
-                database_name = static_cast<const ASTIdentifier &>(*table_identifier.children[0].get()).name;
-                table_name = static_cast<const ASTIdentifier &>(*table_identifier.children[1].get()).name;
-            }
-            else
-            {
-                database_name = current_database;
-                table_name = table_identifier.name;
-            }
-
-            storage = context.getTable(database_name, table_name);
-
-            /// Check storage is StorageLiveView
-            if ( !(std::dynamic_pointer_cast<StorageLiveView>(storage)) )
-                throw Exception("Cannot CREATE channel table: unknown storage, must be StorageLiveView", ErrorCodes::UNKNOWN_STORAGE);
-
-            NamesAndTypesList columns = storage->getColumnsListNonMaterialized();
-
-            for (auto & pair : columns)
-            {
-                if (!all_channel_columns.emplace(pair.name).second)
-                    continue;
-                res.columns->insert(res.columns->end(), pair);
-            }
-
-            for (auto & pair : storage->materialized_columns)
-            {
-                if (!all_channel_columns.emplace(pair.name).second)
-                    continue;
-                res.materialized_columns.insert(res.materialized_columns.end(), pair);
-            }
-
-            for (auto & pair : storage->alias_columns)
-            {
-                if (!all_channel_columns.emplace(pair.name).second)
-                    continue;
-                res.alias_columns.insert(res.alias_columns.end(), pair);
-            }
-
-            for (auto & pair : storage->column_defaults)
-            {
-                if (!all_channel_columns.emplace(pair.first).second)
-                    continue;
-                res.column_defaults.insert({ pair.first, pair.second });
-            }
-
-        }
-    }
     else
-        throw Exception("Incorrect CREATE query: required list of column descriptions, AS section, SELECT or WITH section.", ErrorCodes::INCORRECT_QUERY);
+        throw Exception("Incorrect CREATE query: required list of column descriptions or AS section or SELECT.", ErrorCodes::INCORRECT_QUERY);
 
     /// Even if query has list of columns, canonicalize it (unfold Nested columns).
     ASTPtr new_columns = formatColumns(res);
@@ -532,7 +453,7 @@
         return;
     }
 
-    if (create.is_temporary && !(create.is_live_view || create.is_live_channel))
+    if (create.is_temporary)
     {
         auto engine_ast = std::make_shared<ASTFunction>();
         engine_ast->name = "Memory";
@@ -555,16 +476,6 @@
                 "Cannot CREATE a table AS " + as_database_name + "." + as_table_name + ", it is a View",
                 ErrorCodes::INCORRECT_QUERY);
 
-        if (as_create.is_live_view)
-            throw Exception(
-                "Cannot CREATE a table AS " + as_database_name + "." + as_table_name + ", it is a LiveView",
-                ErrorCodes::INCORRECT_QUERY);
-
-        if (as_create.is_live_channel)
-            throw Exception(
-                "Cannot CREATE a table AS " + as_database_name + "." + as_table_name + ", it is a LiveChannel",
-                ErrorCodes::INCORRECT_QUERY);
-
         create.set(create.storage, as_create.storage->ptr());
     }
 }
@@ -605,7 +516,7 @@
         create.select->setDatabaseIfNeeded(current_database);
 
     Block as_select_sample;
-    if (create.select && (!create.attach || (!create.columns && (create.is_view || create.is_materialized_view || create.is_live_view))))
+    if (create.select && (!create.attach || !create.columns))
         as_select_sample = InterpreterSelectWithUnionQuery::getSampleBlock(create.select->clone(), context);
 
     String as_database_name = create.as_database.empty() ? current_database : create.as_database;
@@ -637,7 +548,7 @@
         String data_path;
         DatabasePtr database;
 
-        if (!create.is_temporary || (create.is_temporary && (create.is_live_view || create.is_live_channel)))
+        if (!create.is_temporary)
         {
             database = context.getDatabase(database_name);
             data_path = database->getDataPath();
@@ -645,26 +556,10 @@
             /** If the request specifies IF NOT EXISTS, we allow concurrent CREATE queries (which do nothing).
               * If table doesnt exist, one thread is creating table, while others wait in DDLGuard.
               */
-<<<<<<< HEAD
-            try
-            {
-                guard = context.getDDLGuardIfTableDoesntExist(database_name, table_name,
-                    "Table " + database_name + "." + table_name + " is creating or attaching right now");
-            }
-            catch (const DB::Exception & ex)
-            {
-                /// Do not throw an exception if not exists clause is specified
-                if (ex.code() == ErrorCodes::DDL_GUARD_IS_ACTIVE && create.if_not_exists)
-                    return {};
-                throw;
-            }
-            if (!guard)
-=======
             guard = context.getDDLGuard(database_name, table_name);
 
             /// Table can be created before or it can be created concurrently in another thread, while we were waiting in DDLGuard.
             if (database->isTableExist(context, table_name))
->>>>>>> b48402e8
             {
                 if (create.if_not_exists)
                     return {};
@@ -685,7 +580,7 @@
             create.attach,
             false);
 
-        if (create.is_temporary && !(create.is_live_view || create.is_live_channel))
+        if (create.is_temporary)
             context.getSessionContext().addExternalTable(table_name, res, query_ptr);
         else
             database->createTable(context, table_name, res, query_ptr);
@@ -703,8 +598,8 @@
     }
 
     /// If the query is a CREATE SELECT, insert the data into the table.
-    if (create.select && !create.attach && !create.is_view && !create.is_live_view
-        && !create.is_live_channel && (!create.is_materialized_view || create.is_populate))
+    if (create.select && !create.attach
+        && !create.is_view && (!create.is_materialized_view || create.is_populate))
     {
         auto insert = std::make_shared<ASTInsertQuery>();
 
