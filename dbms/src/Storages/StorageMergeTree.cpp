--- conflicted
+++ resolved
@@ -114,12 +114,7 @@
     const size_t max_block_size,
     const unsigned num_streams)
 {
-<<<<<<< HEAD
-    checkQueryProcessingStage(processed_stage, context);
     return reader.read(column_names, query_info, context, max_block_size, num_streams, {});
-=======
-    return reader.read(column_names, query_info, context, max_block_size, num_streams, 0);
->>>>>>> 9148adb7
 }
 
 BlockOutputStreamPtr StorageMergeTree::write(const ASTPtr & /*query*/, const Settings & /*settings*/)
