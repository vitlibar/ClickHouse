--- conflicted
+++ resolved
@@ -255,9 +255,6 @@
     filter = nullptr;
 }
 
-<<<<<<< HEAD
-void MergeTreeRangeReader::ReadResult::optimize(bool can_read_incomplete_granules)
-=======
 void MergeTreeRangeReader::ReadResult::shrink(Columns & old_columns)
 {
     for (size_t i = 0; i < old_columns.size(); ++i)
@@ -288,8 +285,7 @@
     num_rows = 0;
 }
 
-void MergeTreeRangeReader::ReadResult::optimize()
->>>>>>> 17307eda
+void MergeTreeRangeReader::ReadResult::optimize(bool can_read_incomplete_granules)
 {
     if (total_rows_per_granule == 0 || filter == nullptr)
         return;
@@ -465,24 +461,13 @@
 }
 
 MergeTreeRangeReader::MergeTreeRangeReader(
-<<<<<<< HEAD
-        IMergeTreeReader * merge_tree_reader_, MergeTreeRangeReader * prev_reader_,
-        ExpressionActionsPtr alias_actions_, ExpressionActionsPtr prewhere_actions_,
-        const String * prewhere_column_name_, bool remove_prewhere_column_, bool last_reader_in_chain_)
-        : merge_tree_reader(merge_tree_reader_), index_granularity(&(merge_tree_reader->data_part->index_granularity))
-        , prev_reader(prev_reader_), prewhere_column_name(prewhere_column_name_)
-        , alias_actions(std::move(alias_actions_)), prewhere_actions(std::move(prewhere_actions_))
-        , remove_prewhere_column(remove_prewhere_column_)
-        , last_reader_in_chain(last_reader_in_chain_), is_initialized(true)
-=======
-    MergeTreeReader * merge_tree_reader_,
+    IMergeTreeReader * merge_tree_reader_,
     MergeTreeRangeReader * prev_reader_,
     const PrewhereInfoPtr & prewhere_,
     bool last_reader_in_chain_)
     : merge_tree_reader(merge_tree_reader_)
     , index_granularity(&(merge_tree_reader->data_part->index_granularity)), prev_reader(prev_reader_)
     , prewhere(prewhere_), last_reader_in_chain(last_reader_in_chain_), is_initialized(true)
->>>>>>> 17307eda
 {
     if (prev_reader)
         sample_block = prev_reader->getSampleBlock();
