#include <Storages/MergeTree/MergedBlockOutputStream.h>
#include <Storages/MergeTree/MergeTreeIndexGranularityInfo.h>
#include <IO/createWriteBufferFromFileBase.h>
#include <Common/escapeForFileName.h>
#include <DataTypes/NestedUtils.h>
#include <DataStreams/MarkInCompressedFile.h>
#include <Common/StringUtils/StringUtils.h>
#include <Common/typeid_cast.h>
#include <Common/MemoryTracker.h>
#include <Poco/File.h>


namespace DB
{

namespace ErrorCodes
{
    extern const int BAD_ARGUMENTS;
}

namespace
{
<<<<<<< HEAD

constexpr auto DATA_FILE_EXTENSION = ".bin";
constexpr auto INDEX_FILE_EXTENSION = ".idx";

}


/// Implementation of IMergedBlockOutputStream.

IMergedBlockOutputStream::IMergedBlockOutputStream(
    MergeTreeData & storage_,
    size_t min_compress_block_size_,
    size_t max_compress_block_size_,
    CompressionCodecPtr codec_,
    size_t aio_threshold_,
    bool blocks_are_granules_size_,
    const MergeTreeIndexGranularity & index_granularity_)
    : storage(storage_)
    , min_compress_block_size(min_compress_block_size_)
    , max_compress_block_size(max_compress_block_size_)
    , aio_threshold(aio_threshold_)
    , marks_file_extension(storage.settings.index_granularity_bytes ? getAdaptiveMrkExtension() : getNonAdaptiveMrkExtension())
    , mark_size_in_bytes(storage.settings.index_granularity_bytes ? getAdaptiveMrkSize() : getNonAdaptiveMrkSize())
    , blocks_are_granules_size(blocks_are_granules_size_)
    , index_granularity(index_granularity_)
    , compute_granularity(index_granularity.empty())
    , codec(std::move(codec_))
{
    if (blocks_are_granules_size && !index_granularity.empty())
        throw Exception("Can't take information about index granularity from blocks, when non empty index_granularity array specified", ErrorCodes::LOGICAL_ERROR);
}


void IMergedBlockOutputStream::addStreams(
    const String & path,
    const String & name,
    const IDataType & type,
    const CompressionCodecPtr & effective_codec,
    size_t estimated_size,
    bool skip_offsets)
{
    IDataType::StreamCallback callback = [&] (const IDataType::SubstreamPath & substream_path)
    {
        if (skip_offsets && !substream_path.empty() && substream_path.back().type == IDataType::Substream::ArraySizes)
            return;

        String stream_name = IDataType::getFileNameForStream(name, substream_path);

        /// Shared offsets for Nested type.
        if (column_streams.count(stream_name))
            return;

        column_streams[stream_name] = std::make_unique<ColumnStream>(
            stream_name,
            path + stream_name, DATA_FILE_EXTENSION,
            path + stream_name, marks_file_extension,
            effective_codec,
            max_compress_block_size,
            estimated_size,
            aio_threshold);
    };

    IDataType::SubstreamPath stream_path;
    type.enumerateStreams(callback, stream_path);
}


IDataType::OutputStreamGetter IMergedBlockOutputStream::createStreamGetter(
        const String & name, WrittenOffsetColumns & offset_columns, bool skip_offsets)
{
    return [&, skip_offsets] (const IDataType::SubstreamPath & substream_path) -> WriteBuffer *
    {
        bool is_offsets = !substream_path.empty() && substream_path.back().type == IDataType::Substream::ArraySizes;
        if (is_offsets && skip_offsets)
            return nullptr;

        String stream_name = IDataType::getFileNameForStream(name, substream_path);

        /// Don't write offsets more than one time for Nested type.
        if (is_offsets && offset_columns.count(stream_name))
            return nullptr;

        return &column_streams[stream_name]->compressed;
    };
}

void fillIndexGranularityImpl(
    const Block & block,
    size_t index_granularity_bytes,
    size_t fixed_index_granularity_rows,
    bool blocks_are_granules,
    size_t index_offset,
    MergeTreeIndexGranularity & index_granularity)
{
    size_t rows_in_block = block.rows();
    size_t index_granularity_for_block;
    if (index_granularity_bytes == 0)
        index_granularity_for_block = fixed_index_granularity_rows;
    else
    {
        size_t block_size_in_memory = block.bytes();
        if (blocks_are_granules)
            index_granularity_for_block = rows_in_block;
        else if (block_size_in_memory >= index_granularity_bytes)
        {
            size_t granules_in_block = block_size_in_memory / index_granularity_bytes;
            index_granularity_for_block = rows_in_block / granules_in_block;
        }
        else
        {
            size_t size_of_row_in_bytes = block_size_in_memory / rows_in_block;
            index_granularity_for_block = index_granularity_bytes / size_of_row_in_bytes;
        }
    }
    if (index_granularity_for_block == 0) /// very rare case when index granularity bytes less then single row
        index_granularity_for_block = 1;

    /// We should be less or equal than fixed index granularity
    index_granularity_for_block = std::min(fixed_index_granularity_rows, index_granularity_for_block);

    for (size_t current_row = index_offset; current_row < rows_in_block; current_row += index_granularity_for_block)
        index_granularity.appendMark(index_granularity_for_block);

}

void IMergedBlockOutputStream::fillIndexGranularity(const Block & block)
{
    fillIndexGranularityImpl(
        block,
        storage.settings.index_granularity_bytes,
        storage.settings.index_granularity,
        blocks_are_granules_size,
        index_offset,
        index_granularity);
}

size_t IMergedBlockOutputStream::writeSingleGranule(
    const String & name,
    const IDataType & type,
    const IColumn & column,
    WrittenOffsetColumns & offset_columns,
    bool skip_offsets,
    IDataType::SerializeBinaryBulkStatePtr & serialization_state,
    IDataType::SerializeBinaryBulkSettings & serialize_settings,
    size_t from_row,
    size_t number_of_rows,
    bool write_marks)
{
    if (write_marks)
    {
        /// Write marks.
        type.enumerateStreams([&] (const IDataType::SubstreamPath & substream_path)
        {
            bool is_offsets = !substream_path.empty() && substream_path.back().type == IDataType::Substream::ArraySizes;
            if (is_offsets && skip_offsets)
                return;

            String stream_name = IDataType::getFileNameForStream(name, substream_path);

            /// Don't write offsets more than one time for Nested type.
            if (is_offsets && offset_columns.count(stream_name))
                return;

            ColumnStream & stream = *column_streams[stream_name];

            /// There could already be enough data to compress into the new block.
            if (stream.compressed.offset() >= min_compress_block_size)
                stream.compressed.next();

            writeIntBinary(stream.plain_hashing.count(), stream.marks);
            writeIntBinary(stream.compressed.offset(), stream.marks);
            if (storage.settings.index_granularity_bytes != 0)
                writeIntBinary(number_of_rows, stream.marks);
        }, serialize_settings.path);
    }

    type.serializeBinaryBulkWithMultipleStreams(column, from_row, number_of_rows, serialize_settings, serialization_state);

    /// So that instead of the marks pointing to the end of the compressed block, there were marks pointing to the beginning of the next one.
    type.enumerateStreams([&] (const IDataType::SubstreamPath & substream_path)
    {
        bool is_offsets = !substream_path.empty() && substream_path.back().type == IDataType::Substream::ArraySizes;
        if (is_offsets && skip_offsets)
            return;

        String stream_name = IDataType::getFileNameForStream(name, substream_path);

        /// Don't write offsets more than one time for Nested type.
        if (is_offsets && offset_columns.count(stream_name))
            return;

        column_streams[stream_name]->compressed.nextIfAtEnd();
    }, serialize_settings.path);

    return from_row + number_of_rows;
}

std::pair<size_t, size_t> IMergedBlockOutputStream::writeColumn(
    const String & name,
    const IDataType & type,
    const IColumn & column,
    WrittenOffsetColumns & offset_columns,
    bool skip_offsets,
    IDataType::SerializeBinaryBulkStatePtr & serialization_state,
    size_t from_mark)
{
    auto & settings = storage.global_context.getSettingsRef();
    IDataType::SerializeBinaryBulkSettings serialize_settings;
    serialize_settings.getter = createStreamGetter(name, offset_columns, skip_offsets);
    serialize_settings.low_cardinality_max_dictionary_size = settings.low_cardinality_max_dictionary_size;
    serialize_settings.low_cardinality_use_single_dictionary_for_part = settings.low_cardinality_use_single_dictionary_for_part != 0;

    size_t total_rows = column.size();
    size_t current_row = 0;
    size_t current_column_mark = from_mark;
    while (current_row < total_rows)
    {
        size_t rows_to_write;
        bool write_marks = true;

        /// If there is `index_offset`, then the first mark goes not immediately, but after this number of rows.
        if (current_row == 0 && index_offset != 0)
        {
            write_marks = false;
            rows_to_write = index_offset;
        }
        else
        {
            if (index_granularity.getMarksCount() <= current_column_mark)
                throw Exception(
                    "Incorrect size of index granularity expect mark " + toString(current_column_mark) + " totally have marks " + toString(index_granularity.getMarksCount()),
                    ErrorCodes::LOGICAL_ERROR);

            rows_to_write = index_granularity.getMarkRows(current_column_mark);
        }

        current_row = writeSingleGranule(
            name,
            type,
            column,
            offset_columns,
            skip_offsets,
            serialization_state,
            serialize_settings,
            current_row,
            rows_to_write,
            write_marks
        );

        if (write_marks)
            current_column_mark++;
    }

    /// Memoize offsets for Nested types, that are already written. They will not be written again for next columns of Nested structure.
    type.enumerateStreams([&] (const IDataType::SubstreamPath & substream_path)
    {
        bool is_offsets = !substream_path.empty() && substream_path.back().type == IDataType::Substream::ArraySizes;
        if (is_offsets)
        {
            String stream_name = IDataType::getFileNameForStream(name, substream_path);
            offset_columns.insert(stream_name);
        }
    }, serialize_settings.path);

    return std::make_pair(current_column_mark, current_row - total_rows);
=======
    constexpr auto INDEX_FILE_EXTENSION = ".idx";
>>>>>>> eeddc11a
}


MergedBlockOutputStream::MergedBlockOutputStream(
    MergeTreeData & storage_,
    String part_path_,
    const NamesAndTypesList & columns_list_,
    CompressionCodecPtr default_codec_,
    bool blocks_are_granules_size_)
    : IMergedBlockOutputStream(
        storage_, storage_.global_context.getSettings().min_compress_block_size,
        storage_.global_context.getSettings().max_compress_block_size, default_codec_,
        storage_.global_context.getSettings().min_bytes_to_use_direct_io,
        blocks_are_granules_size_,
        {}),
    columns_list(columns_list_), part_path(part_path_)
{
    init();
    for (const auto & it : columns_list)
    {
        const auto columns = storage.getColumns();
        addStreams(part_path, it.name, *it.type, columns.getCodecOrDefault(it.name, default_codec_), 0, false);
    }
}

MergedBlockOutputStream::MergedBlockOutputStream(
    MergeTreeData & storage_,
    String part_path_,
    const NamesAndTypesList & columns_list_,
    CompressionCodecPtr default_codec_,
    const MergeTreeData::DataPart::ColumnToSize & merged_column_to_size_,
    size_t aio_threshold_,
    bool blocks_are_granules_size_)
    : IMergedBlockOutputStream(
        storage_, storage_.global_context.getSettings().min_compress_block_size,
        storage_.global_context.getSettings().max_compress_block_size, default_codec_,
        aio_threshold_, blocks_are_granules_size_, {}),
    columns_list(columns_list_), part_path(part_path_)
{
    init();

    /// If summary size is more than threshold than we will use AIO
    size_t total_size = 0;
    if (aio_threshold > 0)
    {
        for (const auto & it : columns_list)
        {
            auto it2 = merged_column_to_size_.find(it.name);
            if (it2 != merged_column_to_size_.end())
                total_size += it2->second;
        }
    }

    for (const auto & it : columns_list)
    {
        const auto columns = storage.getColumns();
        addStreams(part_path, it.name, *it.type, columns.getCodecOrDefault(it.name, default_codec_), total_size, false);
    }
}

std::string MergedBlockOutputStream::getPartPath() const
{
    return part_path;
}

/// If data is pre-sorted.
void MergedBlockOutputStream::write(const Block & block)
{
    writeImpl(block, nullptr);
}

/** If the data is not sorted, but we pre-calculated the permutation, after which they will be sorted.
    * This method is used to save RAM, since you do not need to keep two blocks at once - the source and the sorted.
    */
void MergedBlockOutputStream::writeWithPermutation(const Block & block, const IColumn::Permutation * permutation)
{
    writeImpl(block, permutation);
}

void MergedBlockOutputStream::writeSuffix()
{
    throw Exception("Method writeSuffix is not supported by MergedBlockOutputStream", ErrorCodes::NOT_IMPLEMENTED);
}

void MergedBlockOutputStream::writeSuffixAndFinalizePart(
        MergeTreeData::MutableDataPartPtr & new_part,
        const NamesAndTypesList * total_column_list,
        MergeTreeData::DataPart::Checksums * additional_column_checksums)
{

    /// Finish columns serialization.
    {
        auto & settings = storage.global_context.getSettingsRef();
        IDataType::SerializeBinaryBulkSettings serialize_settings;
        serialize_settings.low_cardinality_max_dictionary_size = settings.low_cardinality_max_dictionary_size;
        serialize_settings.low_cardinality_use_single_dictionary_for_part = settings.low_cardinality_use_single_dictionary_for_part != 0;
        WrittenOffsetColumns offset_columns;
        auto it = columns_list.begin();
        for (size_t i = 0; i < columns_list.size(); ++i, ++it)
        {
            if (!serialization_states.empty())
            {
                serialize_settings.getter = createStreamGetter(it->name, offset_columns, false);
                it->type->serializeBinaryBulkStateSuffix(serialize_settings, serialization_states[i]);
            }

            if (with_final_mark)
                writeFinalMark(it->name, it->type, offset_columns, false, serialize_settings.path);
        }
    }

    if (with_final_mark)
        index_granularity.appendMark(0); /// last mark

    /// Finish skip index serialization
    for (size_t i = 0; i < storage.skip_indices.size(); ++i)
    {
        auto & stream = *skip_indices_streams[i];
        if (!skip_indices_aggregators[i]->empty())
            skip_indices_aggregators[i]->getGranuleAndReset()->serializeBinary(stream.compressed);
    }


    if (!total_column_list)
        total_column_list = &columns_list;

    /// Finish write and get checksums.
    MergeTreeData::DataPart::Checksums checksums;

    if (additional_column_checksums)
        checksums = std::move(*additional_column_checksums);

    if (index_stream)
    {
        if (with_final_mark)
        {
            for (size_t j = 0; j < index_columns.size(); ++j)
            {
                auto & column = *last_index_row[j].column;
                index_columns[j]->insertFrom(column, 0); /// it has only one element
                last_index_row[j].type->serializeBinary(column, 0, *index_stream);
            }
            last_index_row.clear();
        }

        index_stream->next();
        checksums.files["primary.idx"].file_size = index_stream->count();
        checksums.files["primary.idx"].file_hash = index_stream->getHash();
        index_stream = nullptr;
    }

    for (auto & stream : skip_indices_streams)
    {
        stream->finalize();
        stream->addToChecksums(checksums);
    }

    skip_indices_streams.clear();
    skip_indices_aggregators.clear();
    skip_index_filling.clear();

    for (ColumnStreams::iterator it = column_streams.begin(); it != column_streams.end(); ++it)
    {
        it->second->finalize();
        it->second->addToChecksums(checksums);
    }

    column_streams.clear();

    if (storage.format_version >= MERGE_TREE_DATA_MIN_FORMAT_VERSION_WITH_CUSTOM_PARTITIONING)
    {
        new_part->partition.store(storage, part_path, checksums);
        if (new_part->minmax_idx.initialized)
            new_part->minmax_idx.store(storage, part_path, checksums);
        else if (rows_count)
            throw Exception("MinMax index was not initialized for new non-empty part " + new_part->name
                + ". It is a bug.", ErrorCodes::LOGICAL_ERROR);

        WriteBufferFromFile count_out(part_path + "count.txt", 4096);
        HashingWriteBuffer count_out_hashing(count_out);
        writeIntText(rows_count, count_out_hashing);
        count_out_hashing.next();
        checksums.files["count.txt"].file_size = count_out_hashing.count();
        checksums.files["count.txt"].file_hash = count_out_hashing.getHash();
    }

    if (new_part->ttl_infos.part_min_ttl)
    {
        /// Write a file with ttl infos in json format.
        WriteBufferFromFile out(part_path + "ttl.txt", 4096);
        HashingWriteBuffer out_hashing(out);
        new_part->ttl_infos.write(out_hashing);
        checksums.files["ttl.txt"].file_size = out_hashing.count();
        checksums.files["ttl.txt"].file_hash = out_hashing.getHash();
    }

    {
        /// Write a file with a description of columns.
        WriteBufferFromFile out(part_path + "columns.txt", 4096);
        total_column_list->writeText(out);
    }

    {
        /// Write file with checksums.
        WriteBufferFromFile out(part_path + "checksums.txt", 4096);
        checksums.write(out);
    }

    new_part->rows_count = rows_count;
    new_part->modification_time = time(nullptr);
    new_part->columns = *total_column_list;
    new_part->index.assign(std::make_move_iterator(index_columns.begin()), std::make_move_iterator(index_columns.end()));
    new_part->checksums = checksums;
    new_part->bytes_on_disk = checksums.getTotalSizeOnDisk();
    new_part->index_granularity = index_granularity;
}

void MergedBlockOutputStream::init()
{
    Poco::File(part_path).createDirectories();

    if (storage.hasPrimaryKey())
    {
        index_file_stream = std::make_unique<WriteBufferFromFile>(
            part_path + "primary.idx", DBMS_DEFAULT_BUFFER_SIZE, O_TRUNC | O_CREAT | O_WRONLY);
        index_stream = std::make_unique<HashingWriteBuffer>(*index_file_stream);
    }

    for (const auto & index : storage.skip_indices)
    {
        String stream_name = index->getFileName();
        skip_indices_streams.emplace_back(
                std::make_unique<ColumnStream>(
                        stream_name,
                        part_path + stream_name, INDEX_FILE_EXTENSION,
                        part_path + stream_name, marks_file_extension,
                        codec, max_compress_block_size,
                        0, aio_threshold));
        skip_indices_aggregators.push_back(index->createIndexAggregator());
        skip_index_filling.push_back(0);
    }
}


void MergedBlockOutputStream::writeImpl(const Block & block, const IColumn::Permutation * permutation)
{
    block.checkNumberOfRows();
    size_t rows = block.rows();
    if (!rows)
        return;

    /// Fill index granularity for this block
    /// if it's unknown (in case of insert data or horizontal merge,
    /// but not in case of vertical merge)
    if (compute_granularity)
        fillIndexGranularity(block);

    /// The set of written offset columns so that you do not write shared offsets of nested structures columns several times
    WrittenOffsetColumns offset_columns;

    auto primary_key_column_names = storage.primary_key_columns;
    std::set<String> skip_indexes_column_names_set;
    for (const auto & index : storage.skip_indices)
        std::copy(index->columns.cbegin(), index->columns.cend(),
                std::inserter(skip_indexes_column_names_set, skip_indexes_column_names_set.end()));
    Names skip_indexes_column_names(skip_indexes_column_names_set.begin(), skip_indexes_column_names_set.end());

    /// Here we will add the columns related to the Primary Key, then write the index.
    std::vector<ColumnWithTypeAndName> primary_key_columns(primary_key_column_names.size());
    std::map<String, size_t> primary_key_column_name_to_position;

    for (size_t i = 0, size = primary_key_column_names.size(); i < size; ++i)
    {
        const auto & name = primary_key_column_names[i];

        if (!primary_key_column_name_to_position.emplace(name, i).second)
            throw Exception("Primary key contains duplicate columns", ErrorCodes::BAD_ARGUMENTS);

        primary_key_columns[i] = block.getByName(name);

        /// Reorder primary key columns in advance and add them to `primary_key_columns`.
        if (permutation)
            primary_key_columns[i].column = primary_key_columns[i].column->permute(*permutation, 0);
    }

    /// The same for skip indexes columns
    std::vector<ColumnWithTypeAndName> skip_indexes_columns(skip_indexes_column_names.size());
    std::map<String, size_t> skip_indexes_column_name_to_position;

    for (size_t i = 0, size = skip_indexes_column_names.size(); i < size; ++i)
    {
        const auto & name = skip_indexes_column_names[i];
        skip_indexes_column_name_to_position.emplace(name, i);
        skip_indexes_columns[i] = block.getByName(name);

        /// Reorder index columns in advance.
        if (permutation)
            skip_indexes_columns[i].column = skip_indexes_columns[i].column->permute(*permutation, 0);
    }

    if (index_columns.empty())
    {
        index_columns.resize(primary_key_column_names.size());
        last_index_row.resize(primary_key_column_names.size());
        for (size_t i = 0, size = primary_key_column_names.size(); i < size; ++i)
        {
            index_columns[i] = primary_key_columns[i].column->cloneEmpty();
            last_index_row[i] = primary_key_columns[i].cloneEmpty();
        }
    }

    if (serialization_states.empty())
    {
        serialization_states.reserve(columns_list.size());
        WrittenOffsetColumns tmp_offset_columns;
        IDataType::SerializeBinaryBulkSettings settings;

        for (const auto & col : columns_list)
        {
            settings.getter = createStreamGetter(col.name, tmp_offset_columns, false);
            serialization_states.emplace_back(nullptr);
            col.type->serializeBinaryBulkStatePrefix(settings, serialization_states.back());
        }
    }

    size_t new_index_offset = 0;
    /// Now write the data.
    auto it = columns_list.begin();
    for (size_t i = 0; i < columns_list.size(); ++i, ++it)
    {
        const ColumnWithTypeAndName & column = block.getByName(it->name);

        if (permutation)
        {
            auto primary_column_it = primary_key_column_name_to_position.find(it->name);
            auto skip_index_column_it = skip_indexes_column_name_to_position.find(it->name);
            if (primary_key_column_name_to_position.end() != primary_column_it)
            {
                const auto & primary_column = *primary_key_columns[primary_column_it->second].column;
                std::tie(std::ignore, new_index_offset) = writeColumn(column.name, *column.type, primary_column, offset_columns, false, serialization_states[i], current_mark);
            }
            else if (skip_indexes_column_name_to_position.end() != skip_index_column_it)
            {
                const auto & index_column = *skip_indexes_columns[skip_index_column_it->second].column;
                writeColumn(column.name, *column.type, index_column, offset_columns, false, serialization_states[i], current_mark);
            }
            else
            {
                /// We rearrange the columns that are not included in the primary key here; Then the result is released - to save RAM.
                ColumnPtr permuted_column = column.column->permute(*permutation, 0);
                std::tie(std::ignore, new_index_offset) = writeColumn(column.name, *column.type, *permuted_column, offset_columns, false, serialization_states[i], current_mark);
            }
        }
        else
        {
            std::tie(std::ignore, new_index_offset) = writeColumn(column.name, *column.type, *column.column, offset_columns, false, serialization_states[i], current_mark);
        }
    }

    rows_count += rows;

    {
        /// Creating block for update
        Block indices_update_block(skip_indexes_columns);
        /// Filling and writing skip indices like in IMergedBlockOutputStream::writeColumn
        for (size_t i = 0; i < storage.skip_indices.size(); ++i)
        {
            const auto index = storage.skip_indices[i];
            auto & stream = *skip_indices_streams[i];
            size_t prev_pos = 0;

            size_t current_mark = 0;
            while (prev_pos < rows)
            {
                UInt64 limit = 0;
                if (prev_pos == 0 && index_offset != 0)
                {
                    limit = index_offset;
                }
                else
                {
                    limit = index_granularity.getMarkRows(current_mark);
                    if (skip_indices_aggregators[i]->empty())
                    {
                        skip_indices_aggregators[i] = index->createIndexAggregator();
                        skip_index_filling[i] = 0;

                        if (stream.compressed.offset() >= min_compress_block_size)
                            stream.compressed.next();

                        writeIntBinary(stream.plain_hashing.count(), stream.marks);
                        writeIntBinary(stream.compressed.offset(), stream.marks);
                        /// Actually this numbers is redundant, but we have to store them
                        /// to be compatible with normal .mrk2 file format
                        if (storage.settings.index_granularity_bytes != 0)
                            writeIntBinary(1UL, stream.marks);
                    }
                }

                size_t pos = prev_pos;
                skip_indices_aggregators[i]->update(indices_update_block, &pos, limit);

                if (pos == prev_pos + limit)
                {
                    ++skip_index_filling[i];

                    /// write index if it is filled
                    if (skip_index_filling[i] == index->granularity)
                    {
                        skip_indices_aggregators[i]->getGranuleAndReset()->serializeBinary(stream.compressed);
                        skip_index_filling[i] = 0;
                    }
                }
                prev_pos = pos;
                current_mark++;
            }
        }
    }

    {
        /** While filling index (index_columns), disable memory tracker.
          * Because memory is allocated here (maybe in context of INSERT query),
          *  but then freed in completely different place (while merging parts), where query memory_tracker is not available.
          * And otherwise it will look like excessively growing memory consumption in context of query.
          *  (observed in long INSERT SELECTs)
          */
        auto temporarily_disable_memory_tracker = getCurrentMemoryTrackerActionLock();

        /// Write index. The index contains Primary Key value for each `index_granularity` row.
        for (size_t i = index_offset; i < rows;)
        {
            if (storage.hasPrimaryKey())
            {
                for (size_t j = 0, size = primary_key_columns.size(); j < size; ++j)
                {
                    const IColumn & primary_column = *primary_key_columns[j].column.get();
                    index_columns[j]->insertFrom(primary_column, i);
                    primary_key_columns[j].type->serializeBinary(primary_column, i, *index_stream);
                }
            }

            ++current_mark;
            if (current_mark < index_granularity.getMarksCount())
                i += index_granularity.getMarkRows(current_mark);
            else
                break;
        }
    }

    /// store last index row to write final mark at the end of column
    for (size_t j = 0, size = primary_key_columns.size(); j < size; ++j)
    {
        const IColumn & primary_column = *primary_key_columns[j].column.get();
        auto mutable_column = std::move(*last_index_row[j].column).mutate();
        if (!mutable_column->empty())
            mutable_column->popBack(1);
        mutable_column->insertFrom(primary_column, rows - 1);
        last_index_row[j].column = std::move(mutable_column);
    }

    index_offset = new_index_offset;
}

}<|MERGE_RESOLUTION|>--- conflicted
+++ resolved
@@ -20,275 +20,7 @@
 
 namespace
 {
-<<<<<<< HEAD
-
-constexpr auto DATA_FILE_EXTENSION = ".bin";
-constexpr auto INDEX_FILE_EXTENSION = ".idx";
-
-}
-
-
-/// Implementation of IMergedBlockOutputStream.
-
-IMergedBlockOutputStream::IMergedBlockOutputStream(
-    MergeTreeData & storage_,
-    size_t min_compress_block_size_,
-    size_t max_compress_block_size_,
-    CompressionCodecPtr codec_,
-    size_t aio_threshold_,
-    bool blocks_are_granules_size_,
-    const MergeTreeIndexGranularity & index_granularity_)
-    : storage(storage_)
-    , min_compress_block_size(min_compress_block_size_)
-    , max_compress_block_size(max_compress_block_size_)
-    , aio_threshold(aio_threshold_)
-    , marks_file_extension(storage.settings.index_granularity_bytes ? getAdaptiveMrkExtension() : getNonAdaptiveMrkExtension())
-    , mark_size_in_bytes(storage.settings.index_granularity_bytes ? getAdaptiveMrkSize() : getNonAdaptiveMrkSize())
-    , blocks_are_granules_size(blocks_are_granules_size_)
-    , index_granularity(index_granularity_)
-    , compute_granularity(index_granularity.empty())
-    , codec(std::move(codec_))
-{
-    if (blocks_are_granules_size && !index_granularity.empty())
-        throw Exception("Can't take information about index granularity from blocks, when non empty index_granularity array specified", ErrorCodes::LOGICAL_ERROR);
-}
-
-
-void IMergedBlockOutputStream::addStreams(
-    const String & path,
-    const String & name,
-    const IDataType & type,
-    const CompressionCodecPtr & effective_codec,
-    size_t estimated_size,
-    bool skip_offsets)
-{
-    IDataType::StreamCallback callback = [&] (const IDataType::SubstreamPath & substream_path)
-    {
-        if (skip_offsets && !substream_path.empty() && substream_path.back().type == IDataType::Substream::ArraySizes)
-            return;
-
-        String stream_name = IDataType::getFileNameForStream(name, substream_path);
-
-        /// Shared offsets for Nested type.
-        if (column_streams.count(stream_name))
-            return;
-
-        column_streams[stream_name] = std::make_unique<ColumnStream>(
-            stream_name,
-            path + stream_name, DATA_FILE_EXTENSION,
-            path + stream_name, marks_file_extension,
-            effective_codec,
-            max_compress_block_size,
-            estimated_size,
-            aio_threshold);
-    };
-
-    IDataType::SubstreamPath stream_path;
-    type.enumerateStreams(callback, stream_path);
-}
-
-
-IDataType::OutputStreamGetter IMergedBlockOutputStream::createStreamGetter(
-        const String & name, WrittenOffsetColumns & offset_columns, bool skip_offsets)
-{
-    return [&, skip_offsets] (const IDataType::SubstreamPath & substream_path) -> WriteBuffer *
-    {
-        bool is_offsets = !substream_path.empty() && substream_path.back().type == IDataType::Substream::ArraySizes;
-        if (is_offsets && skip_offsets)
-            return nullptr;
-
-        String stream_name = IDataType::getFileNameForStream(name, substream_path);
-
-        /// Don't write offsets more than one time for Nested type.
-        if (is_offsets && offset_columns.count(stream_name))
-            return nullptr;
-
-        return &column_streams[stream_name]->compressed;
-    };
-}
-
-void fillIndexGranularityImpl(
-    const Block & block,
-    size_t index_granularity_bytes,
-    size_t fixed_index_granularity_rows,
-    bool blocks_are_granules,
-    size_t index_offset,
-    MergeTreeIndexGranularity & index_granularity)
-{
-    size_t rows_in_block = block.rows();
-    size_t index_granularity_for_block;
-    if (index_granularity_bytes == 0)
-        index_granularity_for_block = fixed_index_granularity_rows;
-    else
-    {
-        size_t block_size_in_memory = block.bytes();
-        if (blocks_are_granules)
-            index_granularity_for_block = rows_in_block;
-        else if (block_size_in_memory >= index_granularity_bytes)
-        {
-            size_t granules_in_block = block_size_in_memory / index_granularity_bytes;
-            index_granularity_for_block = rows_in_block / granules_in_block;
-        }
-        else
-        {
-            size_t size_of_row_in_bytes = block_size_in_memory / rows_in_block;
-            index_granularity_for_block = index_granularity_bytes / size_of_row_in_bytes;
-        }
-    }
-    if (index_granularity_for_block == 0) /// very rare case when index granularity bytes less then single row
-        index_granularity_for_block = 1;
-
-    /// We should be less or equal than fixed index granularity
-    index_granularity_for_block = std::min(fixed_index_granularity_rows, index_granularity_for_block);
-
-    for (size_t current_row = index_offset; current_row < rows_in_block; current_row += index_granularity_for_block)
-        index_granularity.appendMark(index_granularity_for_block);
-
-}
-
-void IMergedBlockOutputStream::fillIndexGranularity(const Block & block)
-{
-    fillIndexGranularityImpl(
-        block,
-        storage.settings.index_granularity_bytes,
-        storage.settings.index_granularity,
-        blocks_are_granules_size,
-        index_offset,
-        index_granularity);
-}
-
-size_t IMergedBlockOutputStream::writeSingleGranule(
-    const String & name,
-    const IDataType & type,
-    const IColumn & column,
-    WrittenOffsetColumns & offset_columns,
-    bool skip_offsets,
-    IDataType::SerializeBinaryBulkStatePtr & serialization_state,
-    IDataType::SerializeBinaryBulkSettings & serialize_settings,
-    size_t from_row,
-    size_t number_of_rows,
-    bool write_marks)
-{
-    if (write_marks)
-    {
-        /// Write marks.
-        type.enumerateStreams([&] (const IDataType::SubstreamPath & substream_path)
-        {
-            bool is_offsets = !substream_path.empty() && substream_path.back().type == IDataType::Substream::ArraySizes;
-            if (is_offsets && skip_offsets)
-                return;
-
-            String stream_name = IDataType::getFileNameForStream(name, substream_path);
-
-            /// Don't write offsets more than one time for Nested type.
-            if (is_offsets && offset_columns.count(stream_name))
-                return;
-
-            ColumnStream & stream = *column_streams[stream_name];
-
-            /// There could already be enough data to compress into the new block.
-            if (stream.compressed.offset() >= min_compress_block_size)
-                stream.compressed.next();
-
-            writeIntBinary(stream.plain_hashing.count(), stream.marks);
-            writeIntBinary(stream.compressed.offset(), stream.marks);
-            if (storage.settings.index_granularity_bytes != 0)
-                writeIntBinary(number_of_rows, stream.marks);
-        }, serialize_settings.path);
-    }
-
-    type.serializeBinaryBulkWithMultipleStreams(column, from_row, number_of_rows, serialize_settings, serialization_state);
-
-    /// So that instead of the marks pointing to the end of the compressed block, there were marks pointing to the beginning of the next one.
-    type.enumerateStreams([&] (const IDataType::SubstreamPath & substream_path)
-    {
-        bool is_offsets = !substream_path.empty() && substream_path.back().type == IDataType::Substream::ArraySizes;
-        if (is_offsets && skip_offsets)
-            return;
-
-        String stream_name = IDataType::getFileNameForStream(name, substream_path);
-
-        /// Don't write offsets more than one time for Nested type.
-        if (is_offsets && offset_columns.count(stream_name))
-            return;
-
-        column_streams[stream_name]->compressed.nextIfAtEnd();
-    }, serialize_settings.path);
-
-    return from_row + number_of_rows;
-}
-
-std::pair<size_t, size_t> IMergedBlockOutputStream::writeColumn(
-    const String & name,
-    const IDataType & type,
-    const IColumn & column,
-    WrittenOffsetColumns & offset_columns,
-    bool skip_offsets,
-    IDataType::SerializeBinaryBulkStatePtr & serialization_state,
-    size_t from_mark)
-{
-    auto & settings = storage.global_context.getSettingsRef();
-    IDataType::SerializeBinaryBulkSettings serialize_settings;
-    serialize_settings.getter = createStreamGetter(name, offset_columns, skip_offsets);
-    serialize_settings.low_cardinality_max_dictionary_size = settings.low_cardinality_max_dictionary_size;
-    serialize_settings.low_cardinality_use_single_dictionary_for_part = settings.low_cardinality_use_single_dictionary_for_part != 0;
-
-    size_t total_rows = column.size();
-    size_t current_row = 0;
-    size_t current_column_mark = from_mark;
-    while (current_row < total_rows)
-    {
-        size_t rows_to_write;
-        bool write_marks = true;
-
-        /// If there is `index_offset`, then the first mark goes not immediately, but after this number of rows.
-        if (current_row == 0 && index_offset != 0)
-        {
-            write_marks = false;
-            rows_to_write = index_offset;
-        }
-        else
-        {
-            if (index_granularity.getMarksCount() <= current_column_mark)
-                throw Exception(
-                    "Incorrect size of index granularity expect mark " + toString(current_column_mark) + " totally have marks " + toString(index_granularity.getMarksCount()),
-                    ErrorCodes::LOGICAL_ERROR);
-
-            rows_to_write = index_granularity.getMarkRows(current_column_mark);
-        }
-
-        current_row = writeSingleGranule(
-            name,
-            type,
-            column,
-            offset_columns,
-            skip_offsets,
-            serialization_state,
-            serialize_settings,
-            current_row,
-            rows_to_write,
-            write_marks
-        );
-
-        if (write_marks)
-            current_column_mark++;
-    }
-
-    /// Memoize offsets for Nested types, that are already written. They will not be written again for next columns of Nested structure.
-    type.enumerateStreams([&] (const IDataType::SubstreamPath & substream_path)
-    {
-        bool is_offsets = !substream_path.empty() && substream_path.back().type == IDataType::Substream::ArraySizes;
-        if (is_offsets)
-        {
-            String stream_name = IDataType::getFileNameForStream(name, substream_path);
-            offset_columns.insert(stream_name);
-        }
-    }, serialize_settings.path);
-
-    return std::make_pair(current_column_mark, current_row - total_rows);
-=======
     constexpr auto INDEX_FILE_EXTENSION = ".idx";
->>>>>>> eeddc11a
 }
 
 
