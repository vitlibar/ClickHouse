--- conflicted
+++ resolved
@@ -403,14 +403,11 @@
     extern const int NULL_POINTER_DEREFERENCE = 426;
     extern const int CANNOT_COMPILE_REGEXP = 427;
     extern const int UNKNOWN_LOG_LEVEL = 428;
-<<<<<<< HEAD
-    extern const int ILLEGAL_SYNTAX_FOR_CODEC_TYPE = 429;
-    extern const int UNKNOWN_CODEC = 430;
-    extern const int ILLEGAL_CODEC_PARAMETER = 431;
-=======
     extern const int FAILED_TO_GETPWUID = 429;
     extern const int MISMATCHING_USERS_FOR_PROCESS_AND_DATA = 430;
->>>>>>> 7cfa7c3d
+    extern const int ILLEGAL_SYNTAX_FOR_CODEC_TYPE = 431;
+    extern const int UNKNOWN_CODEC = 432;
+    extern const int ILLEGAL_CODEC_PARAMETER = 433;
 
     extern const int KEEPER_EXCEPTION = 999;
     extern const int POCO_EXCEPTION = 1000;
