namespace DB
{

namespace ErrorCodes
{
    /** Previously, these constants were located in one enum.
      * But in this case there is a problem: when you add a new constant, you need to recompile
      *  all translation units that use at least one constant (almost the whole project).
      * Therefore it is made so that definitions of constants are located here, in one file,
      *  and their declaration are in different files, at the place of use.
      */

    extern const int UNSUPPORTED_METHOD = 1;
    extern const int UNSUPPORTED_PARAMETER = 2;
    extern const int UNEXPECTED_END_OF_FILE = 3;
    extern const int EXPECTED_END_OF_FILE = 4;
    extern const int CANNOT_PARSE_TEXT = 6;
    extern const int INCORRECT_NUMBER_OF_COLUMNS = 7;
    extern const int THERE_IS_NO_COLUMN = 8;
    extern const int SIZES_OF_COLUMNS_DOESNT_MATCH = 9;
    extern const int NOT_FOUND_COLUMN_IN_BLOCK = 10;
    extern const int POSITION_OUT_OF_BOUND = 11;
    extern const int PARAMETER_OUT_OF_BOUND = 12;
    extern const int SIZES_OF_COLUMNS_IN_TUPLE_DOESNT_MATCH = 13;
    extern const int DUPLICATE_COLUMN = 15;
    extern const int NO_SUCH_COLUMN_IN_TABLE = 16;
    extern const int DELIMITER_IN_STRING_LITERAL_DOESNT_MATCH = 17;
    extern const int CANNOT_INSERT_ELEMENT_INTO_CONSTANT_COLUMN = 18;
    extern const int SIZE_OF_FIXED_STRING_DOESNT_MATCH = 19;
    extern const int NUMBER_OF_COLUMNS_DOESNT_MATCH = 20;
    extern const int CANNOT_READ_ALL_DATA_FROM_TAB_SEPARATED_INPUT = 21;
    extern const int CANNOT_PARSE_ALL_VALUE_FROM_TAB_SEPARATED_INPUT = 22;
    extern const int CANNOT_READ_FROM_ISTREAM = 23;
    extern const int CANNOT_WRITE_TO_OSTREAM = 24;
    extern const int CANNOT_PARSE_ESCAPE_SEQUENCE = 25;
    extern const int CANNOT_PARSE_QUOTED_STRING = 26;
    extern const int CANNOT_PARSE_INPUT_ASSERTION_FAILED = 27;
    extern const int CANNOT_PRINT_FLOAT_OR_DOUBLE_NUMBER = 28;
    extern const int CANNOT_PRINT_INTEGER = 29;
    extern const int CANNOT_READ_SIZE_OF_COMPRESSED_CHUNK = 30;
    extern const int CANNOT_READ_COMPRESSED_CHUNK = 31;
    extern const int ATTEMPT_TO_READ_AFTER_EOF = 32;
    extern const int CANNOT_READ_ALL_DATA = 33;
    extern const int TOO_MANY_ARGUMENTS_FOR_FUNCTION = 34;
    extern const int TOO_FEW_ARGUMENTS_FOR_FUNCTION = 35;
    extern const int BAD_ARGUMENTS = 36;
    extern const int UNKNOWN_ELEMENT_IN_AST = 37;
    extern const int CANNOT_PARSE_DATE = 38;
    extern const int TOO_LARGE_SIZE_COMPRESSED = 39;
    extern const int CHECKSUM_DOESNT_MATCH = 40;
    extern const int CANNOT_PARSE_DATETIME = 41;
    extern const int NUMBER_OF_ARGUMENTS_DOESNT_MATCH = 42;
    extern const int ILLEGAL_TYPE_OF_ARGUMENT = 43;
    extern const int ILLEGAL_COLUMN = 44;
    extern const int ILLEGAL_NUMBER_OF_RESULT_COLUMNS = 45;
    extern const int UNKNOWN_FUNCTION = 46;
    extern const int UNKNOWN_IDENTIFIER = 47;
    extern const int NOT_IMPLEMENTED = 48;
    extern const int LOGICAL_ERROR = 49;
    extern const int UNKNOWN_TYPE = 50;
    extern const int EMPTY_LIST_OF_COLUMNS_QUERIED = 51;
    extern const int COLUMN_QUERIED_MORE_THAN_ONCE = 52;
    extern const int TYPE_MISMATCH = 53;
    extern const int STORAGE_DOESNT_ALLOW_PARAMETERS = 54;
    extern const int STORAGE_REQUIRES_PARAMETER = 55;
    extern const int UNKNOWN_STORAGE = 56;
    extern const int TABLE_ALREADY_EXISTS = 57;
    extern const int TABLE_METADATA_ALREADY_EXISTS = 58;
    extern const int ILLEGAL_TYPE_OF_COLUMN_FOR_FILTER = 59;
    extern const int UNKNOWN_TABLE = 60;
    extern const int ONLY_FILTER_COLUMN_IN_BLOCK = 61;
    extern const int SYNTAX_ERROR = 62;
    extern const int UNKNOWN_AGGREGATE_FUNCTION = 63;
    extern const int CANNOT_READ_AGGREGATE_FUNCTION_FROM_TEXT = 64;
    extern const int CANNOT_WRITE_AGGREGATE_FUNCTION_AS_TEXT = 65;
    extern const int NOT_A_COLUMN = 66;
    extern const int ILLEGAL_KEY_OF_AGGREGATION = 67;
    extern const int CANNOT_GET_SIZE_OF_FIELD = 68;
    extern const int ARGUMENT_OUT_OF_BOUND = 69;
    extern const int CANNOT_CONVERT_TYPE = 70;
    extern const int CANNOT_WRITE_AFTER_END_OF_BUFFER = 71;
    extern const int CANNOT_PARSE_NUMBER = 72;
    extern const int UNKNOWN_FORMAT = 73;
    extern const int CANNOT_READ_FROM_FILE_DESCRIPTOR = 74;
    extern const int CANNOT_WRITE_TO_FILE_DESCRIPTOR = 75;
    extern const int CANNOT_OPEN_FILE = 76;
    extern const int CANNOT_CLOSE_FILE = 77;
    extern const int UNKNOWN_TYPE_OF_QUERY = 78;
    extern const int INCORRECT_FILE_NAME = 79;
    extern const int INCORRECT_QUERY = 80;
    extern const int UNKNOWN_DATABASE = 81;
    extern const int DATABASE_ALREADY_EXISTS = 82;
    extern const int DIRECTORY_DOESNT_EXIST = 83;
    extern const int DIRECTORY_ALREADY_EXISTS = 84;
    extern const int FORMAT_IS_NOT_SUITABLE_FOR_INPUT = 85;
    extern const int RECEIVED_ERROR_FROM_REMOTE_IO_SERVER = 86;
    extern const int CANNOT_SEEK_THROUGH_FILE = 87;
    extern const int CANNOT_TRUNCATE_FILE = 88;
    extern const int UNKNOWN_COMPRESSION_METHOD = 89;
    extern const int EMPTY_LIST_OF_COLUMNS_PASSED = 90;
    extern const int SIZES_OF_MARKS_FILES_ARE_INCONSISTENT = 91;
    extern const int EMPTY_DATA_PASSED = 92;
    extern const int UNKNOWN_AGGREGATED_DATA_VARIANT = 93;
    extern const int CANNOT_MERGE_DIFFERENT_AGGREGATED_DATA_VARIANTS = 94;
    extern const int CANNOT_READ_FROM_SOCKET = 95;
    extern const int CANNOT_WRITE_TO_SOCKET = 96;
    extern const int CANNOT_READ_ALL_DATA_FROM_CHUNKED_INPUT = 97;
    extern const int CANNOT_WRITE_TO_EMPTY_BLOCK_OUTPUT_STREAM = 98;
    extern const int UNKNOWN_PACKET_FROM_CLIENT = 99;
    extern const int UNKNOWN_PACKET_FROM_SERVER = 100;
    extern const int UNEXPECTED_PACKET_FROM_CLIENT = 101;
    extern const int UNEXPECTED_PACKET_FROM_SERVER = 102;
    extern const int RECEIVED_DATA_FOR_WRONG_QUERY_ID = 103;
    extern const int TOO_SMALL_BUFFER_SIZE = 104;
    extern const int CANNOT_READ_HISTORY = 105;
    extern const int CANNOT_APPEND_HISTORY = 106;
    extern const int FILE_DOESNT_EXIST = 107;
    extern const int NO_DATA_TO_INSERT = 108;
    extern const int CANNOT_BLOCK_SIGNAL = 109;
    extern const int CANNOT_UNBLOCK_SIGNAL = 110;
    extern const int CANNOT_MANIPULATE_SIGSET = 111;
    extern const int CANNOT_WAIT_FOR_SIGNAL = 112;
    extern const int THERE_IS_NO_SESSION = 113;
    extern const int CANNOT_CLOCK_GETTIME = 114;
    extern const int UNKNOWN_SETTING = 115;
    extern const int THERE_IS_NO_DEFAULT_VALUE = 116;
    extern const int INCORRECT_DATA = 117;
    extern const int ENGINE_REQUIRED = 119;
    extern const int CANNOT_INSERT_VALUE_OF_DIFFERENT_SIZE_INTO_TUPLE = 120;
    extern const int UNSUPPORTED_JOIN_KEYS = 121;
    extern const int INCOMPATIBLE_COLUMNS = 122;
    extern const int UNKNOWN_TYPE_OF_AST_NODE = 123;
    extern const int INCORRECT_ELEMENT_OF_SET = 124;
    extern const int INCORRECT_RESULT_OF_SCALAR_SUBQUERY = 125;
    extern const int CANNOT_GET_RETURN_TYPE = 126;
    extern const int ILLEGAL_INDEX = 127;
    extern const int TOO_LARGE_ARRAY_SIZE = 128;
    extern const int FUNCTION_IS_SPECIAL = 129;
    extern const int CANNOT_READ_ARRAY_FROM_TEXT = 130;
    extern const int TOO_LARGE_STRING_SIZE = 131;
    extern const int CANNOT_CREATE_TABLE_FROM_METADATA = 132;
    extern const int AGGREGATE_FUNCTION_DOESNT_ALLOW_PARAMETERS = 133;
    extern const int PARAMETERS_TO_AGGREGATE_FUNCTIONS_MUST_BE_LITERALS = 134;
    extern const int ZERO_ARRAY_OR_TUPLE_INDEX = 135;
    extern const int UNKNOWN_ELEMENT_IN_CONFIG = 137;
    extern const int EXCESSIVE_ELEMENT_IN_CONFIG = 138;
    extern const int NO_ELEMENTS_IN_CONFIG = 139;
    extern const int ALL_REQUESTED_COLUMNS_ARE_MISSING = 140;
    extern const int SAMPLING_NOT_SUPPORTED = 141;
    extern const int NOT_FOUND_NODE = 142;
    extern const int FOUND_MORE_THAN_ONE_NODE = 143;
    extern const int FIRST_DATE_IS_BIGGER_THAN_LAST_DATE = 144;
    extern const int UNKNOWN_OVERFLOW_MODE = 145;
    extern const int QUERY_SECTION_DOESNT_MAKE_SENSE = 146;
    extern const int NOT_FOUND_FUNCTION_ELEMENT_FOR_AGGREGATE = 147;
    extern const int NOT_FOUND_RELATION_ELEMENT_FOR_CONDITION = 148;
    extern const int NOT_FOUND_RHS_ELEMENT_FOR_CONDITION = 149;
    extern const int NO_ATTRIBUTES_LISTED = 150;
    extern const int INDEX_OF_COLUMN_IN_SORT_CLAUSE_IS_OUT_OF_RANGE = 151;
    extern const int UNKNOWN_DIRECTION_OF_SORTING = 152;
    extern const int ILLEGAL_DIVISION = 153;
    extern const int AGGREGATE_FUNCTION_NOT_APPLICABLE = 154;
    extern const int UNKNOWN_RELATION = 155;
    extern const int DICTIONARIES_WAS_NOT_LOADED = 156;
    extern const int ILLEGAL_OVERFLOW_MODE = 157;
    extern const int TOO_MANY_ROWS = 158;
    extern const int TIMEOUT_EXCEEDED = 159;
    extern const int TOO_SLOW = 160;
    extern const int TOO_MANY_COLUMNS = 161;
    extern const int TOO_DEEP_SUBQUERIES = 162;
    extern const int TOO_DEEP_PIPELINE = 163;
    extern const int READONLY = 164;
    extern const int TOO_MANY_TEMPORARY_COLUMNS = 165;
    extern const int TOO_MANY_TEMPORARY_NON_CONST_COLUMNS = 166;
    extern const int TOO_DEEP_AST = 167;
    extern const int TOO_BIG_AST = 168;
    extern const int BAD_TYPE_OF_FIELD = 169;
    extern const int BAD_GET = 170;
    extern const int BLOCKS_HAVE_DIFFERENT_STRUCTURE = 171;
    extern const int CANNOT_CREATE_DIRECTORY = 172;
    extern const int CANNOT_ALLOCATE_MEMORY = 173;
    extern const int CYCLIC_ALIASES = 174;
    extern const int CHUNK_NOT_FOUND = 176;
    extern const int DUPLICATE_CHUNK_NAME = 177;
    extern const int MULTIPLE_ALIASES_FOR_EXPRESSION = 178;
    extern const int MULTIPLE_EXPRESSIONS_FOR_ALIAS = 179;
    extern const int THERE_IS_NO_PROFILE = 180;
    extern const int ILLEGAL_FINAL = 181;
    extern const int ILLEGAL_PREWHERE = 182;
    extern const int UNEXPECTED_EXPRESSION = 183;
    extern const int ILLEGAL_AGGREGATION = 184;
    extern const int UNSUPPORTED_MYISAM_BLOCK_TYPE = 185;
    extern const int UNSUPPORTED_COLLATION_LOCALE = 186;
    extern const int COLLATION_COMPARISON_FAILED = 187;
    extern const int UNKNOWN_ACTION = 188;
    extern const int TABLE_MUST_NOT_BE_CREATED_MANUALLY = 189;
    extern const int SIZES_OF_ARRAYS_DOESNT_MATCH = 190;
    extern const int SET_SIZE_LIMIT_EXCEEDED = 191;
    extern const int UNKNOWN_USER = 192;
    extern const int WRONG_PASSWORD = 193;
    extern const int REQUIRED_PASSWORD = 194;
    extern const int IP_ADDRESS_NOT_ALLOWED = 195;
    extern const int UNKNOWN_ADDRESS_PATTERN_TYPE = 196;
    extern const int SERVER_REVISION_IS_TOO_OLD = 197;
    extern const int DNS_ERROR = 198;
    extern const int UNKNOWN_QUOTA = 199;
    extern const int QUOTA_DOESNT_ALLOW_KEYS = 200;
    extern const int QUOTA_EXPIRED = 201;
    extern const int TOO_MANY_SIMULTANEOUS_QUERIES = 202;
    extern const int NO_FREE_CONNECTION = 203;
    extern const int CANNOT_FSYNC = 204;
    extern const int NESTED_TYPE_TOO_DEEP = 205;
    extern const int ALIAS_REQUIRED = 206;
    extern const int AMBIGUOUS_IDENTIFIER = 207;
    extern const int EMPTY_NESTED_TABLE = 208;
    extern const int SOCKET_TIMEOUT = 209;
    extern const int NETWORK_ERROR = 210;
    extern const int EMPTY_QUERY = 211;
    extern const int UNKNOWN_LOAD_BALANCING = 212;
    extern const int UNKNOWN_TOTALS_MODE = 213;
    extern const int CANNOT_STATVFS = 214;
    extern const int NOT_AN_AGGREGATE = 215;
    extern const int QUERY_WITH_SAME_ID_IS_ALREADY_RUNNING = 216;
    extern const int CLIENT_HAS_CONNECTED_TO_WRONG_PORT = 217;
    extern const int TABLE_IS_DROPPED = 218;
    extern const int DATABASE_NOT_EMPTY = 219;
    extern const int DUPLICATE_INTERSERVER_IO_ENDPOINT = 220;
    extern const int NO_SUCH_INTERSERVER_IO_ENDPOINT = 221;
    extern const int ADDING_REPLICA_TO_NON_EMPTY_TABLE = 222;
    extern const int UNEXPECTED_AST_STRUCTURE = 223;
    extern const int REPLICA_IS_ALREADY_ACTIVE = 224;
    extern const int NO_ZOOKEEPER = 225;
    extern const int NO_FILE_IN_DATA_PART = 226;
    extern const int UNEXPECTED_FILE_IN_DATA_PART = 227;
    extern const int BAD_SIZE_OF_FILE_IN_DATA_PART = 228;
    extern const int QUERY_IS_TOO_LARGE = 229;
    extern const int NOT_FOUND_EXPECTED_DATA_PART = 230;
    extern const int TOO_MANY_UNEXPECTED_DATA_PARTS = 231;
    extern const int NO_SUCH_DATA_PART = 232;
    extern const int BAD_DATA_PART_NAME = 233;
    extern const int NO_REPLICA_HAS_PART = 234;
    extern const int DUPLICATE_DATA_PART = 235;
    extern const int ABORTED = 236;
    extern const int NO_REPLICA_NAME_GIVEN = 237;
    extern const int FORMAT_VERSION_TOO_OLD = 238;
    extern const int CANNOT_MUNMAP = 239;
    extern const int CANNOT_MREMAP = 240;
    extern const int MEMORY_LIMIT_EXCEEDED = 241;
    extern const int TABLE_IS_READ_ONLY = 242;
    extern const int NOT_ENOUGH_SPACE = 243;
    extern const int UNEXPECTED_ZOOKEEPER_ERROR = 244;
    extern const int CORRUPTED_DATA = 246;
    extern const int INCORRECT_MARK = 247;
    extern const int INVALID_PARTITION_VALUE = 248;
    extern const int NOT_ENOUGH_BLOCK_NUMBERS = 250;
    extern const int NO_SUCH_REPLICA = 251;
    extern const int TOO_MANY_PARTS = 252;
    extern const int REPLICA_IS_ALREADY_EXIST = 253;
    extern const int NO_ACTIVE_REPLICAS = 254;
    extern const int TOO_MANY_RETRIES_TO_FETCH_PARTS = 255;
    extern const int PARTITION_ALREADY_EXISTS = 256;
    extern const int PARTITION_DOESNT_EXIST = 257;
    extern const int UNION_ALL_RESULT_STRUCTURES_MISMATCH = 258;
    extern const int CLIENT_OUTPUT_FORMAT_SPECIFIED = 260;
    extern const int UNKNOWN_BLOCK_INFO_FIELD = 261;
    extern const int BAD_COLLATION = 262;
    extern const int CANNOT_COMPILE_CODE = 263;
    extern const int INCOMPATIBLE_TYPE_OF_JOIN = 264;
    extern const int NO_AVAILABLE_REPLICA = 265;
    extern const int MISMATCH_REPLICAS_DATA_SOURCES = 266;
    extern const int STORAGE_DOESNT_SUPPORT_PARALLEL_REPLICAS = 267;
    extern const int CPUID_ERROR = 268;
    extern const int INFINITE_LOOP = 269;
    extern const int CANNOT_COMPRESS = 270;
    extern const int CANNOT_DECOMPRESS = 271;
    extern const int CANNOT_IO_SUBMIT = 272;
    extern const int CANNOT_IO_GETEVENTS = 273;
    extern const int AIO_READ_ERROR = 274;
    extern const int AIO_WRITE_ERROR = 275;
    extern const int INDEX_NOT_USED = 277;
    extern const int LEADERSHIP_LOST = 278;
    extern const int ALL_CONNECTION_TRIES_FAILED = 279;
    extern const int NO_AVAILABLE_DATA = 280;
    extern const int DICTIONARY_IS_EMPTY = 281;
    extern const int INCORRECT_INDEX = 282;
    extern const int UNKNOWN_DISTRIBUTED_PRODUCT_MODE = 283;
    extern const int UNKNOWN_GLOBAL_SUBQUERIES_METHOD = 284;
    extern const int TOO_FEW_LIVE_REPLICAS = 285;
    extern const int UNSATISFIED_QUORUM_FOR_PREVIOUS_WRITE = 286;
    extern const int UNKNOWN_FORMAT_VERSION = 287;
    extern const int DISTRIBUTED_IN_JOIN_SUBQUERY_DENIED = 288;
    extern const int REPLICA_IS_NOT_IN_QUORUM = 289;
    extern const int LIMIT_EXCEEDED = 290;
    extern const int DATABASE_ACCESS_DENIED = 291;
    extern const int LEADERSHIP_CHANGED = 292;
    extern const int MONGODB_CANNOT_AUTHENTICATE = 293;
    extern const int INVALID_BLOCK_EXTRA_INFO = 294;
    extern const int RECEIVED_EMPTY_DATA = 295;
    extern const int NO_REMOTE_SHARD_FOUND = 296;
    extern const int SHARD_HAS_NO_CONNECTIONS = 297;
    extern const int CANNOT_PIPE = 298;
    extern const int CANNOT_FORK = 299;
    extern const int CANNOT_DLSYM = 300;
    extern const int CANNOT_CREATE_CHILD_PROCESS = 301;
    extern const int CHILD_WAS_NOT_EXITED_NORMALLY = 302;
    extern const int CANNOT_SELECT = 303;
    extern const int CANNOT_WAITPID = 304;
    extern const int TABLE_WAS_NOT_DROPPED = 305;
    extern const int TOO_DEEP_RECURSION = 306;
    extern const int TOO_MANY_BYTES = 307;
    extern const int UNEXPECTED_NODE_IN_ZOOKEEPER = 308;
    extern const int FUNCTION_CANNOT_HAVE_PARAMETERS = 309;
    extern const int INVALID_SHARD_WEIGHT = 317;
    extern const int INVALID_CONFIG_PARAMETER = 318;
    extern const int UNKNOWN_STATUS_OF_INSERT = 319;
    extern const int VALUE_IS_OUT_OF_RANGE_OF_DATA_TYPE = 321;
    extern const int BARRIER_TIMEOUT = 335;
    extern const int UNKNOWN_DATABASE_ENGINE = 336;
    extern const int DDL_GUARD_IS_ACTIVE = 337;
    extern const int UNFINISHED = 341;
    extern const int METADATA_MISMATCH = 342;
    extern const int SUPPORT_IS_DISABLED = 344;
    extern const int TABLE_DIFFERS_TOO_MUCH = 345;
    extern const int CANNOT_CONVERT_CHARSET = 346;
    extern const int CANNOT_LOAD_CONFIG = 347;
    extern const int CANNOT_INSERT_NULL_IN_ORDINARY_COLUMN = 349;
    extern const int INCOMPATIBLE_SOURCE_TABLES = 350;
    extern const int AMBIGUOUS_TABLE_NAME = 351;
    extern const int AMBIGUOUS_COLUMN_NAME = 352;
    extern const int INDEX_OF_POSITIONAL_ARGUMENT_IS_OUT_OF_RANGE = 353;
    extern const int ZLIB_INFLATE_FAILED = 354;
    extern const int ZLIB_DEFLATE_FAILED = 355;
    extern const int BAD_LAMBDA = 356;
    extern const int RESERVED_IDENTIFIER_NAME = 357;
    extern const int INTO_OUTFILE_NOT_ALLOWED = 358;
    extern const int TABLE_SIZE_EXCEEDS_MAX_DROP_SIZE_LIMIT = 359;
    extern const int CANNOT_CREATE_CHARSET_CONVERTER = 360;
    extern const int SEEK_POSITION_OUT_OF_BOUND = 361;
    extern const int CURRENT_WRITE_BUFFER_IS_EXHAUSTED = 362;
    extern const int CANNOT_CREATE_IO_BUFFER = 363;
    extern const int RECEIVED_ERROR_TOO_MANY_REQUESTS = 364;
    extern const int OUTPUT_IS_NOT_SORTED = 365;
    extern const int SIZES_OF_NESTED_COLUMNS_ARE_INCONSISTENT = 366;
    extern const int TOO_MANY_FETCHES = 367;
    extern const int BAD_CAST = 368;
    extern const int ALL_REPLICAS_ARE_STALE = 369;
    extern const int DATA_TYPE_CANNOT_BE_USED_IN_TABLES = 370;
    extern const int INCONSISTENT_CLUSTER_DEFINITION = 371;
    extern const int SESSION_NOT_FOUND = 372;
    extern const int SESSION_IS_LOCKED = 373;
    extern const int INVALID_SESSION_TIMEOUT = 374;
    extern const int CANNOT_DLOPEN = 375;
    extern const int CANNOT_PARSE_UUID = 376;
    extern const int ILLEGAL_SYNTAX_FOR_DATA_TYPE = 377;
    extern const int DATA_TYPE_CANNOT_HAVE_ARGUMENTS = 378;
    extern const int UNKNOWN_STATUS_OF_DISTRIBUTED_DDL_TASK = 379;
    extern const int CANNOT_KILL = 380;
    extern const int HTTP_LENGTH_REQUIRED = 381;
    extern const int CANNOT_LOAD_CATBOOST_MODEL = 382;
    extern const int CANNOT_APPLY_CATBOOST_MODEL = 383;
    extern const int PART_IS_TEMPORARILY_LOCKED = 384;
    extern const int MULTIPLE_STREAMS_REQUIRED = 385;
    extern const int NO_COMMON_TYPE = 386;
    extern const int EXTERNAL_LOADABLE_ALREADY_EXISTS = 387;
    extern const int CANNOT_ASSIGN_OPTIMIZE = 388;
    extern const int INSERT_WAS_DEDUPLICATED = 389;
    extern const int CANNOT_GET_CREATE_TABLE_QUERY = 390;
    extern const int EXTERNAL_LIBRARY_ERROR = 391;
    extern const int QUERY_IS_PROHIBITED = 392;
    extern const int THERE_IS_NO_QUERY = 393;
    extern const int QUERY_WAS_CANCELLED = 394;
    extern const int FUNCTION_THROW_IF_VALUE_IS_NON_ZERO = 395;
    extern const int TOO_MANY_ROWS_OR_BYTES = 396;
    extern const int QUERY_IS_NOT_SUPPORTED_IN_MATERIALIZED_VIEW = 397;
    extern const int UNKNOWN_MUTATION_COMMAND = 398;
    extern const int FORMAT_IS_NOT_SUITABLE_FOR_OUTPUT = 399;
    extern const int CANNOT_STAT = 400;
    extern const int FEATURE_IS_NOT_ENABLED_AT_BUILD_TIME = 401;
    extern const int CANNOT_IOSETUP = 402;
    extern const int INVALID_JOIN_ON_EXPRESSION = 403;
    extern const int BAD_ODBC_CONNECTION_STRING = 404;
    extern const int PARTITION_SIZE_EXCEEDS_MAX_DROP_SIZE_LIMIT = 405;
    extern const int TOP_AND_LIMIT_TOGETHER = 406;
    extern const int DECIMAL_OVERFLOW = 407;
    extern const int BAD_REQUEST_PARAMETER = 408;
    extern const int EXTERNAL_EXECUTABLE_NOT_FOUND = 409;
    extern const int EXTERNAL_SERVER_IS_NOT_RESPONDING = 410;
    extern const int PTHREAD_ERROR = 411;
    extern const int NETLINK_ERROR = 412;
    extern const int CANNOT_SET_SIGNAL_HANDLER = 413;
    extern const int CANNOT_READLINE = 414;
    extern const int ALL_REPLICAS_LOST = 415;
    extern const int REPLICA_STATUS_CHANGED = 416;
    extern const int EXPECTED_ALL_OR_ANY = 417;
    extern const int UNKNOWN_JOIN_STRICTNESS = 418;
    extern const int MULTIPLE_ASSIGNMENTS_TO_COLUMN = 419;
    extern const int CANNOT_UPDATE_COLUMN = 420;
    extern const int CANNOT_ADD_DIFFERENT_AGGREGATE_STATES = 421;
    extern const int UNSUPPORTED_URI_SCHEME = 422;
    extern const int CANNOT_GETTIMEOFDAY = 423;
    extern const int CANNOT_LINK = 424;
    extern const int SYSTEM_ERROR = 425;
    extern const int NULL_POINTER_DEREFERENCE = 426;
    extern const int CANNOT_COMPILE_REGEXP = 427;
    extern const int UNKNOWN_LOG_LEVEL = 428;
    extern const int FAILED_TO_GETPWUID = 429;
    extern const int MISMATCHING_USERS_FOR_PROCESS_AND_DATA = 430;
    extern const int ILLEGAL_SYNTAX_FOR_CODEC_TYPE = 431;
    extern const int UNKNOWN_CODEC = 432;
    extern const int ILLEGAL_CODEC_PARAMETER = 433;
    extern const int CANNOT_PARSE_PROTOBUF_SCHEMA = 434;
    extern const int NO_DATA_FOR_REQUIRED_PROTOBUF_FIELD = 435;
    extern const int PROTOBUF_BAD_CAST = 436;
    extern const int PROTOBUF_FIELD_NOT_REPEATED = 437;
    extern const int DATA_TYPE_CANNOT_BE_PROMOTED = 438;
    extern const int CANNOT_SCHEDULE_TASK = 439;
    extern const int INVALID_LIMIT_EXPRESSION = 440;
    extern const int CANNOT_PARSE_DOMAIN_VALUE_FROM_STRING = 441;
    extern const int BAD_DATABASE_FOR_TEMPORARY_TABLE = 442;
    extern const int NO_COMMON_COLUMNS_WITH_PROTOBUF_SCHEMA = 443;
    extern const int UNKNOWN_PROTOBUF_FORMAT = 444;
    extern const int CANNOT_MPROTECT = 445;
    extern const int FUNCTION_NOT_ALLOWED = 446;
    extern const int HYPERSCAN_CANNOT_SCAN_TEXT = 447;
    extern const int BROTLI_READ_FAILED = 448;
    extern const int BROTLI_WRITE_FAILED = 449;
    extern const int BAD_TTL_EXPRESSION = 450;
    extern const int BAD_TTL_FILE = 451;
    extern const int SETTING_CONSTRAINT_VIOLATION = 452;
    extern const int MYSQL_CLIENT_INSUFFICIENT_CAPABILITIES = 453;
    extern const int OPENSSL_ERROR = 454;
    extern const int SUSPICIOUS_TYPE_FOR_LOW_CARDINALITY = 455;
    extern const int UNKNOWN_QUERY_PARAMETER = 456;
    extern const int BAD_QUERY_PARAMETER = 457;
    extern const int CANNOT_UNLINK = 458;
    extern const int CANNOT_SET_THREAD_PRIORITY = 459;
    extern const int CANNOT_CREATE_TIMER = 460;
    extern const int CANNOT_SET_TIMER_PERIOD = 461;
    extern const int CANNOT_DELETE_TIMER = 462;
    extern const int CANNOT_FCNTL = 463;
    extern const int CANNOT_PARSE_ELF = 464;
    extern const int CANNOT_PARSE_DWARF = 465;
    extern const int INSECURE_PATH = 466;
    extern const int CANNOT_PARSE_BOOL = 467;
    extern const int CANNOT_PTHREAD_ATTR = 468;
    extern const int VIOLATED_CONSTRAINT = 469;
    extern const int QUERY_IS_NOT_SUPPORTED_IN_LIVE_VIEW = 470;
    extern const int SETTINGS_ARE_NOT_SUPPORTED = 471;
    extern const int READONLY_SETTING = 472;
<<<<<<< HEAD
    extern const int DEADLOCK_AVOIDED = 473;
=======
    extern const int INVALID_TEMPLATE_FORMAT = 473;
>>>>>>> a71a1693

    extern const int KEEPER_EXCEPTION = 999;
    extern const int POCO_EXCEPTION = 1000;
    extern const int STD_EXCEPTION = 1001;
    extern const int UNKNOWN_EXCEPTION = 1002;
    extern const int METRIKA_OTHER_ERROR = 1003;

    extern const int CONDITIONAL_TREE_PARENT_NOT_FOUND = 2001;
    extern const int ILLEGAL_PROJECTION_MANIPULATOR = 2002;
}

}<|MERGE_RESOLUTION|>--- conflicted
+++ resolved
@@ -447,11 +447,8 @@
     extern const int QUERY_IS_NOT_SUPPORTED_IN_LIVE_VIEW = 470;
     extern const int SETTINGS_ARE_NOT_SUPPORTED = 471;
     extern const int READONLY_SETTING = 472;
-<<<<<<< HEAD
     extern const int DEADLOCK_AVOIDED = 473;
-=======
-    extern const int INVALID_TEMPLATE_FORMAT = 473;
->>>>>>> a71a1693
+    extern const int INVALID_TEMPLATE_FORMAT = 474;
 
     extern const int KEEPER_EXCEPTION = 999;
     extern const int POCO_EXCEPTION = 1000;
