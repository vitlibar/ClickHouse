--- conflicted
+++ resolved
@@ -994,7 +994,6 @@
     assert(int(result) == 1)
 
 
-<<<<<<< HEAD
 def test_schema_inference_from_globs(started_cluster):
     bucket = started_cluster.minio_bucket
     instance = started_cluster.instances["dummy"]
@@ -1014,7 +1013,8 @@
 
     result = instance.query(f"select * from s3('http://{started_cluster.minio_host}:{started_cluster.minio_port}/{bucket}/test*.jsoncompacteachrow')")
     assert(sorted(result.split()) == ['0', '\\N'])
-=======
+
+
 def test_signatures(started_cluster):
     bucket = started_cluster.minio_bucket
     instance = started_cluster.instances["dummy"]
@@ -1037,4 +1037,3 @@
 
     result = instance.query(f"select * from s3('http://{started_cluster.minio_host}:{started_cluster.minio_port}/{bucket}/test.arrow', 'minio', 'minio123', 'Arrow')")
     assert(int(result) == 1)
->>>>>>> 3b63acdd
