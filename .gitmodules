--- conflicted
+++ resolved
@@ -262,12 +262,9 @@
 [submodule "contrib/minizip-ng"]
 	path = contrib/minizip-ng
 	url = https://github.com/zlib-ng/minizip-ng
-<<<<<<< HEAD
-[submodule "contrib/eigen"]
-	path = contrib/eigen
-	url = https://github.com/eigen-mirror/eigen
-=======
 [submodule "contrib/wyhash"]
 	path = contrib/wyhash
 	url = https://github.com/wangyi-fudan/wyhash.git
->>>>>>> 6d3a54a0
+[submodule "contrib/eigen"]
+	path = contrib/eigen
+	url = https://github.com/eigen-mirror/eigen