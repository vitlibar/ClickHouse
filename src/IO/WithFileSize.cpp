--- conflicted
+++ resolved
@@ -4,6 +4,7 @@
 #include <IO/ParallelReadBuffer.h>
 #include <IO/ReadBufferFromFileDecorator.h>
 #include <IO/PeekableReadBuffer.h>
+
 
 namespace DB
 {
@@ -25,11 +26,7 @@
 static std::optional<size_t> tryGetFileSize(T & in)
 {
     if (auto * with_file_size = dynamic_cast<WithFileSize *>(&in))
-<<<<<<< HEAD
-        return with_file_size->getFileSize();
-=======
         return with_file_size->tryGetFileSize();
->>>>>>> dc601dc7
 
     return std::nullopt;
 }
@@ -92,5 +89,4 @@
     return in.count();
 }
 
-
 }