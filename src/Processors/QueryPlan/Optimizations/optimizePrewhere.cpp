--- conflicted
+++ resolved
@@ -83,11 +83,7 @@
     MergeTreeWhereOptimizer where_optimizer{
         std::move(column_compressed_sizes),
         storage_metadata,
-<<<<<<< HEAD
-        storage.getConditionSelectivityEstimatorByPredicate(source_step_with_filter->getQueryInfo(), storage_snapshot, context),
-=======
-        storage.getConditionEstimatorByPredicate(storage_snapshot, source_step_with_filter->getFilterActionsDAG(), context),
->>>>>>> 2f45caca
+        storage.getConditionSelectivityEstimatorByPredicate(storage_snapshot, source_step_with_filter->getFilterActionsDAG(), context),
         queried_columns,
         storage.supportedPrewhereColumns(),
         getLogger("QueryPlanOptimizePrewhere")};
