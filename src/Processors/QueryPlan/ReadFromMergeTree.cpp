#include <Processors/QueryPlan/ReadFromMergeTree.h>

#include <IO/Operators.h>
#include <Interpreters/Context.h>
#include <Interpreters/ExpressionAnalyzer.h>
#include <Interpreters/InterpreterSelectQuery.h>
#include <Interpreters/TreeRewriter.h>
#include <Parsers/ASTFunction.h>
#include <Parsers/ASTIdentifier.h>
#include <Parsers/ASTSelectQuery.h>
#include <Processors/ConcatProcessor.h>
#include <Processors/Merges/AggregatingSortedTransform.h>
#include <Processors/Merges/CollapsingSortedTransform.h>
#include <Processors/Merges/GraphiteRollupSortedTransform.h>
#include <Processors/Merges/MergingSortedTransform.h>
#include <Processors/Merges/ReplacingSortedTransform.h>
#include <Processors/Merges/SummingSortedTransform.h>
#include <Processors/Merges/VersionedCollapsingTransform.h>
#include <Processors/QueryPlan/PartsSplitter.h>
#include <Processors/Sources/NullSource.h>
#include <Processors/Transforms/ExpressionTransform.h>
#include <Processors/Transforms/FilterTransform.h>
#include <Processors/Transforms/ReverseTransform.h>
#include <Processors/Transforms/SelectByIndicesTransform.h>
#include <QueryPipeline/QueryPipelineBuilder.h>
#include <Storages/MergeTree/MergeTreeDataSelectExecutor.h>
#include <Storages/MergeTree/MergeTreeIndexAnnoy.h>
#include <Storages/MergeTree/MergeTreeIndexUSearch.h>
#include <Storages/MergeTree/MergeTreeReadPool.h>
#include <Storages/MergeTree/MergeTreePrefetchedReadPool.h>
#include <Storages/MergeTree/MergeTreeReadPoolInOrder.h>
#include <Storages/MergeTree/MergeTreeReadPoolParallelReplicas.h>
#include <Storages/MergeTree/MergeTreeReadPoolParallelReplicasInOrder.h>
#include <Storages/MergeTree/MergeTreeSource.h>
#include <Storages/MergeTree/RangesInDataPart.h>
#include <Storages/MergeTree/RequestResponse.h>
#include <Storages/VirtualColumnUtils.h>
#include <base/sort.h>
#include <Poco/Logger.h>
#include <Common/JSONBuilder.h>
#include <Common/isLocalAddress.h>
#include <Common/logger_useful.h>
#include <Processors/QueryPlan/IQueryPlanStep.h>
#include <Parsers/parseIdentifierOrStringLiteral.h>
#include <Parsers/ExpressionListParsers.h>
#include <Storages/MergeTree/MergeTreeIndexMinMax.h>

#include <algorithm>
#include <iterator>
#include <memory>
#include <unordered_map>

using namespace DB;

namespace
{
template <typename Container, typename Getter>
size_t countPartitions(const Container & parts, Getter get_partition_id)
{
    if (parts.empty())
        return 0;

    String cur_partition_id = get_partition_id(parts[0]);
    size_t unique_partitions = 1;
    for (size_t i = 1; i < parts.size(); ++i)
    {
        if (get_partition_id(parts[i]) != cur_partition_id)
        {
            ++unique_partitions;
            cur_partition_id = get_partition_id(parts[i]);
        }
    }
    return unique_partitions;
}

size_t countPartitions(const RangesInDataParts & parts_with_ranges)
{
    auto get_partition_id = [](const RangesInDataPart & rng) { return rng.data_part->info.partition_id; };
    return countPartitions(parts_with_ranges, get_partition_id);
}

size_t countPartitions(const MergeTreeData::DataPartsVector & prepared_parts)
{
    auto get_partition_id = [](const MergeTreeData::DataPartPtr data_part) { return data_part->info.partition_id; };
    return countPartitions(prepared_parts, get_partition_id);
}

bool restoreDAGInputs(ActionsDAG & dag, const NameSet & inputs)
{
    std::unordered_set<const ActionsDAG::Node *> outputs(dag.getOutputs().begin(), dag.getOutputs().end());
    bool added = false;
    for (const auto * input : dag.getInputs())
    {
        if (inputs.contains(input->result_name) && !outputs.contains(input))
        {
            dag.getOutputs().push_back(input);
            added = true;
        }
    }

    return added;
}

bool restorePrewhereInputs(PrewhereInfo & info, const NameSet & inputs)
{
    bool added = false;
    if (info.row_level_filter)
        added = added || restoreDAGInputs(*info.row_level_filter, inputs);

    if (info.prewhere_actions)
        added = added || restoreDAGInputs(*info.prewhere_actions, inputs);

    return added;
}

}

namespace ProfileEvents
{
    extern const Event SelectedParts;
    extern const Event SelectedRanges;
    extern const Event SelectedMarks;
    extern const Event SelectQueriesWithPrimaryKeyUsage;
}

namespace DB
{

namespace ErrorCodes
{
    extern const int INDEX_NOT_USED;
    extern const int LOGICAL_ERROR;
    extern const int TOO_MANY_ROWS;
    extern const int CANNOT_PARSE_TEXT;
    extern const int PARAMETER_OUT_OF_BOUND;
}

static MergeTreeReaderSettings getMergeTreeReaderSettings(
    const ContextPtr & context, const SelectQueryInfo & query_info)
{
    const auto & settings = context->getSettingsRef();
    return
    {
        .read_settings = context->getReadSettings(),
        .save_marks_in_cache = true,
        .checksum_on_read = settings.checksum_on_read,
        .read_in_order = query_info.input_order_info != nullptr,
        .apply_deleted_mask = settings.apply_deleted_mask,
        .use_asynchronous_read_from_pool = settings.allow_asynchronous_read_from_io_pool_for_merge_tree
            && (settings.max_streams_to_max_threads_ratio > 1 || settings.max_streams_for_merge_tree_reading > 1),
        .enable_multiple_prewhere_read_steps = settings.enable_multiple_prewhere_read_steps,
    };
}

static bool checkAllPartsOnRemoteFS(const RangesInDataParts & parts)
{
    for (const auto & part : parts)
    {
        if (!part.data_part->isStoredOnRemoteDisk())
            return false;
    }
    return true;
}

/// build sort description for output stream
static void updateSortDescriptionForOutputStream(
    DataStream & output_stream, const Names & sorting_key_columns, const int sort_direction, InputOrderInfoPtr input_order_info, PrewhereInfoPtr prewhere_info, bool enable_vertical_final)
{
    /// Updating sort description can be done after PREWHERE actions are applied to the header.
    /// Aftert PREWHERE actions are applied, column names in header can differ from storage column names due to aliases
    /// To mitigate it, we're trying to build original header and use it to deduce sorting description
    /// TODO: this approach is fragile, it'd be more robust to update sorting description for the whole plan during plan optimization
    Block original_header = output_stream.header.cloneEmpty();
    if (prewhere_info)
    {
        if (prewhere_info->prewhere_actions)
        {
            FindOriginalNodeForOutputName original_column_finder(prewhere_info->prewhere_actions);
            for (auto & column : original_header)
            {
                const auto * original_node = original_column_finder.find(column.name);
                if (original_node)
                    column.name = original_node->result_name;
            }
        }

        if (prewhere_info->row_level_filter)
        {
            FindOriginalNodeForOutputName original_column_finder(prewhere_info->row_level_filter);
            for (auto & column : original_header)
            {
                const auto * original_node = original_column_finder.find(column.name);
                if (original_node)
                    column.name = original_node->result_name;
            }
        }
    }

    SortDescription sort_description;
    const Block & header = output_stream.header;
    for (const auto & sorting_key : sorting_key_columns)
    {
        const auto it = std::find_if(
            original_header.begin(), original_header.end(), [&sorting_key](const auto & column) { return column.name == sorting_key; });
        if (it == original_header.end())
            break;

        const size_t column_pos = std::distance(original_header.begin(), it);
        sort_description.emplace_back((header.begin() + column_pos)->name, sort_direction);
    }

    if (!sort_description.empty())
    {
        if (input_order_info && !enable_vertical_final)
        {
            output_stream.sort_scope = DataStream::SortScope::Stream;
            const size_t used_prefix_of_sorting_key_size = input_order_info->used_prefix_of_sorting_key_size;
            if (sort_description.size() > used_prefix_of_sorting_key_size)
                sort_description.resize(used_prefix_of_sorting_key_size);
        }
        else
            output_stream.sort_scope = DataStream::SortScope::Chunk;
    }

    output_stream.sort_description = std::move(sort_description);
}

void ReadFromMergeTree::AnalysisResult::checkLimits(const Settings & settings, const SelectQueryInfo & query_info_) const
{

    /// Do not check number of read rows if we have reading
    /// in order of sorting key with limit.
    /// In general case, when there exists WHERE clause
    /// it's impossible to estimate number of rows precisely,
    /// because we can stop reading at any time.

    SizeLimits limits;
    if (settings.read_overflow_mode == OverflowMode::THROW
        && settings.max_rows_to_read
        && !query_info_.input_order_info)
        limits = SizeLimits(settings.max_rows_to_read, 0, settings.read_overflow_mode);

    SizeLimits leaf_limits;
    if (settings.read_overflow_mode_leaf == OverflowMode::THROW
        && settings.max_rows_to_read_leaf
        && !query_info_.input_order_info)
        leaf_limits = SizeLimits(settings.max_rows_to_read_leaf, 0, settings.read_overflow_mode_leaf);

    if (limits.max_rows || leaf_limits.max_rows)
    {
        /// Fail fast if estimated number of rows to read exceeds the limit
        size_t total_rows_estimate = selected_rows;
        if (query_info_.trivial_limit > 0 && total_rows_estimate > query_info_.trivial_limit)
        {
            total_rows_estimate = query_info_.trivial_limit;
        }
        limits.check(total_rows_estimate, 0, "rows (controlled by 'max_rows_to_read' setting)", ErrorCodes::TOO_MANY_ROWS);
        leaf_limits.check(
            total_rows_estimate, 0, "rows (controlled by 'max_rows_to_read_leaf' setting)", ErrorCodes::TOO_MANY_ROWS);
    }
}

ReadFromMergeTree::ReadFromMergeTree(
    MergeTreeData::DataPartsVector parts_,
    std::vector<AlterConversionsPtr> alter_conversions_,
    Names all_column_names_,
    const MergeTreeData & data_,
    const SelectQueryInfo & query_info_,
    const StorageSnapshotPtr & storage_snapshot_,
    const ContextPtr & context_,
    size_t max_block_size_,
    size_t num_streams_,
    std::shared_ptr<PartitionIdToMaxBlock> max_block_numbers_to_read_,
    LoggerPtr log_,
    AnalysisResultPtr analyzed_result_ptr_,
    bool enable_parallel_reading)
    : SourceStepWithFilter(DataStream{.header = MergeTreeSelectProcessor::transformHeader(
        storage_snapshot_->getSampleBlockForColumns(all_column_names_),
        query_info_.prewhere_info)}, all_column_names_, query_info_, storage_snapshot_, context_)
    , reader_settings(getMergeTreeReaderSettings(context_, query_info_))
    , prepared_parts(std::move(parts_))
    , alter_conversions_for_parts(std::move(alter_conversions_))
    , all_column_names(std::move(all_column_names_))
    , data(data_)
    , actions_settings(ExpressionActionsSettings::fromContext(context_))
    , metadata_for_reading(storage_snapshot->getMetadataForQuery())
    , block_size{
        .max_block_size_rows = max_block_size_,
        .preferred_block_size_bytes = context->getSettingsRef().preferred_block_size_bytes,
        .preferred_max_column_in_block_size_bytes = context->getSettingsRef().preferred_max_column_in_block_size_bytes}
    , requested_num_streams(num_streams_)
    , max_block_numbers_to_read(std::move(max_block_numbers_to_read_))
    , log(std::move(log_))
    , analyzed_result_ptr(analyzed_result_ptr_)
    , is_parallel_reading_from_replicas(enable_parallel_reading)
    , enable_remove_parts_from_snapshot_optimization(query_info_.merge_tree_enable_remove_parts_from_snapshot_optimization)
{
    if (is_parallel_reading_from_replicas)
    {
        all_ranges_callback = context->getMergeTreeAllRangesCallback();
        read_task_callback = context->getMergeTreeReadTaskCallback();
    }

    const auto & settings = context->getSettingsRef();
    if (settings.max_streams_for_merge_tree_reading)
    {
        if (settings.allow_asynchronous_read_from_io_pool_for_merge_tree)
        {
            /// When async reading is enabled, allow to read using more streams.
            /// Will add resize to output_streams_limit to reduce memory usage.
            output_streams_limit = std::min<size_t>(requested_num_streams, settings.max_streams_for_merge_tree_reading);
            /// We intentionally set `max_streams` to 1 in InterpreterSelectQuery in case of small limit.
            /// Changing it here to `max_streams_for_merge_tree_reading` proven itself as a threat for performance.
            if (requested_num_streams != 1)
                requested_num_streams = std::max<size_t>(requested_num_streams, settings.max_streams_for_merge_tree_reading);
        }
        else
            /// Just limit requested_num_streams otherwise.
            requested_num_streams = std::min<size_t>(requested_num_streams, settings.max_streams_for_merge_tree_reading);
    }

    /// Add explicit description.
    setStepDescription(data.getStorageID().getFullNameNotQuoted());
    enable_vertical_final = query_info.isFinal() && context->getSettingsRef().enable_vertical_final && data.merging_params.mode == MergeTreeData::MergingParams::Replacing;

    updateSortDescriptionForOutputStream(
        *output_stream,
        storage_snapshot->getMetadataForQuery()->getSortingKeyColumns(),
        getSortDirection(),
        query_info.input_order_info,
        prewhere_info,
        enable_vertical_final);
}


Pipe ReadFromMergeTree::readFromPoolParallelReplicas(
    RangesInDataParts parts_with_range,
    Names required_columns,
    PoolSettings pool_settings)
{
    const auto & client_info = context->getClientInfo();

    auto extension = ParallelReadingExtension
    {
        .all_callback = all_ranges_callback.value(),
        .callback = read_task_callback.value(),
        .number_of_current_replica = client_info.number_of_current_replica,
    };

    /// We have a special logic for local replica. It has to read less data, because in some cases it should
    /// merge states of aggregate functions or do some other important stuff other than reading from Disk.
    const auto multiplier = context->getSettingsRef().parallel_replicas_single_task_marks_count_multiplier;
    if (auto result = pool_settings.min_marks_for_concurrent_read * multiplier; canConvertTo<size_t>(result))
        pool_settings.min_marks_for_concurrent_read = static_cast<size_t>(result);
    else
        throw Exception(ErrorCodes::PARAMETER_OUT_OF_BOUND,
            "Exceeded limit for the number of marks per a single task for parallel replicas. "
            "Make sure that `parallel_replicas_single_task_marks_count_multiplier` is in some reasonable boundaries, current value is: {}",
            multiplier);

    auto pool = std::make_shared<MergeTreeReadPoolParallelReplicas>(
        std::move(extension),
        std::move(parts_with_range),
        shared_virtual_fields,
        storage_snapshot,
        prewhere_info,
        actions_settings,
        reader_settings,
        required_columns,
        pool_settings,
        context);

    auto block_size_copy = block_size;
    block_size_copy.min_marks_to_read = pool_settings.min_marks_for_concurrent_read;

    Pipes pipes;

    for (size_t i = 0; i < pool_settings.threads; ++i)
    {
        auto algorithm = std::make_unique<MergeTreeThreadSelectAlgorithm>(i);

        auto processor = std::make_unique<MergeTreeSelectProcessor>(
            pool, std::move(algorithm), prewhere_info,
            actions_settings, block_size_copy, reader_settings);

        auto source = std::make_shared<MergeTreeSource>(std::move(processor), data.getLogName());
        pipes.emplace_back(std::move(source));
    }

    return Pipe::unitePipes(std::move(pipes));
}


Pipe ReadFromMergeTree::readFromPool(
    RangesInDataParts parts_with_range,
    Names required_columns,
    PoolSettings pool_settings)
{
    size_t total_rows = parts_with_range.getRowsCountAllParts();

    if (query_info.trivial_limit > 0 && query_info.trivial_limit < total_rows)
        total_rows = query_info.trivial_limit;

    const auto & settings = context->getSettingsRef();

    /// round min_marks_to_read up to nearest multiple of block_size expressed in marks
    /// If granularity is adaptive it doesn't make sense
    /// Maybe it will make sense to add settings `max_block_size_bytes`
    if (block_size.max_block_size_rows && !data.canUseAdaptiveGranularity())
    {
        size_t fixed_index_granularity = data.getSettings()->index_granularity;
        pool_settings.min_marks_for_concurrent_read = (pool_settings.min_marks_for_concurrent_read * fixed_index_granularity + block_size.max_block_size_rows - 1)
            / block_size.max_block_size_rows * block_size.max_block_size_rows / fixed_index_granularity;
    }

    bool all_parts_are_remote = true;
    bool all_parts_are_local = true;
    for (const auto & part : parts_with_range)
    {
        const bool is_remote = part.data_part->isStoredOnRemoteDisk();
        all_parts_are_local &= !is_remote;
        all_parts_are_remote &= is_remote;
    }

    MergeTreeReadPoolPtr pool;

    bool allow_prefetched_remote = all_parts_are_remote
        && settings.allow_prefetched_read_pool_for_remote_filesystem
        && MergeTreePrefetchedReadPool::checkReadMethodAllowed(reader_settings.read_settings.remote_fs_method);

    bool allow_prefetched_local = all_parts_are_local
        && settings.allow_prefetched_read_pool_for_local_filesystem
        && MergeTreePrefetchedReadPool::checkReadMethodAllowed(reader_settings.read_settings.local_fs_method);

    /** Do not use prefetched read pool if query is trivial limit query.
      * Because time spend during filling per thread tasks can be greater than whole query
      * execution for big tables with small limit.
      */
    bool use_prefetched_read_pool = query_info.trivial_limit == 0 && (allow_prefetched_remote || allow_prefetched_local);

    if (use_prefetched_read_pool)
    {
        pool = std::make_shared<MergeTreePrefetchedReadPool>(
            std::move(parts_with_range),
            shared_virtual_fields,
            storage_snapshot,
            prewhere_info,
            actions_settings,
            reader_settings,
            required_columns,
            pool_settings,
            context);
    }
    else
    {
        pool = std::make_shared<MergeTreeReadPool>(
            std::move(parts_with_range),
            shared_virtual_fields,
            storage_snapshot,
            prewhere_info,
            actions_settings,
            reader_settings,
            required_columns,
            pool_settings,
            context);
    }

    LOG_DEBUG(log, "Reading approx. {} rows with {} streams", total_rows, pool_settings.threads);

    /// The reason why we change this setting is because MergeTreeReadPool takes the full task
    /// ignoring min_marks_to_read setting in case of remote disk (see MergeTreeReadPool::getTask).
    /// In this case, we won't limit the number of rows to read based on adaptive granularity settings.
    auto block_size_copy = block_size;
    block_size_copy.min_marks_to_read = pool_settings.min_marks_for_concurrent_read;

    Pipes pipes;
    for (size_t i = 0; i < pool_settings.threads; ++i)
    {
        auto algorithm = std::make_unique<MergeTreeThreadSelectAlgorithm>(i);

        auto processor = std::make_unique<MergeTreeSelectProcessor>(
            pool, std::move(algorithm), prewhere_info,
            actions_settings, block_size_copy, reader_settings);

        auto source = std::make_shared<MergeTreeSource>(std::move(processor), data.getLogName());

        if (i == 0)
            source->addTotalRowsApprox(total_rows);

        pipes.emplace_back(std::move(source));
    }

    auto pipe = Pipe::unitePipes(std::move(pipes));
    if (output_streams_limit && output_streams_limit < pipe.numOutputPorts())
        pipe.resize(output_streams_limit);
    return pipe;
}

Pipe ReadFromMergeTree::readInOrder(
    RangesInDataParts parts_with_ranges,
    Names required_columns,
    PoolSettings pool_settings,
    ReadType read_type,
    UInt64 read_limit)
{
    /// For reading in order it makes sense to read only
    /// one range per task to reduce number of read rows.
    bool has_limit_below_one_block = read_type != ReadType::Default && read_limit && read_limit < block_size.max_block_size_rows;
    MergeTreeReadPoolPtr pool;

    if (is_parallel_reading_from_replicas)
    {
        const auto & client_info = context->getClientInfo();
        ParallelReadingExtension extension
        {
            .all_callback = all_ranges_callback.value(),
            .callback = read_task_callback.value(),
            .number_of_current_replica = client_info.number_of_current_replica,
        };

        const auto multiplier = context->getSettingsRef().parallel_replicas_single_task_marks_count_multiplier;
        if (auto result = pool_settings.min_marks_for_concurrent_read * multiplier; canConvertTo<size_t>(result))
            pool_settings.min_marks_for_concurrent_read = static_cast<size_t>(result);
        else
            throw Exception(ErrorCodes::PARAMETER_OUT_OF_BOUND,
                "Exceeded limit for the number of marks per a single task for parallel replicas. "
                "Make sure that `parallel_replicas_single_task_marks_count_multiplier` is in some reasonable boundaries, current value is: {}",
                multiplier);

        CoordinationMode mode = read_type == ReadType::InOrder
            ? CoordinationMode::WithOrder
            : CoordinationMode::ReverseOrder;

        pool = std::make_shared<MergeTreeReadPoolParallelReplicasInOrder>(
            std::move(extension),
            mode,
            parts_with_ranges,
            shared_virtual_fields,
            storage_snapshot,
            prewhere_info,
            actions_settings,
            reader_settings,
            required_columns,
            pool_settings,
            context);
    }
    else
    {
        pool = std::make_shared<MergeTreeReadPoolInOrder>(
            has_limit_below_one_block,
            read_type,
            parts_with_ranges,
            shared_virtual_fields,
            storage_snapshot,
            prewhere_info,
            actions_settings,
            reader_settings,
            required_columns,
            pool_settings,
            context);
    }

    /// Actually it means that parallel reading from replicas enabled
    /// and we have to collaborate with initiator.
    /// In this case we won't set approximate rows, because it will be accounted multiple times.
    const auto in_order_limit = query_info.input_order_info ? query_info.input_order_info->limit : 0;
    const bool set_total_rows_approx = !is_parallel_reading_from_replicas;

    Pipes pipes;
    for (size_t i = 0; i < parts_with_ranges.size(); ++i)
    {
        const auto & part_with_ranges = parts_with_ranges[i];

        UInt64 total_rows = part_with_ranges.getRowsCount();
        if (query_info.trivial_limit > 0 && query_info.trivial_limit < total_rows)
            total_rows = query_info.trivial_limit;
        else if (in_order_limit > 0 && in_order_limit < total_rows)
            total_rows = in_order_limit;

        LOG_TRACE(log, "Reading {} ranges in{}order from part {}, approx. {} rows starting from {}",
            part_with_ranges.ranges.size(),
            read_type == ReadType::InReverseOrder ? " reverse " : " ",
            part_with_ranges.data_part->name, total_rows,
            part_with_ranges.data_part->index_granularity.getMarkStartingRow(part_with_ranges.ranges.front().begin));

        MergeTreeSelectAlgorithmPtr algorithm;
        if (read_type == ReadType::InReverseOrder)
            algorithm = std::make_unique<MergeTreeInReverseOrderSelectAlgorithm>(i);
        else
            algorithm = std::make_unique<MergeTreeInOrderSelectAlgorithm>(i);

        auto processor = std::make_unique<MergeTreeSelectProcessor>(
            pool, std::move(algorithm), prewhere_info,
            actions_settings, block_size, reader_settings);

        processor->addPartLevelToChunk(isQueryWithFinal());

<<<<<<< HEAD
        auto source = std::make_shared<MergeTreeSource>(std::move(processor), data.getLogName());
        if (set_rows_approx)
=======
        auto source = std::make_shared<MergeTreeSource>(std::move(processor));
        if (set_total_rows_approx)
>>>>>>> 63b03147
            source->addTotalRowsApprox(total_rows);

        pipes.emplace_back(std::move(source));
    }

    auto pipe = Pipe::unitePipes(std::move(pipes));

    if (read_type == ReadType::InReverseOrder)
    {
        pipe.addSimpleTransform([&](const Block & header)
        {
            return std::make_shared<ReverseTransform>(header);
        });
    }

    return pipe;
}

Pipe ReadFromMergeTree::read(
    RangesInDataParts parts_with_range,
    Names required_columns,
    ReadType read_type,
    size_t max_streams,
    size_t min_marks_for_concurrent_read,
    bool use_uncompressed_cache)
{
    const auto & settings = context->getSettingsRef();
    size_t sum_marks = parts_with_range.getMarksCountAllParts();

    PoolSettings pool_settings
    {
        .threads = max_streams,
        .sum_marks = sum_marks,
        .min_marks_for_concurrent_read = min_marks_for_concurrent_read,
        .preferred_block_size_bytes = settings.preferred_block_size_bytes,
        .use_uncompressed_cache = use_uncompressed_cache,
        .use_const_size_tasks_for_remote_reading = settings.merge_tree_use_const_size_tasks_for_remote_reading,
    };

    if (read_type == ReadType::ParallelReplicas)
        return readFromPoolParallelReplicas(std::move(parts_with_range), std::move(required_columns), std::move(pool_settings));

    /// Reading from default thread pool is beneficial for remote storage because of new prefetches.
    if (read_type == ReadType::Default && (max_streams > 1 || checkAllPartsOnRemoteFS(parts_with_range)))
        return readFromPool(std::move(parts_with_range), std::move(required_columns), std::move(pool_settings));

    auto pipe = readInOrder(parts_with_range, required_columns, pool_settings, read_type, /*limit=*/ 0);

    /// Use ConcatProcessor to concat sources together.
    /// It is needed to read in parts order (and so in PK order) if single thread is used.
    if (read_type == ReadType::Default && pipe.numOutputPorts() > 1)
        pipe.addTransform(std::make_shared<ConcatProcessor>(pipe.getHeader(), pipe.numOutputPorts()));

    return pipe;
}

namespace
{

struct PartRangesReadInfo
{
    std::vector<size_t> sum_marks_in_parts;

    size_t sum_marks = 0;
    size_t total_rows = 0;
    size_t adaptive_parts = 0;
    size_t index_granularity_bytes = 0;
    size_t max_marks_to_use_cache = 0;
    size_t min_marks_for_concurrent_read = 0;
    bool use_uncompressed_cache = false;

    PartRangesReadInfo(
        const RangesInDataParts & parts,
        const Settings & settings,
        const MergeTreeSettings & data_settings)
    {
        /// Count marks for each part.
        sum_marks_in_parts.resize(parts.size());

        for (size_t i = 0; i < parts.size(); ++i)
        {
            total_rows += parts[i].getRowsCount();
            sum_marks_in_parts[i] = parts[i].getMarksCount();
            sum_marks += sum_marks_in_parts[i];

            if (parts[i].data_part->index_granularity_info.mark_type.adaptive)
                ++adaptive_parts;
        }

        if (adaptive_parts > parts.size() / 2)
            index_granularity_bytes = data_settings.index_granularity_bytes;

        max_marks_to_use_cache = MergeTreeDataSelectExecutor::roundRowsOrBytesToMarks(
            settings.merge_tree_max_rows_to_use_cache,
            settings.merge_tree_max_bytes_to_use_cache,
            data_settings.index_granularity,
            index_granularity_bytes);

        auto all_parts_on_remote_disk = checkAllPartsOnRemoteFS(parts);

        size_t min_rows_for_concurrent_read;
        size_t min_bytes_for_concurrent_read;
        if (all_parts_on_remote_disk)
        {
            min_rows_for_concurrent_read = settings.merge_tree_min_rows_for_concurrent_read_for_remote_filesystem;
            min_bytes_for_concurrent_read = settings.merge_tree_min_bytes_for_concurrent_read_for_remote_filesystem;
        }
        else
        {
            min_rows_for_concurrent_read = settings.merge_tree_min_rows_for_concurrent_read;
            min_bytes_for_concurrent_read = settings.merge_tree_min_bytes_for_concurrent_read;
        }

        min_marks_for_concurrent_read = MergeTreeDataSelectExecutor::minMarksForConcurrentRead(
            min_rows_for_concurrent_read, min_bytes_for_concurrent_read,
            data_settings.index_granularity, index_granularity_bytes, sum_marks);

        use_uncompressed_cache = settings.use_uncompressed_cache;
        if (sum_marks > max_marks_to_use_cache)
            use_uncompressed_cache = false;
    }
};

}

Pipe ReadFromMergeTree::spreadMarkRangesAmongStreams(RangesInDataParts && parts_with_ranges, size_t num_streams, const Names & column_names)
{
    const auto & settings = context->getSettingsRef();
    const auto data_settings = data.getSettings();

    LOG_TRACE(log, "Spreading mark ranges among streams (default reading)");

    PartRangesReadInfo info(parts_with_ranges, settings, *data_settings);

    if (0 == info.sum_marks)
        return {};

    if (num_streams > 1)
    {
        /// Reduce the number of num_streams if the data is small.
        if (info.sum_marks < num_streams * info.min_marks_for_concurrent_read && parts_with_ranges.size() < num_streams)
        {
            /*
            If the data is fragmented, then allocate the size of parts to num_streams. If the data is not fragmented, besides the sum_marks and
            min_marks_for_concurrent_read, involve the system cores to get the num_streams. Increase the num_streams and decrease the min_marks_for_concurrent_read
            if the data is small but system has plentiful cores. It helps to improve the parallel performance of `MergeTreeRead` significantly.
            Make sure the new num_streams `num_streams * increase_num_streams_ratio` will not exceed the previous calculated prev_num_streams.
            The new info.min_marks_for_concurrent_read `info.min_marks_for_concurrent_read / increase_num_streams_ratio` should be larger than 8.
            https://github.com/ClickHouse/ClickHouse/pull/53867
            */
            if ((info.sum_marks + info.min_marks_for_concurrent_read - 1) / info.min_marks_for_concurrent_read > parts_with_ranges.size())
            {
                const size_t prev_num_streams = num_streams;
                num_streams = (info.sum_marks + info.min_marks_for_concurrent_read - 1) / info.min_marks_for_concurrent_read;
                const size_t increase_num_streams_ratio = std::min(prev_num_streams / num_streams, info.min_marks_for_concurrent_read / 8);
                if (increase_num_streams_ratio > 1)
                {
                    num_streams = num_streams * increase_num_streams_ratio;
                    info.min_marks_for_concurrent_read = (info.sum_marks + num_streams - 1) / num_streams;
                }
            }
            else
                num_streams = parts_with_ranges.size();
        }
    }

    auto read_type = is_parallel_reading_from_replicas ? ReadType::ParallelReplicas : ReadType::Default;

    double read_split_ranges_into_intersecting_and_non_intersecting_injection_probability = settings.merge_tree_read_split_ranges_into_intersecting_and_non_intersecting_injection_probability;
    std::bernoulli_distribution fault(read_split_ranges_into_intersecting_and_non_intersecting_injection_probability);

    if (read_type != ReadType::ParallelReplicas &&
        num_streams > 1 &&
        read_split_ranges_into_intersecting_and_non_intersecting_injection_probability > 0.0 &&
        fault(thread_local_rng) &&
        !isQueryWithFinal() &&
        data.merging_params.is_deleted_column.empty() &&
        !prewhere_info)
    {
        NameSet column_names_set(column_names.begin(), column_names.end());
        Names in_order_column_names_to_read(column_names);

        /// Add columns needed to calculate the sorting expression
        for (const auto & column_name : metadata_for_reading->getColumnsRequiredForSortingKey())
        {
            if (column_names_set.contains(column_name))
                continue;

            in_order_column_names_to_read.push_back(column_name);
            column_names_set.insert(column_name);
        }

        auto in_order_reading_step_getter = [this, &in_order_column_names_to_read, &info](auto parts)
        {
            return this->read(
                std::move(parts),
                in_order_column_names_to_read,
                ReadType::InOrder,
                1 /* num_streams */,
                0 /* min_marks_for_concurrent_read */,
                info.use_uncompressed_cache);
        };

        auto sorting_expr = std::make_shared<ExpressionActions>(metadata_for_reading->getSortingKey().expression->getActionsDAG().clone());

        SplitPartsWithRangesByPrimaryKeyResult split_ranges_result = splitPartsWithRangesByPrimaryKey(
            metadata_for_reading->getPrimaryKey(),
            std::move(sorting_expr),
            std::move(parts_with_ranges),
            num_streams,
            context,
            std::move(in_order_reading_step_getter),
            true /*split_parts_ranges_into_intersecting_and_non_intersecting_final*/,
            true /*split_intersecting_parts_ranges_into_layers*/);

        auto merging_pipes = std::move(split_ranges_result.merging_pipes);
        auto non_intersecting_parts_ranges_read_pipe = read(std::move(split_ranges_result.non_intersecting_parts_ranges),
            column_names,
            read_type,
            num_streams,
            info.min_marks_for_concurrent_read,
            info.use_uncompressed_cache);

        if (merging_pipes.empty())
            return non_intersecting_parts_ranges_read_pipe;

        Pipes pipes;
        pipes.resize(2);
        pipes[0] = Pipe::unitePipes(std::move(merging_pipes));
        pipes[1] = std::move(non_intersecting_parts_ranges_read_pipe);

        auto conversion_action = ActionsDAG::makeConvertingActions(
            pipes[0].getHeader().getColumnsWithTypeAndName(),
            pipes[1].getHeader().getColumnsWithTypeAndName(),
            ActionsDAG::MatchColumnsMode::Name);
        pipes[0].addSimpleTransform(
            [conversion_action](const Block & header)
            {
                auto converting_expr = std::make_shared<ExpressionActions>(conversion_action);
                return std::make_shared<ExpressionTransform>(header, converting_expr);
            });
        return Pipe::unitePipes(std::move(pipes));
    }

    return read(std::move(parts_with_ranges),
        column_names,
        read_type,
        num_streams,
        info.min_marks_for_concurrent_read,
        info.use_uncompressed_cache);
}

static ActionsDAGPtr createProjection(const Block & header)
{
    return std::make_shared<ActionsDAG>(header.getNamesAndTypesList());
}

Pipe ReadFromMergeTree::spreadMarkRangesAmongStreamsWithOrder(
    RangesInDataParts && parts_with_ranges,
    size_t num_streams,
    const Names & column_names,
    ActionsDAGPtr & out_projection,
    const InputOrderInfoPtr & input_order_info)
{
    const auto & settings = context->getSettingsRef();
    const auto data_settings = data.getSettings();

    LOG_TRACE(log, "Spreading ranges among streams with order");

    PartRangesReadInfo info(parts_with_ranges, settings, *data_settings);

    Pipes res;

    if (info.sum_marks == 0)
        return {};

    /// PREWHERE actions can remove some input columns (which are needed only for prewhere condition).
    /// In case of read-in-order, PREWHERE is executed before sorting. But removed columns could be needed for sorting key.
    /// To fix this, we prohibit removing any input in prewhere actions. Instead, projection actions will be added after sorting.
    /// See 02354_read_in_order_prewhere.sql as an example.
    bool have_input_columns_removed_after_prewhere = false;
    if (prewhere_info)
    {
        NameSet sorting_columns;
        for (const auto & column : metadata_for_reading->getSortingKey().expression->getRequiredColumnsWithTypes())
            sorting_columns.insert(column.name);

        have_input_columns_removed_after_prewhere = restorePrewhereInputs(*prewhere_info, sorting_columns);
    }

    /// Let's split ranges to avoid reading much data.
    auto split_ranges
        = [rows_granularity = data_settings->index_granularity, my_max_block_size = block_size.max_block_size_rows]
        (const auto & ranges, int direction)
    {
        MarkRanges new_ranges;
        const size_t max_marks_in_range = (my_max_block_size + rows_granularity - 1) / rows_granularity;
        size_t marks_in_range = 1;

        if (direction == 1)
        {
            /// Split first few ranges to avoid reading much data.
            bool split = false;
            for (auto range : ranges)
            {
                while (!split && range.begin + marks_in_range < range.end)
                {
                    new_ranges.emplace_back(range.begin, range.begin + marks_in_range);
                    range.begin += marks_in_range;
                    marks_in_range *= 2;

                    if (marks_in_range > max_marks_in_range)
                        split = true;
                }
                new_ranges.emplace_back(range.begin, range.end);
            }
        }
        else
        {
            /// Split all ranges to avoid reading much data, because we have to
            ///  store whole range in memory to reverse it.
            for (auto it = ranges.rbegin(); it != ranges.rend(); ++it)
            {
                auto range = *it;
                while (range.begin + marks_in_range < range.end)
                {
                    new_ranges.emplace_front(range.end - marks_in_range, range.end);
                    range.end -= marks_in_range;
                    marks_in_range = std::min(marks_in_range * 2, max_marks_in_range);
                }
                new_ranges.emplace_front(range.begin, range.end);
            }
        }

        return new_ranges;
    };

    const size_t min_marks_per_stream = (info.sum_marks - 1) / num_streams + 1;
    bool need_preliminary_merge = (parts_with_ranges.size() > settings.read_in_order_two_level_merge_threshold);

    const auto read_type = input_order_info->direction == 1 ? ReadType::InOrder : ReadType::InReverseOrder;

    PoolSettings pool_settings
    {
        .min_marks_for_concurrent_read = info.min_marks_for_concurrent_read,
        .preferred_block_size_bytes = settings.preferred_block_size_bytes,
        .use_uncompressed_cache = info.use_uncompressed_cache,
    };

    Pipes pipes;
    /// For parallel replicas the split will be performed on the initiator side.
    if (is_parallel_reading_from_replicas)
    {
        pipes.emplace_back(readInOrder(std::move(parts_with_ranges), column_names, pool_settings, read_type, input_order_info->limit));
    }
    else
    {
        std::vector<RangesInDataParts> splitted_parts_and_ranges;
        splitted_parts_and_ranges.reserve(num_streams);

        for (size_t i = 0; i < num_streams && !parts_with_ranges.empty(); ++i)
        {
            size_t need_marks = min_marks_per_stream;
            RangesInDataParts new_parts;

            /// Loop over parts.
            /// We will iteratively take part or some subrange of a part from the back
            ///  and assign a stream to read from it.
            while (need_marks > 0 && !parts_with_ranges.empty())
            {
                RangesInDataPart part = parts_with_ranges.back();
                parts_with_ranges.pop_back();
                size_t & marks_in_part = info.sum_marks_in_parts.back();

                /// We will not take too few rows from a part.
                if (marks_in_part >= info.min_marks_for_concurrent_read && need_marks < info.min_marks_for_concurrent_read)
                    need_marks = info.min_marks_for_concurrent_read;

                /// Do not leave too few rows in the part.
                if (marks_in_part > need_marks && marks_in_part - need_marks < info.min_marks_for_concurrent_read)
                    need_marks = marks_in_part;

                MarkRanges ranges_to_get_from_part;

                /// We take full part if it contains enough marks or
                /// if we know limit and part contains less than 'limit' rows.
                bool take_full_part = marks_in_part <= need_marks || (input_order_info->limit && input_order_info->limit > part.getRowsCount());

                /// We take the whole part if it is small enough.
                if (take_full_part)
                {
                    ranges_to_get_from_part = part.ranges;

                    need_marks -= marks_in_part;
                    info.sum_marks_in_parts.pop_back();
                }
                else
                {
                    /// Loop through ranges in part. Take enough ranges to cover "need_marks".
                    while (need_marks > 0)
                    {
                        if (part.ranges.empty())
                            throw Exception(ErrorCodes::LOGICAL_ERROR, "Unexpected end of ranges while spreading marks among streams");

                        MarkRange & range = part.ranges.front();

                        const size_t marks_in_range = range.end - range.begin;
                        const size_t marks_to_get_from_range = std::min(marks_in_range, need_marks);

                        ranges_to_get_from_part.emplace_back(range.begin, range.begin + marks_to_get_from_range);
                        range.begin += marks_to_get_from_range;
                        marks_in_part -= marks_to_get_from_range;
                        need_marks -= marks_to_get_from_range;
                        if (range.begin == range.end)
                            part.ranges.pop_front();
                    }
                    parts_with_ranges.emplace_back(part);
                }

                ranges_to_get_from_part = split_ranges(ranges_to_get_from_part, input_order_info->direction);
                new_parts.emplace_back(part.data_part, part.alter_conversions, part.part_index_in_query, std::move(ranges_to_get_from_part));
            }

            splitted_parts_and_ranges.emplace_back(std::move(new_parts));
        }

        for (auto && item : splitted_parts_and_ranges)
            pipes.emplace_back(readInOrder(std::move(item), column_names, pool_settings, read_type, input_order_info->limit));
    }

    Block pipe_header;
    if (!pipes.empty())
        pipe_header = pipes.front().getHeader();

    if (need_preliminary_merge || output_each_partition_through_separate_port)
    {
        size_t prefix_size = input_order_info->used_prefix_of_sorting_key_size;
        auto order_key_prefix_ast = metadata_for_reading->getSortingKey().expression_list_ast->clone();
        order_key_prefix_ast->children.resize(prefix_size);

        auto syntax_result = TreeRewriter(context).analyze(order_key_prefix_ast, metadata_for_reading->getColumns().getAllPhysical());
        auto sorting_key_prefix_expr = ExpressionAnalyzer(order_key_prefix_ast, syntax_result, context).getActionsDAG(false);
        const auto & sorting_columns = metadata_for_reading->getSortingKey().column_names;

        SortDescription sort_description;
        sort_description.compile_sort_description = settings.compile_sort_description;
        sort_description.min_count_to_compile_sort_description = settings.min_count_to_compile_sort_description;

        for (size_t j = 0; j < prefix_size; ++j)
            sort_description.emplace_back(sorting_columns[j], input_order_info->direction);

        auto sorting_key_expr = std::make_shared<ExpressionActions>(sorting_key_prefix_expr);

        auto merge_streams = [&](Pipe & pipe)
        {
            pipe.addSimpleTransform([sorting_key_expr](const Block & header)
                                    { return std::make_shared<ExpressionTransform>(header, sorting_key_expr); });

            if (pipe.numOutputPorts() > 1)
            {
                auto transform = std::make_shared<MergingSortedTransform>(
                    pipe.getHeader(), pipe.numOutputPorts(), sort_description, block_size.max_block_size_rows, /*max_block_size_bytes=*/0, SortingQueueStrategy::Batch);

                pipe.addTransform(std::move(transform));
            }
        };

        if (!pipes.empty() && output_each_partition_through_separate_port)
        {
            /// In contrast with usual aggregation in order that allocates separate AggregatingTransform for each data part,
            /// aggregation of partitioned data uses the same AggregatingTransform for all parts of the same partition.
            /// Thus we need to merge all partition parts into a single sorted stream.
            Pipe pipe = Pipe::unitePipes(std::move(pipes));
            merge_streams(pipe);
            return pipe;
        }

        for (auto & pipe : pipes)
            merge_streams(pipe);
    }

    if (!pipes.empty() && (need_preliminary_merge || have_input_columns_removed_after_prewhere))
        /// Drop temporary columns, added by 'sorting_key_prefix_expr'
        out_projection = createProjection(pipe_header);

    return Pipe::unitePipes(std::move(pipes));
}

static void addMergingFinal(
    Pipe & pipe,
    const SortDescription & sort_description,
    MergeTreeData::MergingParams merging_params,
    Names partition_key_columns,
    size_t max_block_size_rows,
    bool enable_vertical_final)
{
    const auto & header = pipe.getHeader();
    size_t num_outputs = pipe.numOutputPorts();

    auto now = time(nullptr);

    auto get_merging_processor = [&]() -> MergingTransformPtr
    {
        switch (merging_params.mode)
        {
            case MergeTreeData::MergingParams::Ordinary:
                return std::make_shared<MergingSortedTransform>(header, num_outputs,
                            sort_description, max_block_size_rows, /*max_block_size_bytes=*/0, SortingQueueStrategy::Batch);

            case MergeTreeData::MergingParams::Collapsing:
                return std::make_shared<CollapsingSortedTransform>(header, num_outputs,
                            sort_description, merging_params.sign_column, true, max_block_size_rows, /*max_block_size_bytes=*/0);

            case MergeTreeData::MergingParams::Summing:
                return std::make_shared<SummingSortedTransform>(header, num_outputs,
                            sort_description, merging_params.columns_to_sum, partition_key_columns, max_block_size_rows, /*max_block_size_bytes=*/0);

            case MergeTreeData::MergingParams::Aggregating:
                return std::make_shared<AggregatingSortedTransform>(header, num_outputs,
                            sort_description, max_block_size_rows, /*max_block_size_bytes=*/0);

            case MergeTreeData::MergingParams::Replacing:
                return std::make_shared<ReplacingSortedTransform>(header, num_outputs,
                            sort_description, merging_params.is_deleted_column, merging_params.version_column, max_block_size_rows, /*max_block_size_bytes=*/0, /*out_row_sources_buf_*/ nullptr, /*use_average_block_sizes*/ false, /*cleanup*/ !merging_params.is_deleted_column.empty(), enable_vertical_final);

            case MergeTreeData::MergingParams::VersionedCollapsing:
                return std::make_shared<VersionedCollapsingTransform>(header, num_outputs,
                            sort_description, merging_params.sign_column, max_block_size_rows, /*max_block_size_bytes=*/0);

            case MergeTreeData::MergingParams::Graphite:
                return std::make_shared<GraphiteRollupSortedTransform>(header, num_outputs,
                            sort_description, max_block_size_rows, /*max_block_size_bytes=*/0, merging_params.graphite_params, now);
        }
    };

    pipe.addTransform(get_merging_processor());
    if (enable_vertical_final)
        pipe.addSimpleTransform([](const Block & header_)
                                { return std::make_shared<SelectByIndicesTransform>(header_); });
}

bool ReadFromMergeTree::doNotMergePartsAcrossPartitionsFinal() const
{
    const auto & settings = context->getSettingsRef();

    /// If setting do_not_merge_across_partitions_select_final is set always prefer it
    if (settings.do_not_merge_across_partitions_select_final.changed)
        return settings.do_not_merge_across_partitions_select_final;

    if (!metadata_for_reading->hasPrimaryKey() || !metadata_for_reading->hasPartitionKey())
        return false;

    /** To avoid merging parts across partitions we want result of partition key expression for
      * rows with same primary key to be the same.
      *
      * If partition key expression is deterministic, and contains only columns that are included
      * in primary key, then for same primary key column values, result of partition key expression
      * will be the same.
      */
    const auto & partition_key_expression = metadata_for_reading->getPartitionKey().expression;
    if (partition_key_expression->getActionsDAG().hasNonDeterministic())
        return false;

    const auto & primary_key_columns = metadata_for_reading->getPrimaryKey().column_names;
    NameSet primary_key_columns_set(primary_key_columns.begin(), primary_key_columns.end());

    const auto & partition_key_required_columns = partition_key_expression->getRequiredColumns();
    for (const auto & partition_key_required_column : partition_key_required_columns)
        if (!primary_key_columns_set.contains(partition_key_required_column))
            return false;

    return true;
}

Pipe ReadFromMergeTree::spreadMarkRangesAmongStreamsFinal(
    RangesInDataParts && parts_with_ranges, size_t num_streams, const Names & origin_column_names, const Names & column_names, ActionsDAGPtr & out_projection)
{
    const auto & settings = context->getSettingsRef();
    const auto & data_settings = data.getSettings();
    PartRangesReadInfo info(parts_with_ranges, settings, *data_settings);

    assert(num_streams == requested_num_streams);
    num_streams = std::min<size_t>(num_streams, settings.max_final_threads);

    /// If setting do_not_merge_across_partitions_select_final is true than we won't merge parts from different partitions.
    /// We have all parts in parts vector, where parts with same partition are nearby.
    /// So we will store iterators pointed to the beginning of each partition range (and parts.end()),
    /// then we will create a pipe for each partition that will run selecting processor and merging processor
    /// for the parts with this partition. In the end we will unite all the pipes.
    std::vector<RangesInDataParts::iterator> parts_to_merge_ranges;
    auto it = parts_with_ranges.begin();
    parts_to_merge_ranges.push_back(it);

    bool do_not_merge_across_partitions_select_final = doNotMergePartsAcrossPartitionsFinal();
    if (do_not_merge_across_partitions_select_final)
    {
        while (it != parts_with_ranges.end())
        {
            it = std::find_if(
                it, parts_with_ranges.end(), [&it](auto & part) { return it->data_part->info.partition_id != part.data_part->info.partition_id; });
            parts_to_merge_ranges.push_back(it);
        }
    }
    else
    {
        /// If do_not_merge_across_partitions_select_final is false we just merge all the parts.
        parts_to_merge_ranges.push_back(parts_with_ranges.end());
    }

    Pipes merging_pipes;
    Pipes no_merging_pipes;

    /// If do_not_merge_across_partitions_select_final is true and num_streams > 1
    /// we will store lonely parts with level > 0 to use parallel select on them.
    RangesInDataParts non_intersecting_parts_by_primary_key;

    auto sorting_expr = std::make_shared<ExpressionActions>(metadata_for_reading->getSortingKey().expression->getActionsDAG().clone());

    if (prewhere_info)
    {
        NameSet sorting_columns;
        for (const auto & column : metadata_for_reading->getSortingKey().expression->getRequiredColumnsWithTypes())
            sorting_columns.insert(column.name);
        restorePrewhereInputs(*prewhere_info, sorting_columns);
    }

    for (size_t range_index = 0; range_index < parts_to_merge_ranges.size() - 1; ++range_index)
    {
        /// If do_not_merge_across_partitions_select_final is true and there is only one part in partition
        /// with level > 0 then we won't post-process this part, and if num_streams > 1 we
        /// can use parallel select on such parts.
        bool no_merging_final = do_not_merge_across_partitions_select_final &&
            std::distance(parts_to_merge_ranges[range_index], parts_to_merge_ranges[range_index + 1]) == 1 &&
            parts_to_merge_ranges[range_index]->data_part->info.level > 0 &&
            data.merging_params.is_deleted_column.empty() && !reader_settings.read_in_order;

        if (no_merging_final)
        {
            non_intersecting_parts_by_primary_key.push_back(std::move(*parts_to_merge_ranges[range_index]));
            continue;
        }

        Pipes pipes;
        {
            RangesInDataParts new_parts;

            for (auto part_it = parts_to_merge_ranges[range_index]; part_it != parts_to_merge_ranges[range_index + 1]; ++part_it)
                new_parts.emplace_back(part_it->data_part, part_it->alter_conversions, part_it->part_index_in_query, part_it->ranges);

            if (new_parts.empty())
                continue;

            if (num_streams > 1 && metadata_for_reading->hasPrimaryKey())
            {
                // Let's split parts into non intersecting parts ranges and layers to ensure data parallelism of FINAL.
                auto in_order_reading_step_getter = [this, &column_names, &info](auto parts)
                {
                    return this->read(
                        std::move(parts),
                        column_names,
                        ReadType::InOrder,
                        1 /* num_streams */,
                        0 /* min_marks_for_concurrent_read */,
                        info.use_uncompressed_cache);
                };

                /// Parts of non-zero level still may contain duplicate PK values to merge on FINAL if there's is_deleted column,
                /// so we have to process all ranges. It would be more optimal to remove this flag and add an extra filtering step.
                bool split_parts_ranges_into_intersecting_and_non_intersecting_final = settings.split_parts_ranges_into_intersecting_and_non_intersecting_final &&
                    data.merging_params.is_deleted_column.empty() && !reader_settings.read_in_order;

                SplitPartsWithRangesByPrimaryKeyResult split_ranges_result = splitPartsWithRangesByPrimaryKey(
                    metadata_for_reading->getPrimaryKey(),
                    sorting_expr,
                    std::move(new_parts),
                    num_streams,
                    context,
                    std::move(in_order_reading_step_getter),
                    split_parts_ranges_into_intersecting_and_non_intersecting_final,
                    settings.split_intersecting_parts_ranges_into_layers_final);

                for (auto && non_intersecting_parts_range : split_ranges_result.non_intersecting_parts_ranges)
                    non_intersecting_parts_by_primary_key.push_back(std::move(non_intersecting_parts_range));

                for (auto && merging_pipe : split_ranges_result.merging_pipes)
                    pipes.push_back(std::move(merging_pipe));
            }
            else
            {
                pipes.emplace_back(read(
                    std::move(new_parts), column_names, ReadType::InOrder, num_streams, 0, info.use_uncompressed_cache));

                pipes.back().addSimpleTransform([sorting_expr](const Block & header)
                                                { return std::make_shared<ExpressionTransform>(header, sorting_expr); });
            }

            /// Drop temporary columns, added by 'sorting_key_expr'
            if (!out_projection && !pipes.empty())
                out_projection = createProjection(pipes.front().getHeader());
        }

        if (pipes.empty())
            continue;

        Names sort_columns = metadata_for_reading->getSortingKeyColumns();
        SortDescription sort_description;
        sort_description.compile_sort_description = settings.compile_sort_description;
        sort_description.min_count_to_compile_sort_description = settings.min_count_to_compile_sort_description;

        size_t sort_columns_size = sort_columns.size();
        sort_description.reserve(sort_columns_size);

        Names partition_key_columns = metadata_for_reading->getPartitionKey().column_names;

        for (size_t i = 0; i < sort_columns_size; ++i)
            sort_description.emplace_back(sort_columns[i], 1, 1);

        for (auto & pipe : pipes)
            addMergingFinal(
                pipe,
                sort_description,
                data.merging_params,
                partition_key_columns,
                block_size.max_block_size_rows,
                enable_vertical_final);

        merging_pipes.emplace_back(Pipe::unitePipes(std::move(pipes)));
    }

    if (!non_intersecting_parts_by_primary_key.empty())
    {
        auto pipe = spreadMarkRangesAmongStreams(std::move(non_intersecting_parts_by_primary_key), num_streams, origin_column_names);
        no_merging_pipes.emplace_back(std::move(pipe));
    }

    if (!merging_pipes.empty() && !no_merging_pipes.empty())
    {
        out_projection = nullptr; /// We do projection here
        Pipes pipes;
        pipes.resize(2);
        pipes[0] = Pipe::unitePipes(std::move(merging_pipes));
        pipes[1] = Pipe::unitePipes(std::move(no_merging_pipes));
        auto conversion_action = ActionsDAG::makeConvertingActions(
            pipes[0].getHeader().getColumnsWithTypeAndName(),
            pipes[1].getHeader().getColumnsWithTypeAndName(),
            ActionsDAG::MatchColumnsMode::Name);
        pipes[0].addSimpleTransform(
            [conversion_action](const Block & header)
            {
                auto converting_expr = std::make_shared<ExpressionActions>(conversion_action);
                return std::make_shared<ExpressionTransform>(header, converting_expr);
            });
        return Pipe::unitePipes(std::move(pipes));
    }
    else
        return merging_pipes.empty() ? Pipe::unitePipes(std::move(no_merging_pipes)) : Pipe::unitePipes(std::move(merging_pipes));
}

ReadFromMergeTree::AnalysisResultPtr ReadFromMergeTree::selectRangesToRead(bool find_exact_ranges) const
{
    return selectRangesToRead(prepared_parts, alter_conversions_for_parts, find_exact_ranges);
}

ReadFromMergeTree::AnalysisResultPtr ReadFromMergeTree::selectRangesToRead(
    MergeTreeData::DataPartsVector parts, std::vector<AlterConversionsPtr> alter_conversions, bool find_exact_ranges) const
{
    return selectRangesToRead(
        std::move(parts),
        std::move(alter_conversions),
        metadata_for_reading,
        query_info,
        context,
        requested_num_streams,
        max_block_numbers_to_read,
        data,
        all_column_names,
        log,
        indexes,
        find_exact_ranges);
}

static void buildIndexes(
    std::optional<ReadFromMergeTree::Indexes> & indexes,
    ActionsDAGPtr filter_actions_dag,
    const MergeTreeData & data,
    const MergeTreeData::DataPartsVector & parts,
    const ContextPtr & context,
    const SelectQueryInfo & query_info,
    const StorageMetadataPtr & metadata_snapshot)
{
    indexes.reset();

    // Build and check if primary key is used when necessary
    const auto & primary_key = metadata_snapshot->getPrimaryKey();
    const Names & primary_key_column_names = primary_key.column_names;

    const auto & settings = context->getSettingsRef();

    indexes.emplace(ReadFromMergeTree::Indexes{{
        filter_actions_dag,
        context,
        primary_key_column_names,
        primary_key.expression}, {}, {}, {}, {}, false, {}});

    if (metadata_snapshot->hasPartitionKey())
    {
        const auto & partition_key = metadata_snapshot->getPartitionKey();
        auto minmax_columns_names = MergeTreeData::getMinMaxColumnsNames(partition_key);
        auto minmax_expression_actions = MergeTreeData::getMinMaxExpr(partition_key, ExpressionActionsSettings::fromContext(context));

        indexes->minmax_idx_condition.emplace(filter_actions_dag, context, minmax_columns_names, minmax_expression_actions);
        indexes->partition_pruner.emplace(metadata_snapshot, filter_actions_dag, context, false /* strict */);
    }

    indexes->part_values
        = MergeTreeDataSelectExecutor::filterPartsByVirtualColumns(metadata_snapshot, data, parts, filter_actions_dag, context);
    MergeTreeDataSelectExecutor::buildKeyConditionFromPartOffset(indexes->part_offset_condition, filter_actions_dag, context);

    indexes->use_skip_indexes = settings.use_skip_indexes;
    bool final = query_info.isFinal();

    if (final && !settings.use_skip_indexes_if_final)
        indexes->use_skip_indexes = false;

    if (!indexes->use_skip_indexes)
        return;

    std::unordered_set<std::string> ignored_index_names;

    if (settings.ignore_data_skipping_indices.changed)
    {
        const auto & indices = settings.ignore_data_skipping_indices.toString();
        Tokens tokens(indices.data(), indices.data() + indices.size(), settings.max_query_size);
        IParser::Pos pos(tokens, static_cast<unsigned>(settings.max_parser_depth), static_cast<unsigned>(settings.max_parser_backtracks));
        Expected expected;

        /// Use an unordered list rather than string vector
        auto parse_single_id_or_literal = [&]
        {
            String str;
            if (!parseIdentifierOrStringLiteral(pos, expected, str))
                return false;

            ignored_index_names.insert(std::move(str));
            return true;
        };

        if (!ParserList::parseUtil(pos, expected, parse_single_id_or_literal, false))
            throw Exception(ErrorCodes::CANNOT_PARSE_TEXT, "Cannot parse ignore_data_skipping_indices ('{}')", indices);
    }

    UsefulSkipIndexes skip_indexes;
    using Key = std::pair<String, size_t>;
    std::map<Key, size_t> merged;

    for (const auto & index : metadata_snapshot->getSecondaryIndices())
    {
        if (!ignored_index_names.contains(index.name))
        {
            auto index_helper = MergeTreeIndexFactory::instance().get(index);
            if (index_helper->isMergeable())
            {
                auto [it, inserted] = merged.emplace(Key{index_helper->index.type, index_helper->getGranularity()}, skip_indexes.merged_indices.size());
                if (inserted)
                {
                    skip_indexes.merged_indices.emplace_back();
                    skip_indexes.merged_indices.back().condition = index_helper->createIndexMergedCondition(query_info, metadata_snapshot);
                }

                skip_indexes.merged_indices[it->second].addIndex(index_helper);
            }
            else
            {
                MergeTreeIndexConditionPtr condition;
                if (index_helper->isVectorSearch())
                {
#ifdef ENABLE_ANNOY
                    if (const auto * annoy = typeid_cast<const MergeTreeIndexAnnoy *>(index_helper.get()))
                        condition = annoy->createIndexCondition(query_info, context);
#endif
#ifdef ENABLE_USEARCH
                    if (const auto * usearch = typeid_cast<const MergeTreeIndexUSearch *>(index_helper.get()))
                        condition = usearch->createIndexCondition(query_info, context);
#endif
                    if (!condition)
                        throw Exception(ErrorCodes::LOGICAL_ERROR, "Unknown vector search index {}", index_helper->index.name);
                }
                else
                    condition = index_helper->createIndexCondition(filter_actions_dag, context);

                if (!condition->alwaysUnknownOrTrue())
                    skip_indexes.useful_indices.emplace_back(index_helper, condition);
            }
        }
    }

    // move minmax indices to first positions, so they will be applied first as cheapest ones
    std::stable_sort(begin(skip_indexes.useful_indices), end(skip_indexes.useful_indices), [](const auto & l, const auto & r)
    {
        const bool l_min_max = (typeid_cast<const MergeTreeIndexMinMax *>(l.index.get()));
        const bool r_min_max = (typeid_cast<const MergeTreeIndexMinMax *>(r.index.get()));
        if (l_min_max == r_min_max)
            return false;

        if (l_min_max)
            return true; // left is min max but right is not

        return false; // right is min max but left is not
    });

    indexes->skip_indexes = std::move(skip_indexes);
}

void ReadFromMergeTree::applyFilters(ActionDAGNodes added_filter_nodes)
{
    if (!indexes)
    {
        filter_actions_dag = ActionsDAG::buildFilterActionsDAG(added_filter_nodes.nodes, query_info.buildNodeNameToInputNodeColumn());

        /// NOTE: Currently we store two DAGs for analysis:
        /// (1) SourceStepWithFilter::filter_nodes, (2) query_info.filter_actions_dag. Make sure there are consistent.
        /// TODO: Get rid of filter_actions_dag in query_info after we move analysis of
        /// parallel replicas and unused shards into optimization, similar to projection analysis.
        query_info.filter_actions_dag = filter_actions_dag;

        buildIndexes(
            indexes,
            filter_actions_dag,
            data,
            prepared_parts,
            context,
            query_info,
            metadata_for_reading);
    }
}

ReadFromMergeTree::AnalysisResultPtr ReadFromMergeTree::selectRangesToRead(
    MergeTreeData::DataPartsVector parts,
    std::vector<AlterConversionsPtr> alter_conversions,
    const StorageMetadataPtr & metadata_snapshot,
    const SelectQueryInfo & query_info_,
    ContextPtr context_,
    size_t num_streams,
    std::shared_ptr<PartitionIdToMaxBlock> max_block_numbers_to_read,
    const MergeTreeData & data,
    const Names & all_column_names,
    LoggerPtr log,
    std::optional<Indexes> & indexes,
    bool find_exact_ranges)
{
    AnalysisResult result;
    const auto & settings = context_->getSettingsRef();

    size_t total_parts = parts.size();

    result.column_names_to_read = all_column_names;

    /// If there are only virtual columns in the query, you must request at least one non-virtual one.
    if (result.column_names_to_read.empty())
    {
        NamesAndTypesList available_real_columns = metadata_snapshot->getColumns().getAllPhysical();
        result.column_names_to_read.push_back(ExpressionActions::getSmallestColumn(available_real_columns).name);
    }

    // Build and check if primary key is used when necessary
    const auto & primary_key = metadata_snapshot->getPrimaryKey();
    const Names & primary_key_column_names = primary_key.column_names;

    if (!indexes)
        buildIndexes(indexes, query_info_.filter_actions_dag, data, parts, context_, query_info_, metadata_snapshot);

    if (indexes->part_values && indexes->part_values->empty())
        return std::make_shared<AnalysisResult>(std::move(result));

    if (indexes->key_condition.alwaysUnknownOrTrue())
    {
        if (settings.force_primary_key)
        {
            throw Exception(ErrorCodes::INDEX_NOT_USED,
                "Primary key ({}) is not used and setting 'force_primary_key' is set",
                fmt::join(primary_key_column_names, ", "));
        }
    } else
    {
        ProfileEvents::increment(ProfileEvents::SelectQueriesWithPrimaryKeyUsage);
    }

    LOG_DEBUG(log, "Key condition: {}", indexes->key_condition.toString());

    if (indexes->part_offset_condition)
        LOG_DEBUG(log, "Part offset condition: {}", indexes->part_offset_condition->toString());

    if (indexes->key_condition.alwaysFalse())
        return std::make_shared<AnalysisResult>(std::move(result));

    size_t total_marks_pk = 0;
    size_t parts_before_pk = 0;

    {
        MergeTreeDataSelectExecutor::filterPartsByPartition(
            indexes->partition_pruner,
            indexes->minmax_idx_condition,
            parts,
            alter_conversions,
            indexes->part_values,
            metadata_snapshot,
            data,
            context_,
            max_block_numbers_to_read.get(),
            log,
            result.index_stats);

        result.sampling = MergeTreeDataSelectExecutor::getSampling(
            query_info_,
            metadata_snapshot->getColumns().getAllPhysical(),
            parts,
            indexes->key_condition,
            data,
            metadata_snapshot,
            context_,
            log);

        if (result.sampling.read_nothing)
            return std::make_shared<AnalysisResult>(std::move(result));

        for (const auto & part : parts)
            total_marks_pk += part->index_granularity.getMarksCountWithoutFinal();
        parts_before_pk = parts.size();

        auto reader_settings = getMergeTreeReaderSettings(context_, query_info_);
        result.parts_with_ranges = MergeTreeDataSelectExecutor::filterPartsByPrimaryKeyAndSkipIndexes(
            std::move(parts),
            std::move(alter_conversions),
            metadata_snapshot,
            context_,
            indexes->key_condition,
            indexes->part_offset_condition,
            indexes->skip_indexes,
            reader_settings,
            log,
            num_streams,
            result.index_stats,
            indexes->use_skip_indexes,
            find_exact_ranges);
    }

    size_t sum_marks_pk = total_marks_pk;
    for (const auto & stat : result.index_stats)
        if (stat.type == IndexType::PrimaryKey)
            sum_marks_pk = stat.num_granules_after;

    size_t sum_marks = 0;
    size_t sum_ranges = 0;
    size_t sum_rows = 0;

    for (const auto & part : result.parts_with_ranges)
    {
        sum_ranges += part.ranges.size();
        sum_marks += part.getMarksCount();
        sum_rows += part.getRowsCount();
    }

    result.total_parts = total_parts;
    result.parts_before_pk = parts_before_pk;
    result.selected_parts = result.parts_with_ranges.size();
    result.selected_ranges = sum_ranges;
    result.selected_marks = sum_marks;
    result.selected_marks_pk = sum_marks_pk;
    result.total_marks_pk = total_marks_pk;
    result.selected_rows = sum_rows;
    result.has_exact_ranges = result.selected_parts == 0 || find_exact_ranges;

    if (query_info_.input_order_info)
        result.read_type = (query_info_.input_order_info->direction > 0)
            ? ReadType::InOrder
            : ReadType::InReverseOrder;

    return std::make_shared<AnalysisResult>(std::move(result));
}

bool ReadFromMergeTree::requestReadingInOrder(size_t prefix_size, int direction, size_t read_limit)
{
    /// if dirction is not set, use current one
    if (!direction)
        direction = getSortDirection();

    /// Disable read-in-order optimization for reverse order with final.
    /// Otherwise, it can lead to incorrect final behavior because the implementation may rely on the reading in direct order).
    if (direction != 1 && query_info.isFinal())
        return false;

    query_info.input_order_info = std::make_shared<InputOrderInfo>(SortDescription{}, prefix_size, direction, read_limit);
    reader_settings.read_in_order = true;

    /// In case or read-in-order, don't create too many reading streams.
    /// Almost always we are reading from a single stream at a time because of merge sort.
    if (output_streams_limit)
        requested_num_streams = output_streams_limit;

    /// update sort info for output stream
    SortDescription sort_description;
    const Names & sorting_key_columns = metadata_for_reading->getSortingKeyColumns();
    const Block & header = output_stream->header;
    const int sort_direction = getSortDirection();
    for (const auto & column_name : sorting_key_columns)
    {
        if (std::find_if(header.begin(), header.end(), [&](ColumnWithTypeAndName const & col) { return col.name == column_name; })
            == header.end())
            break;
        sort_description.emplace_back(column_name, sort_direction);
    }
    if (!sort_description.empty())
    {
        const size_t used_prefix_of_sorting_key_size = query_info.input_order_info->used_prefix_of_sorting_key_size;
        if (sort_description.size() > used_prefix_of_sorting_key_size)
            sort_description.resize(used_prefix_of_sorting_key_size);
        output_stream->sort_description = std::move(sort_description);
        output_stream->sort_scope = DataStream::SortScope::Stream;
    }

    /// All *InOrder optimization rely on an assumption that output stream is sorted, but vertical FINAL breaks this rule
    /// Let prefer in-order optimization over vertical FINAL for now
    enable_vertical_final = false;

    return true;
}

bool ReadFromMergeTree::readsInOrder() const
{
    return reader_settings.read_in_order;
}

void ReadFromMergeTree::updatePrewhereInfo(const PrewhereInfoPtr & prewhere_info_value)
{
    query_info.prewhere_info = prewhere_info_value;
    prewhere_info = prewhere_info_value;

    output_stream = DataStream{.header = MergeTreeSelectProcessor::transformHeader(
        storage_snapshot->getSampleBlockForColumns(all_column_names),
        prewhere_info_value)};

    updateSortDescriptionForOutputStream(
        *output_stream,
        storage_snapshot->getMetadataForQuery()->getSortingKeyColumns(),
        getSortDirection(),
        query_info.input_order_info,
        prewhere_info,
        enable_vertical_final);
}

bool ReadFromMergeTree::requestOutputEachPartitionThroughSeparatePort()
{
    if (isQueryWithFinal())
        return false;

    /// With parallel replicas we have to have only a single instance of `MergeTreeReadPoolParallelReplicas` per replica.
    /// With aggregation-by-partitions optimisation we might create a separate pool for each partition.
    if (is_parallel_reading_from_replicas)
        return false;

    const auto & settings = context->getSettingsRef();

    const auto partitions_cnt = countPartitions(prepared_parts);
    if (!settings.force_aggregate_partitions_independently && (partitions_cnt == 1 || partitions_cnt < settings.max_threads / 2))
    {
        LOG_TRACE(
            log,
            "Independent aggregation by partitions won't be used because there are too few of them: {}. You can set "
            "force_aggregate_partitions_independently to suppress this check",
            partitions_cnt);
        return false;
    }

    if (!settings.force_aggregate_partitions_independently
        && (partitions_cnt > settings.max_number_of_partitions_for_independent_aggregation))
    {
        LOG_TRACE(
            log,
            "Independent aggregation by partitions won't be used because there are too many of them: {}. You can increase "
            "max_number_of_partitions_for_independent_aggregation (current value is {}) or set "
            "force_aggregate_partitions_independently to suppress this check",
            partitions_cnt,
            settings.max_number_of_partitions_for_independent_aggregation);
        return false;
    }

    if (!settings.force_aggregate_partitions_independently)
    {
        std::unordered_map<String, size_t> partition_rows;
        for (const auto & part : prepared_parts)
            partition_rows[part->info.partition_id] += part->rows_count;
        size_t sum_rows = 0;
        size_t max_rows = 0;
        for (const auto & [_, rows] : partition_rows)
        {
            sum_rows += rows;
            max_rows = std::max(max_rows, rows);
        }

        /// Merging shouldn't take more time than preaggregation in normal cases. And exec time is proportional to the amount of data.
        /// We assume that exec time of independent aggr is proportional to the maximum of sizes and
        /// exec time of ordinary aggr is proportional to sum of sizes divided by number of threads and multiplied by two (preaggregation + merging).
        const size_t avg_rows_in_partition = sum_rows / settings.max_threads;
        if (max_rows > avg_rows_in_partition * 2)
        {
            LOG_TRACE(
                log,
                "Independent aggregation by partitions won't be used because there are too big skew in the number of rows between "
                "partitions. You can set force_aggregate_partitions_independently to suppress this check");
            return false;
        }
    }

    return output_each_partition_through_separate_port = true;
}

ReadFromMergeTree::AnalysisResult ReadFromMergeTree::getAnalysisResult() const
{
    if (!analyzed_result_ptr)
        analyzed_result_ptr = selectRangesToRead();

    return *analyzed_result_ptr;
}

bool ReadFromMergeTree::isQueryWithSampling() const
{
    if (context->getSettingsRef().parallel_replicas_count > 1 && data.supportsSampling())
        return true;

    const auto & select = query_info.query->as<ASTSelectQuery &>();
    if (query_info.table_expression_modifiers)
        return query_info.table_expression_modifiers->getSampleSizeRatio() != std::nullopt;
    else
        return select.sampleSize() != nullptr;
}

Pipe ReadFromMergeTree::spreadMarkRanges(
    RangesInDataParts && parts_with_ranges, size_t num_streams, AnalysisResult & result, ActionsDAGPtr & result_projection)
{
    const bool final = isQueryWithFinal();
    Names column_names_to_read = result.column_names_to_read;
    NameSet names(column_names_to_read.begin(), column_names_to_read.end());

    if (!final && result.sampling.use_sampling)
    {
        NameSet sampling_columns;

        /// Add columns needed for `sample_by_ast` to `column_names_to_read`.
        /// Skip this if final was used, because such columns were already added from PK.
        for (const auto & column : result.sampling.filter_expression->getRequiredColumns().getNames())
        {
            if (!names.contains(column))
                column_names_to_read.push_back(column);

            sampling_columns.insert(column);
        }

        if (prewhere_info)
            restorePrewhereInputs(*prewhere_info, sampling_columns);
    }

    if (final)
    {
        chassert(!is_parallel_reading_from_replicas);

        if (output_each_partition_through_separate_port)
            throw Exception(ErrorCodes::LOGICAL_ERROR, "Optimization isn't supposed to be used for queries with final");

        /// Add columns needed to calculate the sorting expression and the sign.
        for (const auto & column : metadata_for_reading->getColumnsRequiredForSortingKey())
        {
            if (!names.contains(column))
            {
                column_names_to_read.push_back(column);
                names.insert(column);
            }
        }

        if (!data.merging_params.is_deleted_column.empty() && !names.contains(data.merging_params.is_deleted_column))
            column_names_to_read.push_back(data.merging_params.is_deleted_column);
        if (!data.merging_params.sign_column.empty() && !names.contains(data.merging_params.sign_column))
            column_names_to_read.push_back(data.merging_params.sign_column);
        if (!data.merging_params.version_column.empty() && !names.contains(data.merging_params.version_column))
            column_names_to_read.push_back(data.merging_params.version_column);

        return spreadMarkRangesAmongStreamsFinal(std::move(parts_with_ranges), num_streams, result.column_names_to_read, column_names_to_read, result_projection);
    }
    else if (query_info.input_order_info)
    {
        return spreadMarkRangesAmongStreamsWithOrder(
            std::move(parts_with_ranges), num_streams, column_names_to_read, result_projection, query_info.input_order_info);
    }
    else
    {
        return spreadMarkRangesAmongStreams(std::move(parts_with_ranges), num_streams, column_names_to_read);
    }
}

Pipe ReadFromMergeTree::groupStreamsByPartition(AnalysisResult & result, ActionsDAGPtr & result_projection)
{
    auto && parts_with_ranges = std::move(result.parts_with_ranges);

    if (parts_with_ranges.empty())
        return {};

    const size_t partitions_cnt = std::max<size_t>(countPartitions(parts_with_ranges), 1);
    const size_t partitions_per_stream = std::max<size_t>(1, partitions_cnt / requested_num_streams);
    const size_t num_streams = std::max<size_t>(1, requested_num_streams / partitions_cnt);

    Pipes pipes;
    for (auto begin = parts_with_ranges.begin(), end = begin; end != parts_with_ranges.end(); begin = end)
    {
        for (size_t i = 0; i < partitions_per_stream; ++i)
            end = std::find_if(
                end,
                parts_with_ranges.end(),
                [&end](const auto & part) { return end->data_part->info.partition_id != part.data_part->info.partition_id; });

        RangesInDataParts partition_parts{std::make_move_iterator(begin), std::make_move_iterator(end)};

        pipes.emplace_back(spreadMarkRanges(std::move(partition_parts), num_streams, result, result_projection));
        if (!pipes.back().empty())
            pipes.back().resize(1);
    }

    return Pipe::unitePipes(std::move(pipes));
}

void ReadFromMergeTree::initializePipeline(QueryPipelineBuilder & pipeline, const BuildQueryPipelineSettings &)
{
    auto result = getAnalysisResult();

    if (enable_remove_parts_from_snapshot_optimization)
    {
        /// Do not keep data parts in snapshot.
        /// They are stored separately, and some could be released after PK analysis.
        storage_snapshot->data = std::make_unique<MergeTreeData::SnapshotData>();
    }

    result.checkLimits(context->getSettingsRef(), query_info);
    shared_virtual_fields.emplace("_sample_factor", result.sampling.used_sample_factor);

    LOG_DEBUG(
        log,
        "Selected {}/{} parts by partition key, {} parts by primary key, {}/{} marks by primary key, {} marks to read from {} ranges",
        result.parts_before_pk,
        result.total_parts,
        result.selected_parts,
        result.selected_marks_pk,
        result.total_marks_pk,
        result.selected_marks,
        result.selected_ranges);

    // Adding partition info to QueryAccessInfo.
    if (context->hasQueryContext() && !query_info.is_internal)
    {
        Names partition_names;
        for (const auto & part : result.parts_with_ranges)
        {
            partition_names.emplace_back(
                fmt::format("{}.{}", data.getStorageID().getFullNameNotQuoted(), part.data_part->info.partition_id));
        }
        context->getQueryContext()->addQueryAccessInfo(partition_names);

        if (storage_snapshot->projection)
            context->getQueryContext()->addQueryAccessInfo(
                Context::QualifiedProjectionName{.storage_id = data.getStorageID(), .projection_name = storage_snapshot->projection->name});
    }

    ProfileEvents::increment(ProfileEvents::SelectedParts, result.selected_parts);
    ProfileEvents::increment(ProfileEvents::SelectedRanges, result.selected_ranges);
    ProfileEvents::increment(ProfileEvents::SelectedMarks, result.selected_marks);

    auto query_id_holder = MergeTreeDataSelectExecutor::checkLimits(data, result, context);

    if (result.parts_with_ranges.empty())
    {
        pipeline.init(Pipe(std::make_shared<NullSource>(getOutputStream().header)));
        return;
    }

    selected_marks = result.selected_marks;
    selected_rows = result.selected_rows;
    selected_parts = result.selected_parts;
    /// Projection, that needed to drop columns, which have appeared by execution
    /// of some extra expressions, and to allow execute the same expressions later.
    /// NOTE: It may lead to double computation of expressions.
    ActionsDAGPtr result_projection;

    Pipe pipe = output_each_partition_through_separate_port
        ? groupStreamsByPartition(result, result_projection)
        : spreadMarkRanges(std::move(result.parts_with_ranges), requested_num_streams, result, result_projection);

    for (const auto & processor : pipe.getProcessors())
        processor->setStorageLimits(query_info.storage_limits);

    if (pipe.empty())
    {
        pipeline.init(Pipe(std::make_shared<NullSource>(getOutputStream().header)));
        return;
    }

    if (result.sampling.use_sampling)
    {
        auto sampling_actions = std::make_shared<ExpressionActions>(result.sampling.filter_expression);
        pipe.addSimpleTransform([&](const Block & header)
        {
            return std::make_shared<FilterTransform>(
                header,
                sampling_actions,
                result.sampling.filter_function->getColumnName(),
                false);
        });
    }

    Block cur_header = pipe.getHeader();

    auto append_actions = [&result_projection](ActionsDAGPtr actions)
    {
        if (!result_projection)
            result_projection = std::move(actions);
        else
            result_projection = ActionsDAG::merge(std::move(*result_projection), std::move(*actions));
    };

    if (result_projection)
        cur_header = result_projection->updateHeader(cur_header);

    /// Extra columns may be returned (for example, if sampling is used).
    /// Convert pipe to step header structure.
    if (!isCompatibleHeader(cur_header, getOutputStream().header))
    {
        auto converting = ActionsDAG::makeConvertingActions(
            cur_header.getColumnsWithTypeAndName(),
            getOutputStream().header.getColumnsWithTypeAndName(),
            ActionsDAG::MatchColumnsMode::Name);

        append_actions(std::move(converting));
    }

    if (result_projection)
    {
        auto projection_actions = std::make_shared<ExpressionActions>(result_projection);
        pipe.addSimpleTransform([&](const Block & header)
        {
            return std::make_shared<ExpressionTransform>(header, projection_actions);
        });
    }

    /// Some extra columns could be added by sample/final/in-order/etc
    /// Remove them from header if not needed.
    if (!blocksHaveEqualStructure(pipe.getHeader(), getOutputStream().header))
    {
        auto convert_actions_dag = ActionsDAG::makeConvertingActions(
            pipe.getHeader().getColumnsWithTypeAndName(),
            getOutputStream().header.getColumnsWithTypeAndName(),
            ActionsDAG::MatchColumnsMode::Name,
            true);

        auto converting_dag_expr = std::make_shared<ExpressionActions>(convert_actions_dag);

        pipe.addSimpleTransform([&](const Block & header)
        {
            return std::make_shared<ExpressionTransform>(header, converting_dag_expr);
        });
    }

    for (const auto & processor : pipe.getProcessors())
        processors.emplace_back(processor);

    pipeline.init(std::move(pipe));
    pipeline.addContext(context);
    // Attach QueryIdHolder if needed
    if (query_id_holder)
        pipeline.setQueryIdHolder(std::move(query_id_holder));
}

static const char * indexTypeToString(ReadFromMergeTree::IndexType type)
{
    switch (type)
    {
        case ReadFromMergeTree::IndexType::None:
            return "None";
        case ReadFromMergeTree::IndexType::MinMax:
            return "MinMax";
        case ReadFromMergeTree::IndexType::Partition:
            return "Partition";
        case ReadFromMergeTree::IndexType::PrimaryKey:
            return "PrimaryKey";
        case ReadFromMergeTree::IndexType::Skip:
            return "Skip";
    }
}

static const char * readTypeToString(ReadFromMergeTree::ReadType type)
{
    switch (type)
    {
        case ReadFromMergeTree::ReadType::Default:
            return "Default";
        case ReadFromMergeTree::ReadType::InOrder:
            return "InOrder";
        case ReadFromMergeTree::ReadType::InReverseOrder:
            return "InReverseOrder";
        case ReadFromMergeTree::ReadType::ParallelReplicas:
            return "Parallel";
    }
}

void ReadFromMergeTree::describeActions(FormatSettings & format_settings) const
{
    auto result = getAnalysisResult();
    std::string prefix(format_settings.offset, format_settings.indent_char);
    format_settings.out << prefix << "ReadType: " << readTypeToString(result.read_type) << '\n';

    if (!result.index_stats.empty())
    {
        format_settings.out << prefix << "Parts: " << result.index_stats.back().num_parts_after << '\n';
        format_settings.out << prefix << "Granules: " << result.index_stats.back().num_granules_after << '\n';
    }

    if (prewhere_info)
    {
        format_settings.out << prefix << "Prewhere info" << '\n';
        format_settings.out << prefix << "Need filter: " << prewhere_info->need_filter << '\n';

        prefix.push_back(format_settings.indent_char);
        prefix.push_back(format_settings.indent_char);

        if (prewhere_info->prewhere_actions)
        {
            format_settings.out << prefix << "Prewhere filter" << '\n';
            format_settings.out << prefix << "Prewhere filter column: " << prewhere_info->prewhere_column_name;
            if (prewhere_info->remove_prewhere_column)
               format_settings.out << " (removed)";
            format_settings.out << '\n';

            auto expression = std::make_shared<ExpressionActions>(prewhere_info->prewhere_actions);
            expression->describeActions(format_settings.out, prefix);
        }

        if (prewhere_info->row_level_filter)
        {
            format_settings.out << prefix << "Row level filter" << '\n';
            format_settings.out << prefix << "Row level filter column: " << prewhere_info->row_level_column_name << '\n';

            auto expression = std::make_shared<ExpressionActions>(prewhere_info->row_level_filter);
            expression->describeActions(format_settings.out, prefix);
        }
    }
}

void ReadFromMergeTree::describeActions(JSONBuilder::JSONMap & map) const
{
    auto result = getAnalysisResult();
    map.add("Read Type", readTypeToString(result.read_type));
    if (!result.index_stats.empty())
    {
        map.add("Parts", result.index_stats.back().num_parts_after);
        map.add("Granules", result.index_stats.back().num_granules_after);
    }

    if (prewhere_info)
    {
        std::unique_ptr<JSONBuilder::JSONMap> prewhere_info_map = std::make_unique<JSONBuilder::JSONMap>();
        prewhere_info_map->add("Need filter", prewhere_info->need_filter);

        if (prewhere_info->prewhere_actions)
        {
            std::unique_ptr<JSONBuilder::JSONMap> prewhere_filter_map = std::make_unique<JSONBuilder::JSONMap>();
            prewhere_filter_map->add("Prewhere filter column", prewhere_info->prewhere_column_name);
            prewhere_filter_map->add("Prewhere filter remove filter column", prewhere_info->remove_prewhere_column);
            auto expression = std::make_shared<ExpressionActions>(prewhere_info->prewhere_actions);
            prewhere_filter_map->add("Prewhere filter expression", expression->toTree());

            prewhere_info_map->add("Prewhere filter", std::move(prewhere_filter_map));
        }

        if (prewhere_info->row_level_filter)
        {
            std::unique_ptr<JSONBuilder::JSONMap> row_level_filter_map = std::make_unique<JSONBuilder::JSONMap>();
            row_level_filter_map->add("Row level filter column", prewhere_info->row_level_column_name);
            auto expression = std::make_shared<ExpressionActions>(prewhere_info->row_level_filter);
            row_level_filter_map->add("Row level filter expression", expression->toTree());

            prewhere_info_map->add("Row level filter", std::move(row_level_filter_map));
        }

        map.add("Prewhere info", std::move(prewhere_info_map));
    }
}

void ReadFromMergeTree::describeIndexes(FormatSettings & format_settings) const
{
    auto result = getAnalysisResult();
    const auto & index_stats = result.index_stats;

    std::string prefix(format_settings.offset, format_settings.indent_char);
    if (!index_stats.empty())
    {
        /// Do not print anything if no indexes is applied.
        if (index_stats.size() == 1 && index_stats.front().type == IndexType::None)
            return;

        std::string indent(format_settings.indent, format_settings.indent_char);
        format_settings.out << prefix << "Indexes:\n";

        for (size_t i = 0; i < index_stats.size(); ++i)
        {
            const auto & stat = index_stats[i];
            if (stat.type == IndexType::None)
                continue;

            format_settings.out << prefix << indent << indexTypeToString(stat.type) << '\n';

            if (!stat.name.empty())
                format_settings.out << prefix << indent << indent << "Name: " << stat.name << '\n';

            if (!stat.description.empty())
                format_settings.out << prefix << indent << indent << "Description: " << stat.description << '\n';

            if (!stat.used_keys.empty())
            {
                format_settings.out << prefix << indent << indent << "Keys: " << stat.name << '\n';
                for (const auto & used_key : stat.used_keys)
                    format_settings.out << prefix << indent << indent << indent << used_key << '\n';
            }

            if (!stat.condition.empty())
                format_settings.out << prefix << indent << indent << "Condition: " << stat.condition << '\n';

            format_settings.out << prefix << indent << indent << "Parts: " << stat.num_parts_after;
            if (i)
                format_settings.out << '/' << index_stats[i - 1].num_parts_after;
            format_settings.out << '\n';

            format_settings.out << prefix << indent << indent << "Granules: " << stat.num_granules_after;
            if (i)
                format_settings.out << '/' << index_stats[i - 1].num_granules_after;
            format_settings.out << '\n';
        }
    }
}

void ReadFromMergeTree::describeIndexes(JSONBuilder::JSONMap & map) const
{
    auto result = getAnalysisResult();
    auto index_stats = std::move(result.index_stats);

    if (!index_stats.empty())
    {
        /// Do not print anything if no indexes is applied.
        if (index_stats.size() == 1 && index_stats.front().type == IndexType::None)
            return;

        auto indexes_array = std::make_unique<JSONBuilder::JSONArray>();

        for (size_t i = 0; i < index_stats.size(); ++i)
        {
            const auto & stat = index_stats[i];
            if (stat.type == IndexType::None)
                continue;

            auto index_map = std::make_unique<JSONBuilder::JSONMap>();

            index_map->add("Type", indexTypeToString(stat.type));

            if (!stat.name.empty())
                index_map->add("Name", stat.name);

            if (!stat.description.empty())
                index_map->add("Description", stat.description);

            if (!stat.used_keys.empty())
            {
                auto keys_array = std::make_unique<JSONBuilder::JSONArray>();

                for (const auto & used_key : stat.used_keys)
                    keys_array->add(used_key);

                index_map->add("Keys", std::move(keys_array));
            }

            if (!stat.condition.empty())
                index_map->add("Condition", stat.condition);

            if (i)
                index_map->add("Initial Parts", index_stats[i - 1].num_parts_after);
            index_map->add("Selected Parts", stat.num_parts_after);

            if (i)
                index_map->add("Initial Granules", index_stats[i - 1].num_granules_after);
            index_map->add("Selected Granules", stat.num_granules_after);

            indexes_array->add(std::move(index_map));
        }

        map.add("Indexes", std::move(indexes_array));
    }
}


}<|MERGE_RESOLUTION|>--- conflicted
+++ resolved
@@ -595,13 +595,8 @@
 
         processor->addPartLevelToChunk(isQueryWithFinal());
 
-<<<<<<< HEAD
         auto source = std::make_shared<MergeTreeSource>(std::move(processor), data.getLogName());
-        if (set_rows_approx)
-=======
-        auto source = std::make_shared<MergeTreeSource>(std::move(processor));
         if (set_total_rows_approx)
->>>>>>> 63b03147
             source->addTotalRowsApprox(total_rows);
 
         pipes.emplace_back(std::move(source));
