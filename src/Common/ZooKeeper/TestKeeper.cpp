--- conflicted
+++ resolved
@@ -221,10 +221,7 @@
                 path_created += seq_num_str.str();
             }
 
-<<<<<<< HEAD
-=======
             /// Increment sequential number even if node is not sequential
->>>>>>> b282df48
             ++it->second.seq_num;
 
             response.path_created = path_created;
@@ -236,10 +233,6 @@
                 auto & undo_parent = container.at(parent_path);
                 --undo_parent.stat.cversion;
                 --undo_parent.stat.numChildren;
-<<<<<<< HEAD
-
-=======
->>>>>>> b282df48
                 --undo_parent.seq_num;
             };
 
