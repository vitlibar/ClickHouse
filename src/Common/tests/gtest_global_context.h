#pragma once

#include <Interpreters/Context.h>

struct ContextHolder
{
    DB::SharedContextHolder shared_context;
    DB::ContextMutablePtr context;

    ContextHolder()
        : shared_context(DB::Context::createShared())
        , context(DB::Context::createGlobal(shared_context.get()))
    {
        context->makeGlobalContext();
        context->setPath("./");
    }

    ContextHolder(ContextHolder &&) = default;
};

<<<<<<< HEAD
const ContextHolder & getContext()
{
    static ContextHolder * holder;
    static std::once_flag once;
    std::call_once(once, [&]() { holder = new ContextHolder(); });
    return *holder;
}
=======
const ContextHolder & getContext();
>>>>>>> 4ddac567
<|MERGE_RESOLUTION|>--- conflicted
+++ resolved
@@ -18,14 +18,4 @@
     ContextHolder(ContextHolder &&) = default;
 };
 
-<<<<<<< HEAD
-const ContextHolder & getContext()
-{
-    static ContextHolder * holder;
-    static std::once_flag once;
-    std::call_once(once, [&]() { holder = new ContextHolder(); });
-    return *holder;
-}
-=======
-const ContextHolder & getContext();
->>>>>>> 4ddac567
+const ContextHolder & getContext();