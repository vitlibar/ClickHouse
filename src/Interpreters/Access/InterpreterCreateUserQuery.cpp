--- conflicted
+++ resolved
@@ -112,27 +112,9 @@
     bool no_password_allowed = access_control.isNoPasswordAllowed();
     bool plaintext_password_allowed = access_control.isPlaintextPasswordAllowed();
 
-<<<<<<< HEAD
-     if (!query.attach && !query.alter && !query.auth_data && !implicit_no_password_allowed)
-        throw Exception(ErrorCodes::BAD_ARGUMENTS,
-            "Authentication type NO_PASSWORD must be explicitly specified, check the setting allow_implicit_no_password in the server configuration");
-
-    if (!query.attach && query.auth_data && query.auth_data->getType() == AuthenticationType::BCRYPT_PASSWORD && query.temporary_password)
-    {
-        int workfactor = access_control.getBcryptWorkfactor();
-        query.auth_data->setPasswordBcrypt(*query.temporary_password, workfactor);
-    }
-
-    if (!query.attach && query.temporary_password)
-    {
-        access_control.checkPasswordComplexityRules(query.temporary_password.value());
-        query.temporary_password.reset();
-    }
-=======
     std::optional<AuthenticationData> auth_data;
     if (query.auth_data)
         auth_data = AuthenticationData::fromAST(*query.auth_data, getContext(), !query.attach);
->>>>>>> fd3c588c
 
     std::optional<RolesOrUsersSet> default_roles_from_query;
     if (query.default_roles)
