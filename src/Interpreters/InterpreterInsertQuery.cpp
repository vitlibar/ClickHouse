#include <Interpreters/InterpreterFactory.h>
#include <Interpreters/InterpreterInsertQuery.h>

#include <Access/Common/AccessFlags.h>
#include <Access/EnabledQuota.h>
#include <AggregateFunctions/AggregateFunctionFactory.h>
#include <Columns/ColumnNullable.h>
#include <Core/Settings.h>
#include <Processors/Transforms/buildPushingToViewsChain.h>
#include <DataTypes/DataTypeNullable.h>
#include <Interpreters/DatabaseCatalog.h>
#include <Interpreters/InterpreterSelectWithUnionQuery.h>
#include <Interpreters/InterpreterWatchQuery.h>
#include <Interpreters/QueryLog.h>
#include <Interpreters/TranslateQualifiedNamesVisitor.h>
#include <Interpreters/addMissingDefaults.h>
#include <Interpreters/getTableExpressions.h>
#include <Interpreters/processColumnTransformers.h>
#include <Interpreters/InterpreterSelectQueryAnalyzer.h>
#include <Interpreters/Context_fwd.h>
#include <Parsers/ASTFunction.h>
#include <Parsers/ASTInsertQuery.h>
#include <Parsers/ASTSelectQuery.h>
#include <Parsers/ASTSelectWithUnionQuery.h>
#include <Parsers/ASTTablesInSelectQuery.h>
#include <Processors/Sinks/EmptySink.h>
#include <Processors/Transforms/CheckConstraintsTransform.h>
#include <Processors/Transforms/CountingTransform.h>
#include <Processors/Transforms/ExpressionTransform.h>
#include <Processors/Transforms/MaterializingTransform.h>
#include <Processors/Transforms/DeduplicationTokenTransforms.h>
#include <Processors/Transforms/SquashingTransform.h>
#include <Processors/Transforms/PlanSquashingTransform.h>
#include <Processors/Transforms/getSourceFromASTInsertQuery.h>
#include <Processors/QueryPlan/QueryPlan.h>
#include <QueryPipeline/QueryPipelineBuilder.h>
#include <Storages/StorageDistributed.h>
#include <Storages/StorageMaterializedView.h>
#include <Storages/WindowView/StorageWindowView.h>
#include <TableFunctions/TableFunctionFactory.h>
#include <Common/logger_useful.h>
#include <Common/ThreadStatus.h>
#include <Common/checkStackSize.h>
#include <Common/ProfileEvents.h>
#include "base/defines.h"


namespace ProfileEvents
{
    extern const Event InsertQueriesWithSubqueries;
    extern const Event QueriesWithSubqueries;
}

namespace DB
{

namespace ErrorCodes
{
    extern const int NOT_IMPLEMENTED;
    extern const int NO_SUCH_COLUMN_IN_TABLE;
    extern const int ILLEGAL_COLUMN;
    extern const int DUPLICATE_COLUMN;
}

InterpreterInsertQuery::InterpreterInsertQuery(
    const ASTPtr & query_ptr_, ContextPtr context_, bool allow_materialized_, bool no_squash_, bool no_destination_, bool async_insert_)
    : WithContext(context_)
    , query_ptr(query_ptr_)
    , allow_materialized(allow_materialized_)
    , no_squash(no_squash_)
    , no_destination(no_destination_)
    , async_insert(async_insert_)
{
    checkStackSize();
    if (auto quota = getContext()->getQuota())
        quota->checkExceeded(QuotaType::WRITTEN_BYTES);
}


StoragePtr InterpreterInsertQuery::getTable(ASTInsertQuery & query)
{
    auto current_context = getContext();

    if (query.table_function)
    {
        const auto & factory = TableFunctionFactory::instance();
        TableFunctionPtr table_function_ptr = factory.get(query.table_function, current_context);

        /// If table function needs structure hint from select query
        /// we can create a temporary pipeline and get the header.
        if (query.select && table_function_ptr->needStructureHint())
        {
            Block header_block;
            auto select_query_options = SelectQueryOptions(QueryProcessingStage::Complete, 1);

            if (current_context->getSettingsRef().allow_experimental_analyzer)
            {
                InterpreterSelectQueryAnalyzer interpreter_select(query.select, current_context, select_query_options);
                header_block = interpreter_select.getSampleBlock();
            }
            else
            {
                InterpreterSelectWithUnionQuery interpreter_select{
                    query.select, current_context, select_query_options};
                auto tmp_pipeline = interpreter_select.buildQueryPipeline();
                header_block = tmp_pipeline.getHeader();
            }

            ColumnsDescription structure_hint{header_block.getNamesAndTypesList()};
            table_function_ptr->setStructureHint(structure_hint);
        }

        return table_function_ptr->execute(query.table_function, current_context, table_function_ptr->getName(),
                                           /* cached_columns */ {}, /* use_global_context */ false, /* is_insert_query */true);
    }

    if (query.table_id)
    {
        query.table_id = current_context->resolveStorageID(query.table_id);
    }
    else
    {
        /// Insert query parser does not fill table_id because table and
        /// database can be parameters and be filled after parsing.
        StorageID local_table_id(query.getDatabase(), query.getTable());
        query.table_id = current_context->resolveStorageID(local_table_id);
    }

    return DatabaseCatalog::instance().getTable(query.table_id, current_context);
}

Block InterpreterInsertQuery::getSampleBlock(
    const ASTInsertQuery & query,
    const StoragePtr & table,
    const StorageMetadataPtr & metadata_snapshot,
    ContextPtr context_,
    bool no_destination,
    bool allow_materialized)
{
    /// If the query does not include information about columns
    if (!query.columns)
    {
        if (auto * window_view = dynamic_cast<StorageWindowView *>(table.get()))
            return window_view->getInputHeader();
        else if (no_destination)
            return metadata_snapshot->getSampleBlockWithVirtuals(table->getVirtualsList());
        else
            return metadata_snapshot->getSampleBlockNonMaterialized();
    }

    /// Form the block based on the column names from the query
    const auto columns_ast = processColumnTransformers(context_->getCurrentDatabase(), table, metadata_snapshot, query.columns);
    Names names;
    names.reserve(columns_ast->children.size());
    for (const auto & identifier : columns_ast->children)
    {
        std::string current_name = identifier->getColumnName();
        names.emplace_back(std::move(current_name));
    }

    return getSampleBlockImpl(names, table, metadata_snapshot, no_destination, allow_materialized);
}

std::optional<Names> InterpreterInsertQuery::getInsertColumnNames() const
{
    auto const * insert_query = query_ptr->as<ASTInsertQuery>();
    if (!insert_query || !insert_query->columns)
        return std::nullopt;

    auto table = DatabaseCatalog::instance().getTable(getDatabaseTable(), getContext());
    const auto columns_ast = processColumnTransformers(getContext()->getCurrentDatabase(), table, table->getInMemoryMetadataPtr(), insert_query->columns);
    Names names;
    names.reserve(columns_ast->children.size());
    for (const auto & identifier : columns_ast->children)
    {
        std::string current_name = identifier->getColumnName();
        names.emplace_back(std::move(current_name));
    }

    return names;
}

Block InterpreterInsertQuery::getSampleBlockImpl(
    const Names & names,
    const StoragePtr & table,
    const StorageMetadataPtr & metadata_snapshot,
    bool no_destination,
    bool allow_materialized)
{
    Block table_sample_physical = metadata_snapshot->getSampleBlock();
    Block table_sample_virtuals;
    if (no_destination)
        table_sample_virtuals = table->getVirtualsHeader();

    Block table_sample_insertable = metadata_snapshot->getSampleBlockInsertable();
    Block res;
    for (const auto & current_name : names)
    {
        if (res.has(current_name))
            throw Exception(ErrorCodes::DUPLICATE_COLUMN, "Column {} specified more than once", current_name);

        /// Column is not ordinary or ephemeral
        if (!table_sample_insertable.has(current_name))
        {
            /// Column is materialized
            if (table_sample_physical.has(current_name))
            {
                if (!allow_materialized)
                    throw Exception(ErrorCodes::ILLEGAL_COLUMN, "Cannot insert column {}, because it is MATERIALIZED column", current_name);
                res.insert(ColumnWithTypeAndName(table_sample_physical.getByName(current_name).type, current_name));
            }
            else if (table_sample_virtuals.has(current_name))
            {
                res.insert(ColumnWithTypeAndName(table_sample_virtuals.getByName(current_name).type, current_name));
            }
            else
            {
                /// The table does not have a column with that name
                throw Exception(ErrorCodes::NO_SUCH_COLUMN_IN_TABLE, "No such column {} in table {}",
                    current_name, table->getStorageID().getNameForLogs());
            }
        }
        else
            res.insert(ColumnWithTypeAndName(table_sample_insertable.getByName(current_name).type, current_name));
    }
    return res;
}

static bool hasAggregateFunctions(const IAST * ast)
{
    if (const auto * func = typeid_cast<const ASTFunction *>(ast))
        if (AggregateUtils::isAggregateFunction(*func))
            return true;

    for (const auto & child : ast->children)
        if (hasAggregateFunctions(child.get()))
            return true;

    return false;
}
/** A query that just reads all data without any complex computations or filetering.
  * If we just pipe the result to INSERT, we don't have to use too many threads for read.
  */
static bool isTrivialSelect(const ASTPtr & select)
{
    if (auto * select_query = select->as<ASTSelectQuery>())
    {
        const auto & tables = select_query->tables();

        if (!tables)
            return false;

        const auto & tables_in_select_query = tables->as<ASTTablesInSelectQuery &>();

        if (tables_in_select_query.children.size() != 1)
            return false;

        const auto & child = tables_in_select_query.children.front();
        const auto & table_element = child->as<ASTTablesInSelectQueryElement &>();
        const auto & table_expr = table_element.table_expression->as<ASTTableExpression &>();

        if (table_expr.subquery)
            return false;

        /// Note: how to write it in more generic way?
        return (!select_query->distinct
            && !select_query->limit_with_ties
            && !select_query->prewhere()
            && !select_query->where()
            && !select_query->groupBy()
            && !select_query->having()
            && !select_query->orderBy()
            && !select_query->limitBy()
            && !hasAggregateFunctions(select_query));
    }
    /// This query is ASTSelectWithUnionQuery subquery
    return false;
}

Chain InterpreterInsertQuery::buildChain(
    const StoragePtr & table,
    const StorageMetadataPtr & metadata_snapshot,
    const Names & columns,
    ThreadStatusesHolderPtr thread_status_holder,
    std::atomic_uint64_t * elapsed_counter_ms,
    bool check_access)
{
    IInterpreter::checkStorageSupportsTransactionsIfNeeded(table, getContext());

    ProfileEvents::increment(ProfileEvents::InsertQueriesWithSubqueries);
    ProfileEvents::increment(ProfileEvents::QueriesWithSubqueries);

    ThreadGroupPtr running_group;
    if (current_thread)
        running_group = current_thread->getThreadGroup();
    if (!running_group)
        running_group = std::make_shared<ThreadGroup>(getContext());

    auto sample = getSampleBlockImpl(columns, table, metadata_snapshot, no_destination, allow_materialized);
    if (check_access)
        getContext()->checkAccess(AccessType::INSERT, table->getStorageID(), sample.getNames());

    Chain sink = buildSink(table, metadata_snapshot, thread_status_holder, running_group, elapsed_counter_ms);
    Chain chain = buildPreSinkChain(sink.getInputHeader(), table, metadata_snapshot, sample);

    chain.appendChain(std::move(sink));
    return chain;
}

Chain InterpreterInsertQuery::buildSink(
    const StoragePtr & table,
    const StorageMetadataPtr & metadata_snapshot,
    ThreadStatusesHolderPtr thread_status_holder,
    ThreadGroupPtr running_group,
    std::atomic_uint64_t * elapsed_counter_ms)
{
    ThreadStatus * thread_status = current_thread;

    if (!thread_status_holder)
        thread_status = nullptr;

    auto context_ptr = getContext();

    Chain out;

    /// Keep a reference to the context to make sure it stays alive until the chain is executed and destroyed
    out.addInterpreterContext(context_ptr);

    /// NOTE: we explicitly ignore bound materialized views when inserting into Kafka Storage.
    ///       Otherwise we'll get duplicates when MV reads same rows again from Kafka.
    if (table->noPushingToViews() && !no_destination)
    {
        auto sink = table->write(query_ptr, metadata_snapshot, context_ptr, async_insert);
        sink->setRuntimeData(thread_status, elapsed_counter_ms);
        out.addSource(std::move(sink));
    }
    else
    {
        out = buildPushingToViewsChain(table, metadata_snapshot, context_ptr,
            query_ptr, no_destination,
            thread_status_holder, running_group, elapsed_counter_ms, async_insert);
    }

    return out;
}

bool InterpreterInsertQuery::shouldAddSquashingFroStorage(const StoragePtr & table) const
{
    auto context_ptr = getContext();
    const Settings & settings = context_ptr->getSettingsRef();

    /// Do not squash blocks if it is a sync INSERT into Distributed, since it lead to double bufferization on client and server side.
    /// Client-side bufferization might cause excessive timeouts (especially in case of big blocks).
    return !(settings.distributed_foreground_insert && table->isRemote()) && !async_insert && !no_squash;
}

Chain InterpreterInsertQuery::buildPreSinkChain(
    const Block & subsequent_header,
    const StoragePtr & table,
    const StorageMetadataPtr & metadata_snapshot,
    const Block & query_sample_block)
{
    auto context_ptr = getContext();

    const ASTInsertQuery * query = nullptr;
    if (query_ptr)
        query = query_ptr->as<ASTInsertQuery>();

    bool null_as_default = query && query->select && context_ptr->getSettingsRef().insert_null_as_default;

    /// We create a pipeline of several streams, into which we will write data.
    Chain out;

    auto input_header = [&]() -> const Block &
    {
        return out.empty() ? subsequent_header : out.getInputHeader();
    };

    /// Note that we wrap transforms one on top of another, so we write them in reverse of data processing order.

    /// Checking constraints. It must be done after calculation of all defaults, so we can check them on calculated columns.
    if (const auto & constraints = metadata_snapshot->getConstraints(); !constraints.empty())
        out.addSource(std::make_shared<CheckConstraintsTransform>(
            table->getStorageID(), input_header(), metadata_snapshot->getConstraints(), context_ptr));

    auto adding_missing_defaults_dag = addMissingDefaults(
        query_sample_block,
        input_header().getNamesAndTypesList(),
        metadata_snapshot->getColumns(),
        context_ptr,
        null_as_default);

    auto adding_missing_defaults_actions = std::make_shared<ExpressionActions>(std::move(adding_missing_defaults_dag));

    /// Actually we don't know structure of input blocks from query/table,
    /// because some clients break insertion protocol (columns != header)
    out.addSource(std::make_shared<ConvertingTransform>(query_sample_block, adding_missing_defaults_actions));

    return out;
}

std::pair<std::vector<Chain>, std::vector<Chain>> InterpreterInsertQuery::buildPreAndSinkChains(size_t presink_streams, size_t sink_streams, StoragePtr table, const StorageMetadataPtr & metadata_snapshot, const Block & query_sample_block)
{
    chassert(presink_streams > 0);
    chassert(sink_streams > 0);

    ThreadGroupPtr running_group;
    if (current_thread)
        running_group = current_thread->getThreadGroup();
    if (!running_group)
        running_group = std::make_shared<ThreadGroup>(getContext());

    std::vector<Chain> sink_chains;
    std::vector<Chain> presink_chains;

    for (size_t i = 0; i < sink_streams; ++i)
    {
        auto out = buildSink(table, metadata_snapshot, /* thread_status_holder= */ nullptr,
            running_group, /* elapsed_counter_ms= */ nullptr);

        sink_chains.emplace_back(std::move(out));
    }

    for (size_t i = 0; i < presink_streams; ++i)
    {
        auto out = buildPreSinkChain(sink_chains[0].getInputHeader(), table, metadata_snapshot, query_sample_block);
        presink_chains.emplace_back(std::move(out));
    }

    return {std::move(presink_chains), std::move(sink_chains)};
}


QueryPipeline InterpreterInsertQuery::buildInsertSelectPipeline(ASTInsertQuery & query, StoragePtr table)
{
    const Settings & settings = getContext()->getSettingsRef();

    auto metadata_snapshot = table->getInMemoryMetadataPtr();
    auto query_sample_block = getSampleBlock(query, table, metadata_snapshot, getContext(), no_destination, allow_materialized);

    bool is_trivial_insert_select = false;

    if (settings.optimize_trivial_insert_select)
    {
        const auto & select_query = query.select->as<ASTSelectWithUnionQuery &>();
        const auto & selects = select_query.list_of_selects->children;
        const auto & union_modes = select_query.list_of_modes;

        /// ASTSelectWithUnionQuery is not normalized now, so it may pass some queries which can be Trivial select queries
        const auto mode_is_all = [](const auto & mode) { return mode == SelectUnionMode::UNION_ALL; };

        is_trivial_insert_select =
            std::all_of(union_modes.begin(), union_modes.end(), std::move(mode_is_all))
            && std::all_of(selects.begin(), selects.end(), isTrivialSelect);
    }

    ContextPtr select_context = getContext();

    if (is_trivial_insert_select)
    {
        /** When doing trivial INSERT INTO ... SELECT ... FROM table,
            * don't need to process SELECT with more than max_insert_threads
            * and it's reasonable to set block size for SELECT to the desired block size for INSERT
            * to avoid unnecessary squashing.
            */

        Settings new_settings = select_context->getSettings();

        new_settings.max_threads = std::max<UInt64>(1, settings.max_insert_threads);

        if (table->prefersLargeBlocks())
        {
            if (settings.min_insert_block_size_rows)
                new_settings.max_block_size = settings.min_insert_block_size_rows;
            if (settings.min_insert_block_size_bytes)
                new_settings.preferred_block_size_bytes = settings.min_insert_block_size_bytes;
        }

        auto context_for_trivial_select = Context::createCopy(context);
        context_for_trivial_select->setSettings(new_settings);
        context_for_trivial_select->setInsertionTable(getContext()->getInsertionTable(), getContext()->getInsertionTableColumnNames());

        select_context = context_for_trivial_select;
    }

    QueryPipelineBuilder pipeline;

    {
        auto select_query_options = SelectQueryOptions(QueryProcessingStage::Complete, 1);

        if (settings.allow_experimental_analyzer)
        {
            InterpreterSelectQueryAnalyzer interpreter_select_analyzer(query.select, select_context, select_query_options);
            pipeline = interpreter_select_analyzer.buildQueryPipeline();
        }
        else
        {
            InterpreterSelectWithUnionQuery interpreter_select(query.select, select_context, select_query_options);
            pipeline = interpreter_select.buildQueryPipeline();
        }
    }

    pipeline.dropTotalsAndExtremes();

    /// Allow to insert Nullable into non-Nullable columns, NULL values will be added as defaults values.
    if (getContext()->getSettingsRef().insert_null_as_default)
    {
        const auto & input_columns = pipeline.getHeader().getColumnsWithTypeAndName();
        const auto & query_columns = query_sample_block.getColumnsWithTypeAndName();
        const auto & output_columns = metadata_snapshot->getColumns();

        if (input_columns.size() == query_columns.size())
        {
            for (size_t col_idx = 0; col_idx < query_columns.size(); ++col_idx)
            {
                /// Change query sample block columns to Nullable to allow inserting nullable columns, where NULL values will be substituted with
                /// default column values (in AddingDefaultsTransform), so all values will be cast correctly.
                if (isNullableOrLowCardinalityNullable(input_columns[col_idx].type)
                    && !isNullableOrLowCardinalityNullable(query_columns[col_idx].type)
                    && !isVariant(query_columns[col_idx].type)
                    && !isDynamic(query_columns[col_idx].type)
                    && output_columns.has(query_columns[col_idx].name))
                {
                    query_sample_block.setColumn(
                        col_idx,
                        ColumnWithTypeAndName(
                            makeNullableOrLowCardinalityNullable(query_columns[col_idx].column),
                            makeNullableOrLowCardinalityNullable(query_columns[col_idx].type),
                            query_columns[col_idx].name));
                }
            }
        }
    }

    auto actions_dag = ActionsDAG::makeConvertingActions(
            pipeline.getHeader().getColumnsWithTypeAndName(),
            query_sample_block.getColumnsWithTypeAndName(),
            ActionsDAG::MatchColumnsMode::Position);
    auto actions = std::make_shared<ExpressionActions>(actions_dag, ExpressionActionsSettings::fromContext(getContext(), CompileExpressions::yes));

    pipeline.addSimpleTransform([&](const Block & in_header) -> ProcessorPtr
    {
        return std::make_shared<ExpressionTransform>(in_header, actions);
    });

    /// We need to convert Sparse columns to full, because it's destination storage
    /// may not support it or may have different settings for applying Sparse serialization.
    pipeline.addSimpleTransform([&](const Block & in_header) -> ProcessorPtr
    {
<<<<<<< HEAD
        const auto & header = presink_chains.at(0).getInputHeader();
        auto actions_dag = ActionsDAG::makeConvertingActions(
                pipeline.getHeader().getColumnsWithTypeAndName(),
                header.getColumnsWithTypeAndName(),
                ActionsDAG::MatchColumnsMode::Position);
        auto actions = std::make_shared<ExpressionActions>(std::move(actions_dag), ExpressionActionsSettings::fromContext(getContext(), CompileExpressions::yes));
=======
        return std::make_shared<MaterializingTransform>(in_header);
    });

    pipeline.addSimpleTransform([&](const Block & in_header) -> ProcessorPtr
    {
        auto context_ptr = getContext();
        auto counting = std::make_shared<CountingTransform>(in_header, nullptr, context_ptr->getQuota());
        counting->setProcessListElement(context_ptr->getProcessListElement());
        counting->setProgressCallback(context_ptr->getProgressCallback());

        return counting;
    });
>>>>>>> 762593e5

    size_t num_select_threads = pipeline.getNumThreads();

    pipeline.resize(1);

    if (shouldAddSquashingFroStorage(table))
    {
        pipeline.addSimpleTransform([&](const Block & in_header) -> ProcessorPtr
        {
            return std::make_shared<PlanSquashingTransform>(
                in_header,
                table->prefersLargeBlocks() ? settings.min_insert_block_size_rows : settings.max_block_size,
                table->prefersLargeBlocks() ? settings.min_insert_block_size_bytes : 0ULL);
        });
    }

    pipeline.addSimpleTransform([&](const Block &in_header) -> ProcessorPtr
    {
        return std::make_shared<DeduplicationToken::AddTokenInfoTransform>(in_header);
    });

    if (!settings.insert_deduplication_token.value.empty())
    {
        pipeline.addSimpleTransform([&](const Block & in_header) -> ProcessorPtr
        {
            return std::make_shared<DeduplicationToken::SetUserTokenTransform>(settings.insert_deduplication_token.value, in_header);
        });

        pipeline.addSimpleTransform([&](const Block & in_header) -> ProcessorPtr
        {
            return std::make_shared<DeduplicationToken::SetSourceBlockNumberTransform>(in_header);
        });
    }

    /// Number of streams works like this:
    ///  * For the SELECT, use `max_threads`, or `max_insert_threads`, or whatever
    ///    InterpreterSelectQuery ends up with.
    ///  * Use `max_insert_threads` streams for various insert-preparation steps, e.g.
    ///    materializing and squashing (too slow to do in one thread). That's `presink_chains`.
    ///  * If the table supports parallel inserts, use max_insert_threads for writing to IStorage.
    ///    Otherwise ResizeProcessor them down to 1 stream.

    size_t presink_streams_size = std::max<size_t>(settings.max_insert_threads, pipeline.getNumStreams());
    if (settings.max_insert_threads.changed)
        presink_streams_size = std::max<size_t>(1, settings.max_insert_threads);

    size_t sink_streams_size = table->supportsParallelInsert() ? std::max<size_t>(1, settings.max_insert_threads) : 1;

    size_t views_involved =  table->isView() || !DatabaseCatalog::instance().getDependentViews(table->getStorageID()).empty();
    if (!settings.parallel_view_processing && views_involved)
    {
        sink_streams_size = 1;
    }

    auto [presink_chains, sink_chains] = buildPreAndSinkChains(
        presink_streams_size, sink_streams_size,
        table, metadata_snapshot, query_sample_block);

    pipeline.resize(presink_chains.size());

    if (shouldAddSquashingFroStorage(table))
    {
        pipeline.addSimpleTransform([&](const Block & in_header) -> ProcessorPtr
        {
            return std::make_shared<ApplySquashingTransform>(
                in_header,
                table->prefersLargeBlocks() ? settings.min_insert_block_size_rows : settings.max_block_size,
                table->prefersLargeBlocks() ? settings.min_insert_block_size_bytes : 0ULL);
        });
    }

    for (auto & chain : presink_chains)
        pipeline.addResources(chain.detachResources());
    pipeline.addChains(std::move(presink_chains));

    pipeline.resize(sink_streams_size);

    for (auto & chain : sink_chains)
        pipeline.addResources(chain.detachResources());
    pipeline.addChains(std::move(sink_chains));

    if (!settings.parallel_view_processing && views_involved)
    {
        /// Don't use more threads for INSERT than for SELECT to reduce memory consumption.
        if (pipeline.getNumThreads() > num_select_threads)
            pipeline.setMaxThreads(num_select_threads);
    }

    pipeline.setSinks([&](const Block & cur_header, QueryPipelineBuilder::StreamType) -> ProcessorPtr
    {
        return std::make_shared<EmptySink>(cur_header);
    });

    return QueryPipelineBuilder::getPipeline(std::move(pipeline));
}


QueryPipeline InterpreterInsertQuery::buildInsertPipeline(ASTInsertQuery & query, StoragePtr table)
{
    const Settings & settings = getContext()->getSettingsRef();

    auto metadata_snapshot = table->getInMemoryMetadataPtr();
    auto query_sample_block = getSampleBlock(query, table, metadata_snapshot, getContext(), no_destination, allow_materialized);

    Chain chain;

    {
        auto [presink_chains, sink_chains] = buildPreAndSinkChains(
            /* presink_streams */1, /* sink_streams */1,
            table, metadata_snapshot, query_sample_block);

        chain = std::move(presink_chains.front());
        chain.appendChain(std::move(sink_chains.front()));
    }

    if (!settings.insert_deduplication_token.value.empty())
    {
        chain.addSource(std::make_shared<DeduplicationToken::SetSourceBlockNumberTransform>(chain.getInputHeader()));
        chain.addSource(std::make_shared<DeduplicationToken::SetUserTokenTransform>(settings.insert_deduplication_token.value, chain.getInputHeader()));
    }

    chain.addSource(std::make_shared<DeduplicationToken::AddTokenInfoTransform>(chain.getInputHeader()));

    if (shouldAddSquashingFroStorage(table))
    {
        bool table_prefers_large_blocks = table->prefersLargeBlocks();

        auto squashing = std::make_shared<ApplySquashingTransform>(
                    chain.getInputHeader(),
                    table_prefers_large_blocks ? settings.min_insert_block_size_rows : settings.max_block_size,
                    table_prefers_large_blocks ? settings.min_insert_block_size_bytes : 0ULL);

        chain.addSource(std::move(squashing));

        auto balancing = std::make_shared<PlanSquashingTransform>(
                    chain.getInputHeader(),
                    table_prefers_large_blocks ? settings.min_insert_block_size_rows : settings.max_block_size,
                    table_prefers_large_blocks ? settings.min_insert_block_size_bytes : 0ULL);

        chain.addSource(std::move(balancing));
    }

    auto context_ptr = getContext();
    auto counting = std::make_shared<CountingTransform>(chain.getInputHeader(), nullptr, context_ptr->getQuota());
    counting->setProcessListElement(context_ptr->getProcessListElement());
    counting->setProgressCallback(context_ptr->getProgressCallback());
    chain.addSource(std::move(counting));

    QueryPipeline pipeline = QueryPipeline(std::move(chain));

    pipeline.setNumThreads(std::min<size_t>(pipeline.getNumThreads(), settings.max_threads));
    pipeline.setConcurrencyControl(settings.use_concurrency_control);

    if (query.hasInlinedData() && !async_insert)
    {
        /// can execute without additional data
        auto format = getInputFormatFromASTInsertQuery(query_ptr, true, query_sample_block, getContext(), nullptr);
        for (auto && buffer : owned_buffers)
            format->addBuffer(std::move(buffer));

        auto pipe = getSourceFromInputFormat(query_ptr, std::move(format), getContext(), nullptr);
        pipeline.complete(std::move(pipe));
    }

    return pipeline;
}


BlockIO InterpreterInsertQuery::execute()
{
    const Settings & settings = getContext()->getSettingsRef();
    auto & query = query_ptr->as<ASTInsertQuery &>();


    StoragePtr table = getTable(query);
    checkStorageSupportsTransactionsIfNeeded(table, getContext());

    if (query.partition_by && !table->supportsPartitionBy())
        throw Exception(ErrorCodes::NOT_IMPLEMENTED, "PARTITION BY clause is not supported by storage");

    auto table_lock = table->lockForShare(getContext()->getInitialQueryId(), settings.lock_acquire_timeout);

    auto metadata_snapshot = table->getInMemoryMetadataPtr();
    auto query_sample_block = getSampleBlock(query, table, metadata_snapshot, getContext(), no_destination, allow_materialized);

    /// For table functions we check access while executing
    /// getTable() -> ITableFunction::execute().
    if (!query.table_function)
        getContext()->checkAccess(AccessType::INSERT, query.table_id, query_sample_block.getNames());

    if (!allow_materialized)
    {
        for (const auto & column : metadata_snapshot->getColumns())
            if (column.default_desc.kind == ColumnDefaultKind::Materialized && query_sample_block.has(column.name))
                throw Exception(ErrorCodes::ILLEGAL_COLUMN, "Cannot insert column {}, because it is MATERIALIZED column.", column.name);
    }

    BlockIO res;

    if (query.select)
    {
        if (settings.parallel_distributed_insert_select)
        {
            auto distributed = table->distributedWrite(query, getContext());
            if (distributed)
            {
                res.pipeline = std::move(*distributed);
            }
            else
            {
                res.pipeline = buildInsertSelectPipeline(query, table);
            }
        }
        else
        {
            res.pipeline = buildInsertSelectPipeline(query, table);
        }
    }
    else
    {
        res.pipeline = buildInsertPipeline(query, table);
    }

    res.pipeline.addStorageHolder(table);

    if (const auto * mv = dynamic_cast<const StorageMaterializedView *>(table.get()))
        res.pipeline.addStorageHolder(mv->getTargetTable());

    LOG_TEST(getLogger("InterpreterInsertQuery"), "Pipeline could use up to {} thread", res.pipeline.getNumThreads());

    return res;
}


StorageID InterpreterInsertQuery::getDatabaseTable() const
{
    return query_ptr->as<ASTInsertQuery &>().table_id;
}

void InterpreterInsertQuery::extendQueryLogElemImpl(QueryLogElement & elem, ContextPtr context_)
{
    const auto & insert_table = context_->getInsertionTable();
    if (!insert_table.empty())
    {
        elem.query_databases.insert(insert_table.getDatabaseName());
        elem.query_tables.insert(insert_table.getFullNameNotQuoted());
    }
}


void InterpreterInsertQuery::extendQueryLogElemImpl(QueryLogElement & elem, const ASTPtr &, ContextPtr context_) const
{
    extendQueryLogElemImpl(elem, context_);
}


void registerInterpreterInsertQuery(InterpreterFactory & factory)
{
    auto create_fn = [] (const InterpreterFactory::Arguments & args)
    {
        return std::make_unique<InterpreterInsertQuery>(
            args.query,
            args.context,
            args.allow_materialized,
            /* no_squash */false,
            /* no_destination */false,
            /* async_insert */false);
    };
    factory.registerInterpreter("InterpreterInsertQuery", create_fn);
}


}<|MERGE_RESOLUTION|>--- conflicted
+++ resolved
@@ -536,7 +536,7 @@
             pipeline.getHeader().getColumnsWithTypeAndName(),
             query_sample_block.getColumnsWithTypeAndName(),
             ActionsDAG::MatchColumnsMode::Position);
-    auto actions = std::make_shared<ExpressionActions>(actions_dag, ExpressionActionsSettings::fromContext(getContext(), CompileExpressions::yes));
+    auto actions = std::make_shared<ExpressionActions>(std::move(actions_dag), ExpressionActionsSettings::fromContext(getContext(), CompileExpressions::yes));
 
     pipeline.addSimpleTransform([&](const Block & in_header) -> ProcessorPtr
     {
@@ -547,14 +547,6 @@
     /// may not support it or may have different settings for applying Sparse serialization.
     pipeline.addSimpleTransform([&](const Block & in_header) -> ProcessorPtr
     {
-<<<<<<< HEAD
-        const auto & header = presink_chains.at(0).getInputHeader();
-        auto actions_dag = ActionsDAG::makeConvertingActions(
-                pipeline.getHeader().getColumnsWithTypeAndName(),
-                header.getColumnsWithTypeAndName(),
-                ActionsDAG::MatchColumnsMode::Position);
-        auto actions = std::make_shared<ExpressionActions>(std::move(actions_dag), ExpressionActionsSettings::fromContext(getContext(), CompileExpressions::yes));
-=======
         return std::make_shared<MaterializingTransform>(in_header);
     });
 
@@ -567,7 +559,6 @@
 
         return counting;
     });
->>>>>>> 762593e5
 
     size_t num_select_threads = pipeline.getNumThreads();
 
