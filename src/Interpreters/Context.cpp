#include <map>
#include <set>
#include <optional>
#include <memory>
#include <Poco/Mutex.h>
#include <Poco/UUID.h>
#include <Poco/Net/IPAddress.h>
#include <Poco/Util/Application.h>
#include <Common/Macros.h>
#include <Common/escapeForFileName.h>
#include <Common/setThreadName.h>
#include <Common/Stopwatch.h>
#include <Common/formatReadable.h>
#include <Common/thread_local_rng.h>
#include <Coordination/NuKeeperStorageDispatcher.h>
#include <Compression/ICompressionCodec.h>
#include <Core/BackgroundSchedulePool.h>
#include <Formats/FormatFactory.h>
#include <Processors/Formats/InputStreamFromInputFormat.h>
#include <Databases/IDatabase.h>
#include <Storages/IStorage.h>
#include <Storages/MarkCache.h>
#include <Storages/MergeTree/MergeList.h>
#include <Storages/MergeTree/ReplicatedFetchList.h>
#include <Storages/MergeTree/MergeTreeData.h>
#include <Storages/MergeTree/MergeTreeSettings.h>
#include <Storages/CompressionCodecSelector.h>
#include <Storages/StorageS3Settings.h>
#include <Disks/DiskLocal.h>
#include <TableFunctions/TableFunctionFactory.h>
#include <Interpreters/ActionLocksManager.h>
#include <Core/Settings.h>
#include <Access/AccessControlManager.h>
#include <Access/ContextAccess.h>
#include <Access/EnabledRolesInfo.h>
#include <Access/EnabledRowPolicies.h>
#include <Access/QuotaUsage.h>
#include <Access/User.h>
#include <Access/Credentials.h>
#include <Access/SettingsProfile.h>
#include <Access/SettingsConstraints.h>
#include <Access/ExternalAuthenticators.h>
#include <Access/GSSAcceptor.h>
#include <Interpreters/ExpressionJIT.h>
#include <Dictionaries/Embedded/GeoDictionariesLoader.h>
#include <Interpreters/EmbeddedDictionaries.h>
#include <Interpreters/ExternalDictionariesLoader.h>
#include <Interpreters/ExternalModelsLoader.h>
#include <Interpreters/ExpressionActions.h>
#include <Interpreters/ProcessList.h>
#include <Interpreters/Cluster.h>
#include <Interpreters/InterserverIOHandler.h>
#include <Interpreters/SystemLog.h>
#include <Interpreters/Context.h>
#include <Interpreters/DDLWorker.h>
#include <IO/ReadBufferFromFile.h>
#include <IO/UncompressedCache.h>
#include <Parsers/ASTCreateQuery.h>
#include <Parsers/ParserCreateQuery.h>
#include <Parsers/parseQuery.h>
#include <Common/StackTrace.h>
#include <Common/Config/ConfigProcessor.h>
#include <Common/Config/AbstractConfigurationComparison.h>
#include <Common/ZooKeeper/ZooKeeper.h>
#include <Common/ShellCommand.h>
#include <Common/TraceCollector.h>
#include <common/logger_useful.h>
#include <Common/RemoteHostFilter.h>
#include <Interpreters/DatabaseCatalog.h>
#include <Storages/MergeTree/BackgroundJobsExecutor.h>
#include <Storages/MergeTree/MergeTreeDataPartUUID.h>


namespace ProfileEvents
{
    extern const Event ContextLock;
    extern const Event CompiledCacheSizeBytes;
}

namespace CurrentMetrics
{
    extern const Metric ContextLockWait;
    extern const Metric BackgroundMovePoolTask;
    extern const Metric BackgroundSchedulePoolTask;
    extern const Metric BackgroundBufferFlushSchedulePoolTask;
    extern const Metric BackgroundDistributedSchedulePoolTask;
    extern const Metric BackgroundMessageBrokerSchedulePoolTask;
}


namespace DB
{

namespace ErrorCodes
{
    extern const int BAD_ARGUMENTS;
    extern const int BAD_GET;
    extern const int UNKNOWN_DATABASE;
    extern const int UNKNOWN_TABLE;
    extern const int TABLE_ALREADY_EXISTS;
    extern const int THERE_IS_NO_SESSION;
    extern const int THERE_IS_NO_QUERY;
    extern const int NO_ELEMENTS_IN_CONFIG;
    extern const int TABLE_SIZE_EXCEEDS_MAX_DROP_SIZE_LIMIT;
    extern const int SESSION_NOT_FOUND;
    extern const int SESSION_IS_LOCKED;
    extern const int LOGICAL_ERROR;
    extern const int NOT_IMPLEMENTED;
}


class NamedSessions
{
public:
    using Key = NamedSessionKey;

    ~NamedSessions()
    {
        try
        {
            {
                std::lock_guard lock{mutex};
                quit = true;
            }

            cond.notify_one();
            thread.join();
        }
        catch (...)
        {
            tryLogCurrentException(__PRETTY_FUNCTION__);
        }
    }

    /// Find existing session or create a new.
    std::shared_ptr<NamedSession> acquireSession(
        const String & session_id,
        Context & context,
        std::chrono::steady_clock::duration timeout,
        bool throw_if_not_found)
    {
        std::unique_lock lock(mutex);

        auto & user_name = context.client_info.current_user;

        if (user_name.empty())
            throw Exception("Empty user name.", ErrorCodes::LOGICAL_ERROR);

        Key key(user_name, session_id);

        auto it = sessions.find(key);
        if (it == sessions.end())
        {
            if (throw_if_not_found)
                throw Exception("Session not found.", ErrorCodes::SESSION_NOT_FOUND);

            /// Create a new session from current context.
            it = sessions.insert(std::make_pair(key, std::make_shared<NamedSession>(key, context, timeout, *this))).first;
        }
        else if (it->second->key.first != context.client_info.current_user)
        {
            throw Exception("Session belongs to a different user", ErrorCodes::SESSION_IS_LOCKED);
        }

        /// Use existing session.
        const auto & session = it->second;

        if (!session.unique())
            throw Exception("Session is locked by a concurrent client.", ErrorCodes::SESSION_IS_LOCKED);

        session->context.client_info = context.client_info;

        return session;
    }

    void releaseSession(NamedSession & session)
    {
        std::unique_lock lock(mutex);
        scheduleCloseSession(session, lock);
    }

private:
    class SessionKeyHash
    {
    public:
        size_t operator()(const Key & key) const
        {
            SipHash hash;
            hash.update(key.first);
            hash.update(key.second);
            return hash.get64();
        }
    };

    /// TODO it's very complicated. Make simple std::map with time_t or boost::multi_index.
    using Container = std::unordered_map<Key, std::shared_ptr<NamedSession>, SessionKeyHash>;
    using CloseTimes = std::deque<std::vector<Key>>;
    Container sessions;
    CloseTimes close_times;
    std::chrono::steady_clock::duration close_interval = std::chrono::seconds(1);
    std::chrono::steady_clock::time_point close_cycle_time = std::chrono::steady_clock::now();
    UInt64 close_cycle = 0;

    void scheduleCloseSession(NamedSession & session, std::unique_lock<std::mutex> &)
    {
        /// Push it on a queue of sessions to close, on a position corresponding to the timeout.
        /// (timeout is measured from current moment of time)

        const UInt64 close_index = session.timeout / close_interval + 1;
        const auto new_close_cycle = close_cycle + close_index;

        if (session.close_cycle != new_close_cycle)
        {
            session.close_cycle = new_close_cycle;
            if (close_times.size() < close_index + 1)
                close_times.resize(close_index + 1);
            close_times[close_index].emplace_back(session.key);
        }
    }

    void cleanThread()
    {
        setThreadName("SessionCleaner");

        std::unique_lock lock{mutex};

        while (true)
        {
            auto interval = closeSessions(lock);

            if (cond.wait_for(lock, interval, [this]() -> bool { return quit; }))
                break;
        }
    }

    /// Close sessions, that has been expired. Returns how long to wait for next session to be expired, if no new sessions will be added.
    std::chrono::steady_clock::duration closeSessions(std::unique_lock<std::mutex> & lock)
    {
        const auto now = std::chrono::steady_clock::now();

        /// The time to close the next session did not come
        if (now < close_cycle_time)
            return close_cycle_time - now;  /// Will sleep until it comes.

        const auto current_cycle = close_cycle;

        ++close_cycle;
        close_cycle_time = now + close_interval;

        if (close_times.empty())
            return close_interval;

        auto & sessions_to_close = close_times.front();

        for (const auto & key : sessions_to_close)
        {
            const auto session = sessions.find(key);

            if (session != sessions.end() && session->second->close_cycle <= current_cycle)
            {
                if (!session->second.unique())
                {
                    /// Skip but move it to close on the next cycle.
                    session->second->timeout = std::chrono::steady_clock::duration{0};
                    scheduleCloseSession(*session->second, lock);
                }
                else
                    sessions.erase(session);
            }
        }

        close_times.pop_front();
        return close_interval;
    }

    std::mutex mutex;
    std::condition_variable cond;
    std::atomic<bool> quit{false};
    ThreadFromGlobalPool thread{&NamedSessions::cleanThread, this};
};


void NamedSession::release()
{
    parent.releaseSession(*this);
}


/** Set of known objects (environment), that could be used in query.
  * Shared (global) part. Order of members (especially, order of destruction) is very important.
  */
struct ContextShared
{
    Poco::Logger * log = &Poco::Logger::get("Context");

    /// For access of most of shared objects. Recursive mutex.
    mutable std::recursive_mutex mutex;
    /// Separate mutex for access of dictionaries. Separate mutex to avoid locks when server doing request to itself.
    mutable std::mutex embedded_dictionaries_mutex;
    mutable std::mutex external_dictionaries_mutex;
    mutable std::mutex external_models_mutex;
    /// Separate mutex for storage policies. During server startup we may
    /// initialize some important storages (system logs with MergeTree engine)
    /// under context lock.
    mutable std::mutex storage_policies_mutex;
    /// Separate mutex for re-initialization of zookeeper session. This operation could take a long time and must not interfere with another operations.
    mutable std::mutex zookeeper_mutex;

    mutable zkutil::ZooKeeperPtr zookeeper;                 /// Client for ZooKeeper.
    ConfigurationPtr zookeeper_config;                      /// Stores zookeeper configs

#if USE_NURAFT
    mutable std::mutex nu_keeper_storage_dispatcher_mutex;
    mutable std::shared_ptr<NuKeeperStorageDispatcher> nu_keeper_storage_dispatcher;
#endif
    mutable std::mutex auxiliary_zookeepers_mutex;
    mutable std::map<String, zkutil::ZooKeeperPtr> auxiliary_zookeepers;    /// Map for auxiliary ZooKeeper clients.
    ConfigurationPtr auxiliary_zookeepers_config;           /// Stores auxiliary zookeepers configs

    String interserver_io_host;                             /// The host name by which this server is available for other servers.
    UInt16 interserver_io_port = 0;                         /// and port.
    String interserver_io_user;
    String interserver_io_password;
    String interserver_scheme;                              /// http or https

    String path;                                            /// Path to the data directory, with a slash at the end.
    String flags_path;                                      /// Path to the directory with some control flags for server maintenance.
    String user_files_path;                                 /// Path to the directory with user provided files, usable by 'file' table function.
    String dictionaries_lib_path;                           /// Path to the directory with user provided binaries and libraries for external dictionaries.
    ConfigurationPtr config;                                /// Global configuration settings.

    String tmp_path;                                        /// Path to the temporary files that occur when processing the request.
    mutable VolumePtr tmp_volume;                           /// Volume for the the temporary files that occur when processing the request.

    mutable std::optional<EmbeddedDictionaries> embedded_dictionaries;    /// Metrica's dictionaries. Have lazy initialization.
    mutable std::optional<ExternalDictionariesLoader> external_dictionaries_loader;
    mutable std::optional<ExternalModelsLoader> external_models_loader;
    String default_profile_name;                            /// Default profile name used for default values.
    String system_profile_name;                             /// Profile used by system processes
    String buffer_profile_name;                             /// Profile used by Buffer engine for flushing to the underlying
    AccessControlManager access_control_manager;
    mutable UncompressedCachePtr uncompressed_cache;        /// The cache of decompressed blocks.
    mutable MarkCachePtr mark_cache;                        /// Cache of marks in compressed files.
    ProcessList process_list;                               /// Executing queries at the moment.
    MergeList merge_list;                                   /// The list of executable merge (for (Replicated)?MergeTree)
    ReplicatedFetchList replicated_fetch_list;
    ConfigurationPtr users_config;                          /// Config with the users, profiles and quotas sections.
    InterserverIOHandler interserver_io_handler;            /// Handler for interserver communication.

    mutable std::optional<BackgroundSchedulePool> buffer_flush_schedule_pool; /// A thread pool that can do background flush for Buffer tables.
    mutable std::optional<BackgroundSchedulePool> schedule_pool;    /// A thread pool that can run different jobs in background (used in replicated tables)
    mutable std::optional<BackgroundSchedulePool> distributed_schedule_pool; /// A thread pool that can run different jobs in background (used for distributed sends)
    mutable std::optional<BackgroundSchedulePool> message_broker_schedule_pool; /// A thread pool that can run different jobs in background (used for message brokers, like RabbitMQ and Kafka)
    MultiVersion<Macros> macros;                            /// Substitutions extracted from config.
    std::unique_ptr<DDLWorker> ddl_worker;                  /// Process ddl commands from zk.
    /// Rules for selecting the compression settings, depending on the size of the part.
    mutable std::unique_ptr<CompressionCodecSelector> compression_codec_selector;
    /// Storage disk chooser for MergeTree engines
    mutable std::shared_ptr<const DiskSelector> merge_tree_disk_selector;
    /// Storage policy chooser for MergeTree engines
    mutable std::shared_ptr<const StoragePolicySelector> merge_tree_storage_policy_selector;

    std::optional<MergeTreeSettings> merge_tree_settings;   /// Settings of MergeTree* engines.
    std::optional<MergeTreeSettings> replicated_merge_tree_settings;   /// Settings of ReplicatedMergeTree* engines.
    std::atomic_size_t max_table_size_to_drop = 50000000000lu; /// Protects MergeTree tables from accidental DROP (50GB by default)
    std::atomic_size_t max_partition_size_to_drop = 50000000000lu; /// Protects MergeTree partitions from accidental DROP (50GB by default)
    String format_schema_path;                              /// Path to a directory that contains schema files used by input formats.
    ActionLocksManagerPtr action_locks_manager;             /// Set of storages' action lockers
    std::optional<SystemLogs> system_logs;                  /// Used to log queries and operations on parts
    std::optional<StorageS3Settings> storage_s3_settings;   /// Settings of S3 storage

    RemoteHostFilter remote_host_filter; /// Allowed URL from config.xml

    std::optional<TraceCollector> trace_collector;        /// Thread collecting traces from threads executing queries
    std::optional<NamedSessions> named_sessions;        /// Controls named HTTP sessions.

    /// Clusters for distributed tables
    /// Initialized on demand (on distributed storages initialization) since Settings should be initialized
    std::unique_ptr<Clusters> clusters;
    ConfigurationPtr clusters_config;                        /// Stores updated configs
    mutable std::mutex clusters_mutex;                       /// Guards clusters and clusters_config

    bool shutdown_called = false;

    Stopwatch uptime_watch;

    Context::ApplicationType application_type = Context::ApplicationType::SERVER;

    /// vector of xdbc-bridge commands, they will be killed when Context will be destroyed
    std::vector<std::unique_ptr<ShellCommand>> bridge_commands;

    Context::ConfigReloadCallback config_reload_callback;

    ContextShared()
        : macros(std::make_unique<Macros>())
    {
        /// TODO: make it singleton (?)
        static std::atomic<size_t> num_calls{0};
        if (++num_calls > 1)
        {
            std::cerr << "Attempting to create multiple ContextShared instances. Stack trace:\n" << StackTrace().toString();
            std::cerr.flush();
            std::terminate();
        }
    }


    ~ContextShared()
    {
        try
        {
            shutdown();
        }
        catch (...)
        {
            tryLogCurrentException(__PRETTY_FUNCTION__);
        }
    }


    /** Perform a complex job of destroying objects in advance.
      */
    void shutdown()
    {
        if (shutdown_called)
            return;
        shutdown_called = true;

        /**  After system_logs have been shut down it is guaranteed that no system table gets created or written to.
          *  Note that part changes at shutdown won't be logged to part log.
          */

        if (system_logs)
            system_logs->shutdown();

        DatabaseCatalog::shutdown();

        /// Preemptive destruction is important, because these objects may have a refcount to ContextShared (cyclic reference).
        /// TODO: Get rid of this.

        system_logs.reset();
        embedded_dictionaries.reset();
        external_dictionaries_loader.reset();
        external_models_loader.reset();
        buffer_flush_schedule_pool.reset();
        schedule_pool.reset();
        distributed_schedule_pool.reset();
        message_broker_schedule_pool.reset();
        ddl_worker.reset();

        /// Stop trace collector if any
        trace_collector.reset();
        /// Stop zookeeper connection
        zookeeper.reset();

    }

    bool hasTraceCollector() const
    {
        return trace_collector.has_value();
    }

    void initializeTraceCollector(std::shared_ptr<TraceLog> trace_log)
    {
        if (!trace_log)
            return;
        if (hasTraceCollector())
            return;

        trace_collector.emplace(std::move(trace_log));
    }
};


Context::Context() = default;
Context::Context(const Context &) = default;
Context & Context::operator=(const Context &) = default;

SharedContextHolder::SharedContextHolder(SharedContextHolder &&) noexcept = default;
SharedContextHolder & SharedContextHolder::operator=(SharedContextHolder &&) = default;
SharedContextHolder::SharedContextHolder() = default;
SharedContextHolder::~SharedContextHolder() = default;
SharedContextHolder::SharedContextHolder(std::unique_ptr<ContextShared> shared_context)
    : shared(std::move(shared_context)) {}

void SharedContextHolder::reset() { shared.reset(); }


Context Context::createGlobal(ContextShared * shared)
{
    Context res;
    res.shared = shared;
    return res;
}

void Context::initGlobal()
{
    DatabaseCatalog::init(*this);
}

SharedContextHolder Context::createShared()
{
    return SharedContextHolder(std::make_unique<ContextShared>());
}

Context::~Context() = default;


InterserverIOHandler & Context::getInterserverIOHandler() { return shared->interserver_io_handler; }

std::unique_lock<std::recursive_mutex> Context::getLock() const
{
    ProfileEvents::increment(ProfileEvents::ContextLock);
    CurrentMetrics::Increment increment{CurrentMetrics::ContextLockWait};
    return std::unique_lock(shared->mutex);
}

ProcessList & Context::getProcessList() { return shared->process_list; }
const ProcessList & Context::getProcessList() const { return shared->process_list; }
MergeList & Context::getMergeList() { return shared->merge_list; }
const MergeList & Context::getMergeList() const { return shared->merge_list; }
ReplicatedFetchList & Context::getReplicatedFetchList() { return shared->replicated_fetch_list; }
const ReplicatedFetchList & Context::getReplicatedFetchList() const { return shared->replicated_fetch_list; }


void Context::enableNamedSessions()
{
    shared->named_sessions.emplace();
}

std::shared_ptr<NamedSession> Context::acquireNamedSession(const String & session_id, std::chrono::steady_clock::duration timeout, bool session_check)
{
    if (!shared->named_sessions)
        throw Exception("Support for named sessions is not enabled", ErrorCodes::NOT_IMPLEMENTED);

    return shared->named_sessions->acquireSession(session_id, *this, timeout, session_check);
}

String Context::resolveDatabase(const String & database_name) const
{
    String res = database_name.empty() ? getCurrentDatabase() : database_name;
    if (res.empty())
        throw Exception("Default database is not selected", ErrorCodes::UNKNOWN_DATABASE);
    return res;
}

String Context::getPath() const
{
    auto lock = getLock();
    return shared->path;
}

String Context::getFlagsPath() const
{
    auto lock = getLock();
    return shared->flags_path;
}

String Context::getUserFilesPath() const
{
    auto lock = getLock();
    return shared->user_files_path;
}

String Context::getDictionariesLibPath() const
{
    auto lock = getLock();
    return shared->dictionaries_lib_path;
}

VolumePtr Context::getTemporaryVolume() const
{
    auto lock = getLock();
    return shared->tmp_volume;
}

void Context::setPath(const String & path)
{
    auto lock = getLock();

    shared->path = path;

    if (shared->tmp_path.empty() && !shared->tmp_volume)
        shared->tmp_path = shared->path + "tmp/";

    if (shared->flags_path.empty())
        shared->flags_path = shared->path + "flags/";

    if (shared->user_files_path.empty())
        shared->user_files_path = shared->path + "user_files/";

    if (shared->dictionaries_lib_path.empty())
        shared->dictionaries_lib_path = shared->path + "dictionaries_lib/";
}

VolumePtr Context::setTemporaryStorage(const String & path, const String & policy_name)
{
    std::lock_guard lock(shared->storage_policies_mutex);

    if (policy_name.empty())
    {
        shared->tmp_path = path;
        if (!shared->tmp_path.ends_with('/'))
            shared->tmp_path += '/';

        auto disk = std::make_shared<DiskLocal>("_tmp_default", shared->tmp_path, 0);
        shared->tmp_volume = std::make_shared<SingleDiskVolume>("_tmp_default", disk, 0);
    }
    else
    {
        StoragePolicyPtr tmp_policy = getStoragePolicySelector(lock)->get(policy_name);
        if (tmp_policy->getVolumes().size() != 1)
             throw Exception("Policy " + policy_name + " is used temporary files, such policy should have exactly one volume",
                             ErrorCodes::NO_ELEMENTS_IN_CONFIG);
        shared->tmp_volume = tmp_policy->getVolume(0);
    }

    if (shared->tmp_volume->getDisks().empty())
         throw Exception("No disks volume for temporary files", ErrorCodes::NO_ELEMENTS_IN_CONFIG);

    return shared->tmp_volume;
}

void Context::setFlagsPath(const String & path)
{
    auto lock = getLock();
    shared->flags_path = path;
}

void Context::setUserFilesPath(const String & path)
{
    auto lock = getLock();
    shared->user_files_path = path;
}

void Context::setDictionariesLibPath(const String & path)
{
    auto lock = getLock();
    shared->dictionaries_lib_path = path;
}

void Context::setConfig(const ConfigurationPtr & config)
{
    auto lock = getLock();
    shared->config = config;
    shared->access_control_manager.setExternalAuthenticatorsConfig(*shared->config);
}

const Poco::Util::AbstractConfiguration & Context::getConfigRef() const
{
    auto lock = getLock();
    return shared->config ? *shared->config : Poco::Util::Application::instance().config();
}


AccessControlManager & Context::getAccessControlManager()
{
    return shared->access_control_manager;
}

const AccessControlManager & Context::getAccessControlManager() const
{
    return shared->access_control_manager;
}

void Context::setExternalAuthenticatorsConfig(const Poco::Util::AbstractConfiguration & config)
{
    auto lock = getLock();
    shared->access_control_manager.setExternalAuthenticatorsConfig(config);
}

std::unique_ptr<GSSAcceptorContext> Context::makeGSSAcceptorContext() const
{
    auto lock = getLock();
    return std::make_unique<GSSAcceptorContext>(shared->access_control_manager.getExternalAuthenticators().getKerberosParams());
}

void Context::setUsersConfig(const ConfigurationPtr & config)
{
    auto lock = getLock();
    shared->users_config = config;
    shared->access_control_manager.setUsersConfig(*shared->users_config);
}

ConfigurationPtr Context::getUsersConfig()
{
    auto lock = getLock();
    return shared->users_config;
}


void Context::setUser(const Credentials & credentials, const Poco::Net::SocketAddress & address)
{
    auto lock = getLock();

    client_info.current_user = credentials.getUserName();
    client_info.current_address = address;

#if defined(ARCADIA_BUILD)
    /// This is harmful field that is used only in foreign "Arcadia" build.
    client_info.current_password.clear();
    if (const auto * basic_credentials = dynamic_cast<const BasicCredentials *>(&credentials))
        client_info.current_password = basic_credentials->getPassword();
#endif

    /// Find a user with such name and check the credentials.
    auto new_user_id = getAccessControlManager().login(credentials, address.host());
    auto new_access = getAccessControlManager().getContextAccess(
        new_user_id, /* current_roles = */ {}, /* use_default_roles = */ true,
        settings, current_database, client_info);

    user_id = new_user_id;
    access = std::move(new_access);
    current_roles.clear();
    use_default_roles = true;

    setSettings(*access->getDefaultSettings());
}

void Context::setUser(const String & name, const String & password, const Poco::Net::SocketAddress & address)
{
    setUser(BasicCredentials(name, password), address);
}

void Context::setUserWithoutCheckingPassword(const String & name, const Poco::Net::SocketAddress & address)
{
    setUser(AlwaysAllowCredentials(name), address);
}

std::shared_ptr<const User> Context::getUser() const
{
    return getAccess()->getUser();
}

void Context::setQuotaKey(String quota_key_)
{
    auto lock = getLock();
    client_info.quota_key = std::move(quota_key_);
}

String Context::getUserName() const
{
    return getAccess()->getUserName();
}

std::optional<UUID> Context::getUserID() const
{
    auto lock = getLock();
    return user_id;
}


void Context::setCurrentRoles(const std::vector<UUID> & current_roles_)
{
    auto lock = getLock();
    if (current_roles == current_roles_ && !use_default_roles)
        return;
    current_roles = current_roles_;
    use_default_roles = false;
    calculateAccessRights();
}

void Context::setCurrentRolesDefault()
{
    auto lock = getLock();
    if (use_default_roles)
        return;
    current_roles.clear();
    use_default_roles = true;
    calculateAccessRights();
}

boost::container::flat_set<UUID> Context::getCurrentRoles() const
{
    return getRolesInfo()->current_roles;
}

boost::container::flat_set<UUID> Context::getEnabledRoles() const
{
    return getRolesInfo()->enabled_roles;
}

std::shared_ptr<const EnabledRolesInfo> Context::getRolesInfo() const
{
    return getAccess()->getRolesInfo();
}


void Context::calculateAccessRights()
{
    auto lock = getLock();
    if (user_id)
        access = getAccessControlManager().getContextAccess(*user_id, current_roles, use_default_roles, settings, current_database, client_info);
}


template <typename... Args>
void Context::checkAccessImpl(const Args &... args) const
{
    return getAccess()->checkAccess(args...);
}

void Context::checkAccess(const AccessFlags & flags) const { return checkAccessImpl(flags); }
void Context::checkAccess(const AccessFlags & flags, const std::string_view & database) const { return checkAccessImpl(flags, database); }
void Context::checkAccess(const AccessFlags & flags, const std::string_view & database, const std::string_view & table) const { return checkAccessImpl(flags, database, table); }
void Context::checkAccess(const AccessFlags & flags, const std::string_view & database, const std::string_view & table, const std::string_view & column) const { return checkAccessImpl(flags, database, table, column); }
void Context::checkAccess(const AccessFlags & flags, const std::string_view & database, const std::string_view & table, const std::vector<std::string_view> & columns) const { return checkAccessImpl(flags, database, table, columns); }
void Context::checkAccess(const AccessFlags & flags, const std::string_view & database, const std::string_view & table, const Strings & columns) const { return checkAccessImpl(flags, database, table, columns); }
void Context::checkAccess(const AccessFlags & flags, const StorageID & table_id) const { checkAccessImpl(flags, table_id.getDatabaseName(), table_id.getTableName()); }
void Context::checkAccess(const AccessFlags & flags, const StorageID & table_id, const std::string_view & column) const { checkAccessImpl(flags, table_id.getDatabaseName(), table_id.getTableName(), column); }
void Context::checkAccess(const AccessFlags & flags, const StorageID & table_id, const std::vector<std::string_view> & columns) const { checkAccessImpl(flags, table_id.getDatabaseName(), table_id.getTableName(), columns); }
void Context::checkAccess(const AccessFlags & flags, const StorageID & table_id, const Strings & columns) const { checkAccessImpl(flags, table_id.getDatabaseName(), table_id.getTableName(), columns); }
void Context::checkAccess(const AccessRightsElement & element) const { return checkAccessImpl(element); }
void Context::checkAccess(const AccessRightsElements & elements) const { return checkAccessImpl(elements); }


std::shared_ptr<const ContextAccess> Context::getAccess() const
{
    auto lock = getLock();
    return access ? access : ContextAccess::getFullAccess();
}

ASTPtr Context::getRowPolicyCondition(const String & database, const String & table_name, RowPolicy::ConditionType type) const
{
    auto lock = getLock();
    auto initial_condition = initial_row_policy ? initial_row_policy->getCondition(database, table_name, type) : nullptr;
    return getAccess()->getRowPolicyCondition(database, table_name, type, initial_condition);
}

void Context::setInitialRowPolicy()
{
    auto lock = getLock();
    auto initial_user_id = getAccessControlManager().find<User>(client_info.initial_user);
    initial_row_policy = nullptr;
    if (initial_user_id)
        initial_row_policy = getAccessControlManager().getEnabledRowPolicies(*initial_user_id, {});
}


std::shared_ptr<const EnabledQuota> Context::getQuota() const
{
    return getAccess()->getQuota();
}


std::optional<QuotaUsage> Context::getQuotaUsage() const
{
    return getAccess()->getQuotaUsage();
}


void Context::setProfile(const String & profile_name)
{
    SettingsChanges profile_settings_changes = *getAccessControlManager().getProfileSettings(profile_name);
    try
    {
        checkSettingsConstraints(profile_settings_changes);
    }
    catch (Exception & e)
    {
        e.addMessage(", while trying to set settings profile {}", profile_name);
        throw;
    }
    applySettingsChanges(profile_settings_changes);
}


const Scalars & Context::getScalars() const
{
    return scalars;
}


const Block & Context::getScalar(const String & name) const
{
    auto it = scalars.find(name);
    if (scalars.end() == it)
    {
        // This should be a logical error, but it fails the sql_fuzz test too
        // often, so 'bad arguments' for now.
        throw Exception("Scalar " + backQuoteIfNeed(name) + " doesn't exist (internal bug)", ErrorCodes::BAD_ARGUMENTS);
    }
    return it->second;
}


Tables Context::getExternalTables() const
{
    assert(global_context != this || getApplicationType() == ApplicationType::LOCAL);
    auto lock = getLock();

    Tables res;
    for (const auto & table : external_tables_mapping)
        res[table.first] = table.second->getTable();

    if (query_context && query_context != this)
    {
        Tables buf = query_context->getExternalTables();
        res.insert(buf.begin(), buf.end());
    }
    else if (session_context && session_context != this)
    {
        Tables buf = session_context->getExternalTables();
        res.insert(buf.begin(), buf.end());
    }
    return res;
}


void Context::addExternalTable(const String & table_name, TemporaryTableHolder && temporary_table)
{
    assert(global_context != this || getApplicationType() == ApplicationType::LOCAL);
    auto lock = getLock();
    if (external_tables_mapping.end() != external_tables_mapping.find(table_name))
        throw Exception("Temporary table " + backQuoteIfNeed(table_name) + " already exists.", ErrorCodes::TABLE_ALREADY_EXISTS);
    external_tables_mapping.emplace(table_name, std::make_shared<TemporaryTableHolder>(std::move(temporary_table)));
}


std::shared_ptr<TemporaryTableHolder> Context::removeExternalTable(const String & table_name)
{
    assert(global_context != this || getApplicationType() == ApplicationType::LOCAL);
    std::shared_ptr<TemporaryTableHolder> holder;
    {
        auto lock = getLock();
        auto iter = external_tables_mapping.find(table_name);
        if (iter == external_tables_mapping.end())
            return {};
        holder = iter->second;
        external_tables_mapping.erase(iter);
    }
    return holder;
}


void Context::addScalar(const String & name, const Block & block)
{
    assert(global_context != this || getApplicationType() == ApplicationType::LOCAL);
    scalars[name] = block;
}


bool Context::hasScalar(const String & name) const
{
    assert(global_context != this || getApplicationType() == ApplicationType::LOCAL);
    return scalars.count(name);
}


void Context::addQueryAccessInfo(const String & quoted_database_name, const String & full_quoted_table_name, const Names & column_names)
{
    assert(global_context != this || getApplicationType() == ApplicationType::LOCAL);
    std::lock_guard<std::mutex> lock(query_access_info.mutex);
    query_access_info.databases.emplace(quoted_database_name);
    query_access_info.tables.emplace(full_quoted_table_name);
    for (const auto & column_name : column_names)
        query_access_info.columns.emplace(full_quoted_table_name + "." + backQuoteIfNeed(column_name));
}


void Context::addQueryFactoriesInfo(QueryLogFactories factory_type, const String & created_object) const
{
    assert(global_context != this || getApplicationType() == ApplicationType::LOCAL);
    auto lock = getLock();

    switch (factory_type)
    {
        case QueryLogFactories::AggregateFunction:
            query_factories_info.aggregate_functions.emplace(created_object);
            break;
        case QueryLogFactories::AggregateFunctionCombinator:
            query_factories_info.aggregate_function_combinators.emplace(created_object);
            break;
        case QueryLogFactories::Database:
            query_factories_info.database_engines.emplace(created_object);
            break;
        case QueryLogFactories::DataType:
            query_factories_info.data_type_families.emplace(created_object);
            break;
        case QueryLogFactories::Dictionary:
            query_factories_info.dictionaries.emplace(created_object);
            break;
        case QueryLogFactories::Format:
            query_factories_info.formats.emplace(created_object);
            break;
        case QueryLogFactories::Function:
            query_factories_info.functions.emplace(created_object);
            break;
        case QueryLogFactories::Storage:
            query_factories_info.storages.emplace(created_object);
            break;
        case QueryLogFactories::TableFunction:
            query_factories_info.table_functions.emplace(created_object);
    }
}


StoragePtr Context::executeTableFunction(const ASTPtr & table_expression)
{
    /// Slightly suboptimal.
    auto hash = table_expression->getTreeHash();
    String key = toString(hash.first) + '_' + toString(hash.second);

    StoragePtr & res = table_function_results[key];

    if (!res)
    {
        TableFunctionPtr table_function_ptr = TableFunctionFactory::instance().get(table_expression, *this);

        /// Run it and remember the result
        res = table_function_ptr->execute(table_expression, *this, table_function_ptr->getName());
    }

    return res;
}


void Context::addViewSource(const StoragePtr & storage)
{
    if (view_source)
        throw Exception(
            "Temporary view source storage " + backQuoteIfNeed(view_source->getName()) + " already exists.", ErrorCodes::TABLE_ALREADY_EXISTS);
    view_source = storage;
}


StoragePtr Context::getViewSource()
{
    return view_source;
}

Settings Context::getSettings() const
{
    auto lock = getLock();
    return settings;
}


void Context::setSettings(const Settings & settings_)
{
    auto lock = getLock();
    auto old_readonly = settings.readonly;
    auto old_allow_ddl = settings.allow_ddl;
    auto old_allow_introspection_functions = settings.allow_introspection_functions;

    settings = settings_;

    if ((settings.readonly != old_readonly) || (settings.allow_ddl != old_allow_ddl) || (settings.allow_introspection_functions != old_allow_introspection_functions))
        calculateAccessRights();
}


void Context::setSetting(const StringRef & name, const String & value)
{
    auto lock = getLock();
    if (name == "profile")
    {
        setProfile(value);
        return;
    }
    settings.set(std::string_view{name}, value);

    if (name == "readonly" || name == "allow_ddl" || name == "allow_introspection_functions")
        calculateAccessRights();
}


void Context::setSetting(const StringRef & name, const Field & value)
{
    auto lock = getLock();
    if (name == "profile")
    {
        setProfile(value.safeGet<String>());
        return;
    }
    settings.set(std::string_view{name}, value);

    if (name == "readonly" || name == "allow_ddl" || name == "allow_introspection_functions")
        calculateAccessRights();
}


void Context::applySettingChange(const SettingChange & change)
{
    try
    {
        setSetting(change.name, change.value);
    }
    catch (Exception & e)
    {
        e.addMessage(fmt::format("in attempt to set the value of setting '{}' to {}",
                                 change.name, applyVisitor(FieldVisitorToString(), change.value)));
        throw;
    }
}


void Context::applySettingsChanges(const SettingsChanges & changes)
{
    auto lock = getLock();
    for (const SettingChange & change : changes)
        applySettingChange(change);
}


void Context::checkSettingsConstraints(const SettingChange & change) const
{
    if (auto settings_constraints = getSettingsConstraints())
        settings_constraints->check(settings, change);
}

void Context::checkSettingsConstraints(const SettingsChanges & changes) const
{
    if (auto settings_constraints = getSettingsConstraints())
        settings_constraints->check(settings, changes);
}

void Context::checkSettingsConstraints(SettingsChanges & changes) const
{
    if (auto settings_constraints = getSettingsConstraints())
        settings_constraints->check(settings, changes);
}

void Context::clampToSettingsConstraints(SettingsChanges & changes) const
{
    if (auto settings_constraints = getSettingsConstraints())
        settings_constraints->clamp(settings, changes);
}

std::shared_ptr<const SettingsConstraints> Context::getSettingsConstraints() const
{
    return getAccess()->getSettingsConstraints();
}


String Context::getCurrentDatabase() const
{
    auto lock = getLock();
    return current_database;
}


String Context::getInitialQueryId() const
{
    return client_info.initial_query_id;
}


void Context::setCurrentDatabaseNameInGlobalContext(const String & name)
{
    if (global_context != this)
        throw Exception("Cannot set current database for non global context, this method should be used during server initialization",
                        ErrorCodes::LOGICAL_ERROR);
    auto lock = getLock();

    if (!current_database.empty())
        throw Exception("Default database name cannot be changed in global context without server restart",
                        ErrorCodes::LOGICAL_ERROR);

    current_database = name;
}

void Context::setCurrentDatabase(const String & name)
{
    DatabaseCatalog::instance().assertDatabaseExists(name);
    auto lock = getLock();
    current_database = name;
    calculateAccessRights();
}

void Context::setCurrentQueryId(const String & query_id)
{
    /// Generate random UUID, but using lower quality RNG,
    ///  because Poco::UUIDGenerator::generateRandom method is using /dev/random, that is very expensive.
    /// NOTE: Actually we don't need to use UUIDs for query identifiers.
    /// We could use any suitable string instead.
    union
    {
        char bytes[16];
        struct
        {
            UInt64 a;
            UInt64 b;
        } words;
        __uint128_t uuid;
    } random;

    random.words.a = thread_local_rng(); //-V656
    random.words.b = thread_local_rng(); //-V656

    if (client_info.client_trace_context.trace_id != 0)
    {
        // Use the OpenTelemetry trace context we received from the client, and
        // create a new span for the query.
        query_trace_context = client_info.client_trace_context;
        query_trace_context.span_id = thread_local_rng();
    }
    else if (client_info.query_kind == ClientInfo::QueryKind::INITIAL_QUERY)
    {
        // If this is an initial query without any parent OpenTelemetry trace, we
        // might start the trace ourselves, with some configurable probability.
        std::bernoulli_distribution should_start_trace{
            settings.opentelemetry_start_trace_probability};

        if (should_start_trace(thread_local_rng))
        {
            // Use the randomly generated default query id as the new trace id.
            query_trace_context.trace_id = random.uuid;
            query_trace_context.span_id = thread_local_rng();
            // Mark this trace as sampled in the flags.
            query_trace_context.trace_flags = 1;
        }
    }

    String query_id_to_set = query_id;
    if (query_id_to_set.empty())    /// If the user did not submit his query_id, then we generate it ourselves.
    {
        /// Use protected constructor.
        struct QueryUUID : Poco::UUID
        {
            QueryUUID(const char * bytes, Poco::UUID::Version version)
                : Poco::UUID(bytes, version) {}
        };

        query_id_to_set = QueryUUID(random.bytes, Poco::UUID::UUID_RANDOM).toString();
    }

    client_info.current_query_id = query_id_to_set;
}

void Context::killCurrentQuery()
{
    if (process_list_elem)
    {
        process_list_elem->cancelQuery(true);
    }
};

String Context::getDefaultFormat() const
{
    return default_format.empty() ? "TabSeparated" : default_format;
}


void Context::setDefaultFormat(const String & name)
{
    default_format = name;
}

MultiVersion<Macros>::Version Context::getMacros() const
{
    return shared->macros.get();
}

void Context::setMacros(std::unique_ptr<Macros> && macros)
{
    shared->macros.set(std::move(macros));
}

const Context & Context::getQueryContext() const
{
    if (!query_context)
        throw Exception("There is no query", ErrorCodes::THERE_IS_NO_QUERY);
    return *query_context;
}

Context & Context::getQueryContext()
{
    if (!query_context)
        throw Exception("There is no query", ErrorCodes::THERE_IS_NO_QUERY);
    return *query_context;
}

const Context & Context::getSessionContext() const
{
    if (!session_context)
        throw Exception("There is no session", ErrorCodes::THERE_IS_NO_SESSION);
    return *session_context;
}

Context & Context::getSessionContext()
{
    if (!session_context)
        throw Exception("There is no session", ErrorCodes::THERE_IS_NO_SESSION);
    return *session_context;
}

const Context & Context::getGlobalContext() const
{
    if (!global_context)
        throw Exception("Logical error: there is no global context", ErrorCodes::LOGICAL_ERROR);
    return *global_context;
}

Context & Context::getGlobalContext()
{
    if (!global_context)
        throw Exception("Logical error: there is no global context", ErrorCodes::LOGICAL_ERROR);
    return *global_context;
}

const Context & Context::getBufferContext() const
{
    if (!buffer_context)
        throw Exception("Logical error: there is no buffer context", ErrorCodes::LOGICAL_ERROR);
    return *buffer_context;
}


const EmbeddedDictionaries & Context::getEmbeddedDictionaries() const
{
    return getEmbeddedDictionariesImpl(false);
}

EmbeddedDictionaries & Context::getEmbeddedDictionaries()
{
    return getEmbeddedDictionariesImpl(false);
}


const ExternalDictionariesLoader & Context::getExternalDictionariesLoader() const
{
    std::lock_guard lock(shared->external_dictionaries_mutex);
    if (!shared->external_dictionaries_loader)
    {
        if (!this->global_context)
            throw Exception("Logical error: there is no global context", ErrorCodes::LOGICAL_ERROR);

        shared->external_dictionaries_loader.emplace(*this->global_context);
    }
    return *shared->external_dictionaries_loader;
}

ExternalDictionariesLoader & Context::getExternalDictionariesLoader()
{
    return const_cast<ExternalDictionariesLoader &>(const_cast<const Context *>(this)->getExternalDictionariesLoader());
}


const ExternalModelsLoader & Context::getExternalModelsLoader() const
{
    std::lock_guard lock(shared->external_models_mutex);
    if (!shared->external_models_loader)
    {
        if (!this->global_context)
            throw Exception("Logical error: there is no global context", ErrorCodes::LOGICAL_ERROR);

        shared->external_models_loader.emplace(*this->global_context);
    }
    return *shared->external_models_loader;
}

ExternalModelsLoader & Context::getExternalModelsLoader()
{
    return const_cast<ExternalModelsLoader &>(const_cast<const Context *>(this)->getExternalModelsLoader());
}


EmbeddedDictionaries & Context::getEmbeddedDictionariesImpl(const bool throw_on_error) const
{
    std::lock_guard lock(shared->embedded_dictionaries_mutex);

    if (!shared->embedded_dictionaries)
    {
        auto geo_dictionaries_loader = std::make_unique<GeoDictionariesLoader>();

        shared->embedded_dictionaries.emplace(
            std::move(geo_dictionaries_loader),
            *this->global_context,
            throw_on_error);
    }

    return *shared->embedded_dictionaries;
}


void Context::tryCreateEmbeddedDictionaries() const
{
    static_cast<void>(getEmbeddedDictionariesImpl(true));
}


void Context::setProgressCallback(ProgressCallback callback)
{
    /// Callback is set to a session or to a query. In the session, only one query is processed at a time. Therefore, the lock is not needed.
    progress_callback = callback;
}

ProgressCallback Context::getProgressCallback() const
{
    return progress_callback;
}


void Context::setProcessListElement(ProcessList::Element * elem)
{
    /// Set to a session or query. In the session, only one query is processed at a time. Therefore, the lock is not needed.
    process_list_elem = elem;
}

ProcessList::Element * Context::getProcessListElement() const
{
    return process_list_elem;
}


void Context::setUncompressedCache(size_t max_size_in_bytes)
{
    auto lock = getLock();

    if (shared->uncompressed_cache)
        throw Exception("Uncompressed cache has been already created.", ErrorCodes::LOGICAL_ERROR);

    shared->uncompressed_cache = std::make_shared<UncompressedCache>(max_size_in_bytes);
}


UncompressedCachePtr Context::getUncompressedCache() const
{
    auto lock = getLock();
    return shared->uncompressed_cache;
}


void Context::dropUncompressedCache() const
{
    auto lock = getLock();
    if (shared->uncompressed_cache)
        shared->uncompressed_cache->reset();
}


void Context::setMarkCache(size_t cache_size_in_bytes)
{
    auto lock = getLock();

    if (shared->mark_cache)
        throw Exception("Mark cache has been already created.", ErrorCodes::LOGICAL_ERROR);

    shared->mark_cache = std::make_shared<MarkCache>(cache_size_in_bytes);
}


MarkCachePtr Context::getMarkCache() const
{
    auto lock = getLock();
    return shared->mark_cache;
}


void Context::dropMarkCache() const
{
    auto lock = getLock();
    if (shared->mark_cache)
        shared->mark_cache->reset();
}


void Context::dropCaches() const
{
    auto lock = getLock();

    if (shared->uncompressed_cache)
        shared->uncompressed_cache->reset();

    if (shared->mark_cache)
        shared->mark_cache->reset();
}

BackgroundSchedulePool & Context::getBufferFlushSchedulePool() const
{
    auto lock = getLock();
    if (!shared->buffer_flush_schedule_pool)
        shared->buffer_flush_schedule_pool.emplace(
            settings.background_buffer_flush_schedule_pool_size,
            CurrentMetrics::BackgroundBufferFlushSchedulePoolTask,
            "BgBufSchPool");
    return *shared->buffer_flush_schedule_pool;
}

BackgroundTaskSchedulingSettings Context::getBackgroundProcessingTaskSchedulingSettings() const
{
    BackgroundTaskSchedulingSettings task_settings;

    const auto & config = getConfigRef();
    task_settings.thread_sleep_seconds = config.getDouble("background_processing_pool_thread_sleep_seconds", 10);
    task_settings.thread_sleep_seconds_random_part = config.getDouble("background_processing_pool_thread_sleep_seconds_random_part", 1.0);
    task_settings.thread_sleep_seconds_if_nothing_to_do = config.getDouble("background_processing_pool_thread_sleep_seconds_if_nothing_to_do", 0.1);
    task_settings.task_sleep_seconds_when_no_work_min = config.getDouble("background_processing_pool_task_sleep_seconds_when_no_work_min", 10);
    task_settings.task_sleep_seconds_when_no_work_max = config.getDouble("background_processing_pool_task_sleep_seconds_when_no_work_max", 600);
    task_settings.task_sleep_seconds_when_no_work_multiplier = config.getDouble("background_processing_pool_task_sleep_seconds_when_no_work_multiplier", 1.1);
    task_settings.task_sleep_seconds_when_no_work_random_part = config.getDouble("background_processing_pool_task_sleep_seconds_when_no_work_random_part", 1.0);
    return task_settings;
}

BackgroundTaskSchedulingSettings Context::getBackgroundMoveTaskSchedulingSettings() const
{
    BackgroundTaskSchedulingSettings task_settings;

    const auto & config = getConfigRef();
    task_settings.thread_sleep_seconds = config.getDouble("background_move_processing_pool_thread_sleep_seconds", 10);
    task_settings.thread_sleep_seconds_random_part = config.getDouble("background_move_processing_pool_thread_sleep_seconds_random_part", 1.0);
    task_settings.thread_sleep_seconds_if_nothing_to_do = config.getDouble("background_move_processing_pool_thread_sleep_seconds_if_nothing_to_do", 0.1);
    task_settings.task_sleep_seconds_when_no_work_min = config.getDouble("background_move_processing_pool_task_sleep_seconds_when_no_work_min", 10);
    task_settings.task_sleep_seconds_when_no_work_max = config.getDouble("background_move_processing_pool_task_sleep_seconds_when_no_work_max", 600);
    task_settings.task_sleep_seconds_when_no_work_multiplier = config.getDouble("background_move_processing_pool_task_sleep_seconds_when_no_work_multiplier", 1.1);
    task_settings.task_sleep_seconds_when_no_work_random_part = config.getDouble("background_move_processing_pool_task_sleep_seconds_when_no_work_random_part", 1.0);

    return task_settings;
}

BackgroundSchedulePool & Context::getSchedulePool() const
{
    auto lock = getLock();
    if (!shared->schedule_pool)
        shared->schedule_pool.emplace(
            settings.background_schedule_pool_size,
            CurrentMetrics::BackgroundSchedulePoolTask,
            "BgSchPool");
    return *shared->schedule_pool;
}

BackgroundSchedulePool & Context::getDistributedSchedulePool() const
{
    auto lock = getLock();
    if (!shared->distributed_schedule_pool)
        shared->distributed_schedule_pool.emplace(
            settings.background_distributed_schedule_pool_size,
            CurrentMetrics::BackgroundDistributedSchedulePoolTask,
            "BgDistSchPool");
    return *shared->distributed_schedule_pool;
}

BackgroundSchedulePool & Context::getMessageBrokerSchedulePool() const
{
    auto lock = getLock();
    if (!shared->message_broker_schedule_pool)
        shared->message_broker_schedule_pool.emplace(
            settings.background_message_broker_schedule_pool_size,
            CurrentMetrics::BackgroundDistributedSchedulePoolTask,
            "BgMsgBrkSchPool");
    return *shared->message_broker_schedule_pool;
}

bool Context::hasDistributedDDL() const
{
    return getConfigRef().has("distributed_ddl");
}

void Context::setDDLWorker(std::unique_ptr<DDLWorker> ddl_worker)
{
    auto lock = getLock();
    if (shared->ddl_worker)
        throw Exception("DDL background thread has already been initialized", ErrorCodes::LOGICAL_ERROR);
    ddl_worker->startup();
    shared->ddl_worker = std::move(ddl_worker);
}

DDLWorker & Context::getDDLWorker() const
{
    auto lock = getLock();
    if (!shared->ddl_worker)
    {
        if (!hasZooKeeper())
            throw Exception("There is no Zookeeper configuration in server config", ErrorCodes::NO_ELEMENTS_IN_CONFIG);

        if (!hasDistributedDDL())
            throw Exception("There is no DistributedDDL configuration in server config", ErrorCodes::NO_ELEMENTS_IN_CONFIG);

        throw Exception("DDL background thread is not initialized", ErrorCodes::NO_ELEMENTS_IN_CONFIG);
    }
    return *shared->ddl_worker;
}

zkutil::ZooKeeperPtr Context::getZooKeeper() const
{
    std::lock_guard lock(shared->zookeeper_mutex);

    const auto & config = shared->zookeeper_config ? *shared->zookeeper_config : getConfigRef();
    if (!shared->zookeeper)
        shared->zookeeper = std::make_shared<zkutil::ZooKeeper>(config, "zookeeper");
    else if (shared->zookeeper->expired())
        shared->zookeeper = shared->zookeeper->startNewSession();

    return shared->zookeeper;
}


void Context::initializeNuKeeperStorageDispatcher() const
{
#if USE_NURAFT
    std::lock_guard lock(shared->nu_keeper_storage_dispatcher_mutex);

    if (shared->nu_keeper_storage_dispatcher)
        throw Exception(ErrorCodes::LOGICAL_ERROR, "Trying to initialize NuKeeper multiple times");

    const auto & config = getConfigRef();
    if (config.has("test_keeper_server"))
    {
        shared->nu_keeper_storage_dispatcher = std::make_shared<NuKeeperStorageDispatcher>();
        shared->nu_keeper_storage_dispatcher->initialize(config);
    }
#endif
}

#if USE_NURAFT
std::shared_ptr<NuKeeperStorageDispatcher> & Context::getNuKeeperStorageDispatcher() const
{
    std::lock_guard lock(shared->nu_keeper_storage_dispatcher_mutex);
    if (!shared->nu_keeper_storage_dispatcher)
        throw Exception(ErrorCodes::LOGICAL_ERROR, "NuKeeper must be initialized before requests");

    return shared->nu_keeper_storage_dispatcher;
}
#endif

void Context::shutdownNuKeeperStorageDispatcher() const
{
#if USE_NURAFT
    std::lock_guard lock(shared->nu_keeper_storage_dispatcher_mutex);
    if (shared->nu_keeper_storage_dispatcher)
    {
        shared->nu_keeper_storage_dispatcher->shutdown();
        shared->nu_keeper_storage_dispatcher.reset();
    }
#endif
}


zkutil::ZooKeeperPtr Context::getAuxiliaryZooKeeper(const String & name) const
{
    std::lock_guard lock(shared->auxiliary_zookeepers_mutex);

    auto zookeeper = shared->auxiliary_zookeepers.find(name);
    if (zookeeper == shared->auxiliary_zookeepers.end())
    {
        const auto & config = shared->auxiliary_zookeepers_config ? *shared->auxiliary_zookeepers_config : getConfigRef();
        if (!config.has("auxiliary_zookeepers." + name))
            throw Exception(
                ErrorCodes::BAD_ARGUMENTS,
                "Unknown auxiliary ZooKeeper name '{}'. If it's required it can be added to the section <auxiliary_zookeepers> in "
                "config.xml",
                name);

        zookeeper
            = shared->auxiliary_zookeepers.emplace(name, std::make_shared<zkutil::ZooKeeper>(config, "auxiliary_zookeepers." + name)).first;
    }
    else if (zookeeper->second->expired())
        zookeeper->second = zookeeper->second->startNewSession();

    return zookeeper->second;
}

void Context::resetZooKeeper() const
{
    std::lock_guard lock(shared->zookeeper_mutex);
    shared->zookeeper.reset();
}

static void reloadZooKeeperIfChangedImpl(const ConfigurationPtr & config, const std::string & config_name, zkutil::ZooKeeperPtr & zk)
{
    if (!zk || zk->configChanged(*config, config_name))
    {
        if (zk)
            zk->finalize();

        zk = std::make_shared<zkutil::ZooKeeper>(*config, config_name);
    }
}

void Context::reloadZooKeeperIfChanged(const ConfigurationPtr & config) const
{
    std::lock_guard lock(shared->zookeeper_mutex);
    shared->zookeeper_config = config;
    reloadZooKeeperIfChangedImpl(config, "zookeeper", shared->zookeeper);
}

void Context::reloadAuxiliaryZooKeepersConfigIfChanged(const ConfigurationPtr & config)
{
    std::lock_guard lock(shared->auxiliary_zookeepers_mutex);

    shared->auxiliary_zookeepers_config = config;

    for (auto it = shared->auxiliary_zookeepers.begin(); it != shared->auxiliary_zookeepers.end();)
    {
        if (!config->has("auxiliary_zookeepers." + it->first))
            it = shared->auxiliary_zookeepers.erase(it);
        else
        {
            reloadZooKeeperIfChangedImpl(config, "auxiliary_zookeepers." + it->first, it->second);
            ++it;
        }
    }
}


bool Context::hasZooKeeper() const
{
    return getConfigRef().has("zookeeper");
}

bool Context::hasAuxiliaryZooKeeper(const String & name) const
{
    return getConfigRef().has("auxiliary_zookeepers." + name);
}

void Context::setInterserverIOAddress(const String & host, UInt16 port)
{
    shared->interserver_io_host = host;
    shared->interserver_io_port = port;
}

std::pair<String, UInt16> Context::getInterserverIOAddress() const
{
    if (shared->interserver_io_host.empty() || shared->interserver_io_port == 0)
        throw Exception("Parameter 'interserver_http(s)_port' required for replication is not specified in configuration file.",
                        ErrorCodes::NO_ELEMENTS_IN_CONFIG);

    return { shared->interserver_io_host, shared->interserver_io_port };
}

void Context::setInterserverCredentials(const String & user_, const String & password)
{
    shared->interserver_io_user = user_;
    shared->interserver_io_password = password;
}

std::pair<String, String> Context::getInterserverCredentials() const
{
    return { shared->interserver_io_user, shared->interserver_io_password };
}

void Context::setInterserverScheme(const String & scheme)
{
    shared->interserver_scheme = scheme;
}

String Context::getInterserverScheme() const
{
    return shared->interserver_scheme;
}

void Context::setRemoteHostFilter(const Poco::Util::AbstractConfiguration & config)
{
    shared->remote_host_filter.setValuesFromConfig(config);
}

const RemoteHostFilter & Context::getRemoteHostFilter() const
{
    return shared->remote_host_filter;
}

UInt16 Context::getTCPPort() const
{
    auto lock = getLock();

    const auto & config = getConfigRef();
    return config.getInt("tcp_port", DBMS_DEFAULT_PORT);
}

std::optional<UInt16> Context::getTCPPortSecure() const
{
    auto lock = getLock();

    const auto & config = getConfigRef();
    if (config.has("tcp_port_secure"))
        return config.getInt("tcp_port_secure");
    return {};
}

std::shared_ptr<Cluster> Context::getCluster(const std::string & cluster_name) const
{
    auto res = getClusters().getCluster(cluster_name);

    if (!res)
        throw Exception("Requested cluster '" + cluster_name + "' not found", ErrorCodes::BAD_GET);

    return res;
}


std::shared_ptr<Cluster> Context::tryGetCluster(const std::string & cluster_name) const
{
    return getClusters().getCluster(cluster_name);
}


void Context::reloadClusterConfig()
{
    while (true)
    {
        ConfigurationPtr cluster_config;
        {
            std::lock_guard lock(shared->clusters_mutex);
            cluster_config = shared->clusters_config;
        }

        const auto & config = cluster_config ? *cluster_config : getConfigRef();
        auto new_clusters = std::make_unique<Clusters>(config, settings);

        {
            std::lock_guard lock(shared->clusters_mutex);
            if (shared->clusters_config.get() == cluster_config.get())
            {
                shared->clusters = std::move(new_clusters);
                return;
            }

            // Clusters config has been suddenly changed, recompute clusters
        }
    }
}


Clusters & Context::getClusters() const
{
    std::lock_guard lock(shared->clusters_mutex);
    if (!shared->clusters)
    {
        const auto & config = shared->clusters_config ? *shared->clusters_config : getConfigRef();
        shared->clusters = std::make_unique<Clusters>(config, settings);
    }

    return *shared->clusters;
}


/// On repeating calls updates existing clusters and adds new clusters, doesn't delete old clusters
void Context::setClustersConfig(const ConfigurationPtr & config, const String & config_name)
{
    std::lock_guard lock(shared->clusters_mutex);

    /// Do not update clusters if this part of config wasn't changed.
    if (shared->clusters && isSameConfiguration(*config, *shared->clusters_config, config_name))
        return;

    auto old_clusters_config = shared->clusters_config;
    shared->clusters_config = config;

    if (!shared->clusters)
        shared->clusters = std::make_unique<Clusters>(*shared->clusters_config, settings, config_name);
    else
        shared->clusters->updateClusters(*shared->clusters_config, settings, config_name, old_clusters_config);
}


void Context::setCluster(const String & cluster_name, const std::shared_ptr<Cluster> & cluster)
{
    std::lock_guard lock(shared->clusters_mutex);

    if (!shared->clusters)
        throw Exception("Clusters are not set", ErrorCodes::LOGICAL_ERROR);

    shared->clusters->setCluster(cluster_name, cluster);
}


void Context::initializeSystemLogs()
{
    auto lock = getLock();
    shared->system_logs.emplace(*global_context, getConfigRef());
}

void Context::initializeTraceCollector()
{
    shared->initializeTraceCollector(getTraceLog());
}

bool Context::hasTraceCollector() const
{
    return shared->hasTraceCollector();
}


std::shared_ptr<QueryLog> Context::getQueryLog()
{
    auto lock = getLock();

    if (!shared->system_logs)
        return {};

    return shared->system_logs->query_log;
}


std::shared_ptr<QueryThreadLog> Context::getQueryThreadLog()
{
    auto lock = getLock();

    if (!shared->system_logs)
        return {};

    return shared->system_logs->query_thread_log;
}


std::shared_ptr<PartLog> Context::getPartLog(const String & part_database)
{
    auto lock = getLock();

    /// No part log or system logs are shutting down.
    if (!shared->system_logs)
        return {};

    /// Will not log operations on system tables (including part_log itself).
    /// It doesn't make sense and not allow to destruct PartLog correctly due to infinite logging and flushing,
    /// and also make troubles on startup.
    if (part_database == DatabaseCatalog::SYSTEM_DATABASE)
        return {};

    return shared->system_logs->part_log;
}


std::shared_ptr<TraceLog> Context::getTraceLog()
{
    auto lock = getLock();

    if (!shared->system_logs)
        return {};

    return shared->system_logs->trace_log;
}


std::shared_ptr<TextLog> Context::getTextLog()
{
    auto lock = getLock();

    if (!shared->system_logs)
        return {};

    return shared->system_logs->text_log;
}


std::shared_ptr<MetricLog> Context::getMetricLog()
{
    auto lock = getLock();

    if (!shared->system_logs)
        return {};

    return shared->system_logs->metric_log;
}


std::shared_ptr<AsynchronousMetricLog> Context::getAsynchronousMetricLog()
{
    auto lock = getLock();

    if (!shared->system_logs)
        return {};

    return shared->system_logs->asynchronous_metric_log;
}


std::shared_ptr<OpenTelemetrySpanLog> Context::getOpenTelemetrySpanLog()
{
    auto lock = getLock();

    if (!shared->system_logs)
        return {};

    return shared->system_logs->opentelemetry_span_log;
}


CompressionCodecPtr Context::chooseCompressionCodec(size_t part_size, double part_size_ratio) const
{
    auto lock = getLock();

    if (!shared->compression_codec_selector)
    {
        constexpr auto config_name = "compression";
        const auto & config = getConfigRef();

        if (config.has(config_name))
            shared->compression_codec_selector = std::make_unique<CompressionCodecSelector>(config, "compression");
        else
            shared->compression_codec_selector = std::make_unique<CompressionCodecSelector>();
    }

    return shared->compression_codec_selector->choose(part_size, part_size_ratio);
}


DiskPtr Context::getDisk(const String & name) const
{
    std::lock_guard lock(shared->storage_policies_mutex);

    auto disk_selector = getDiskSelector(lock);

    return disk_selector->get(name);
}

StoragePolicyPtr Context::getStoragePolicy(const String & name) const
{
    std::lock_guard lock(shared->storage_policies_mutex);

    auto policy_selector = getStoragePolicySelector(lock);

    return policy_selector->get(name);
}


DisksMap Context::getDisksMap() const
{
    std::lock_guard lock(shared->storage_policies_mutex);
    return getDiskSelector(lock)->getDisksMap();
}

StoragePoliciesMap Context::getPoliciesMap() const
{
    std::lock_guard lock(shared->storage_policies_mutex);
    return getStoragePolicySelector(lock)->getPoliciesMap();
}

DiskSelectorPtr Context::getDiskSelector(std::lock_guard<std::mutex> & /* lock */) const
{
    if (!shared->merge_tree_disk_selector)
    {
        constexpr auto config_name = "storage_configuration.disks";
        const auto & config = getConfigRef();

        shared->merge_tree_disk_selector = std::make_shared<DiskSelector>(config, config_name, *this);
    }
    return shared->merge_tree_disk_selector;
}

StoragePolicySelectorPtr Context::getStoragePolicySelector(std::lock_guard<std::mutex> & lock) const
{
    if (!shared->merge_tree_storage_policy_selector)
    {
        constexpr auto config_name = "storage_configuration.policies";
        const auto & config = getConfigRef();

        shared->merge_tree_storage_policy_selector = std::make_shared<StoragePolicySelector>(config, config_name, getDiskSelector(lock));
    }
    return shared->merge_tree_storage_policy_selector;
}


void Context::updateStorageConfiguration(const Poco::Util::AbstractConfiguration & config)
{
    std::lock_guard lock(shared->storage_policies_mutex);

    if (shared->merge_tree_disk_selector)
        shared->merge_tree_disk_selector = shared->merge_tree_disk_selector->updateFromConfig(config, "storage_configuration.disks", *this);

    if (shared->merge_tree_storage_policy_selector)
    {
        try
        {
            shared->merge_tree_storage_policy_selector = shared->merge_tree_storage_policy_selector->updateFromConfig(config, "storage_configuration.policies", shared->merge_tree_disk_selector);
        }
        catch (Exception & e)
        {
            LOG_ERROR(shared->log, "An error has occurred while reloading storage policies, storage policies were not applied: {}", e.message());
        }
    }

#if !defined(ARCADIA_BUILD)
    if (shared->storage_s3_settings)
    {
        shared->storage_s3_settings->loadFromConfig("s3", config);
    }
#endif
}


const MergeTreeSettings & Context::getMergeTreeSettings() const
{
    auto lock = getLock();

    if (!shared->merge_tree_settings)
    {
        const auto & config = getConfigRef();
        MergeTreeSettings mt_settings;
        mt_settings.loadFromConfig("merge_tree", config);
        shared->merge_tree_settings.emplace(mt_settings);
    }

    return *shared->merge_tree_settings;
}

const MergeTreeSettings & Context::getReplicatedMergeTreeSettings() const
{
    auto lock = getLock();

    if (!shared->replicated_merge_tree_settings)
    {
        const auto & config = getConfigRef();
        MergeTreeSettings mt_settings;
        mt_settings.loadFromConfig("merge_tree", config);
        mt_settings.loadFromConfig("replicated_merge_tree", config);
        shared->replicated_merge_tree_settings.emplace(mt_settings);
    }

    return *shared->replicated_merge_tree_settings;
}

const StorageS3Settings & Context::getStorageS3Settings() const
{
#if !defined(ARCADIA_BUILD)
    auto lock = getLock();

    if (!shared->storage_s3_settings)
    {
        const auto & config = getConfigRef();
        shared->storage_s3_settings.emplace().loadFromConfig("s3", config);
    }

    return *shared->storage_s3_settings;
#else
    throw Exception("S3 is unavailable in Arcadia", ErrorCodes::NOT_IMPLEMENTED);
#endif
}

void Context::checkCanBeDropped(const String & database, const String & table, const size_t & size, const size_t & max_size_to_drop) const
{
    if (!max_size_to_drop || size <= max_size_to_drop)
        return;

    Poco::File force_file(getFlagsPath() + "force_drop_table");
    bool force_file_exists = force_file.exists();

    if (force_file_exists)
    {
        try
        {
            force_file.remove();
            return;
        }
        catch (...)
        {
            /// User should recreate force file on each drop, it shouldn't be protected
            tryLogCurrentException("Drop table check", "Can't remove force file to enable table or partition drop");
        }
    }

    String size_str = formatReadableSizeWithDecimalSuffix(size);
    String max_size_to_drop_str = formatReadableSizeWithDecimalSuffix(max_size_to_drop);
    throw Exception(ErrorCodes::TABLE_SIZE_EXCEEDS_MAX_DROP_SIZE_LIMIT,
                    "Table or Partition in {}.{} was not dropped.\nReason:\n"
                    "1. Size ({}) is greater than max_[table/partition]_size_to_drop ({})\n"
                    "2. File '{}' intended to force DROP {}\n"
                    "How to fix this:\n"
                    "1. Either increase (or set to zero) max_[table/partition]_size_to_drop in server config\n"
                    "2. Either create forcing file {} and make sure that ClickHouse has write permission for it.\n"
                    "Example:\nsudo touch '{}' && sudo chmod 666 '{}'",
                    backQuoteIfNeed(database), backQuoteIfNeed(table),
                    size_str, max_size_to_drop_str,
                    force_file.path(), force_file_exists ? "exists but not writeable (could not be removed)" : "doesn't exist",
                    force_file.path(),
                    force_file.path(), force_file.path());
}


void Context::setMaxTableSizeToDrop(size_t max_size)
{
    // Is initialized at server startup and updated at config reload
    shared->max_table_size_to_drop.store(max_size, std::memory_order_relaxed);
}


void Context::checkTableCanBeDropped(const String & database, const String & table, const size_t & table_size) const
{
    size_t max_table_size_to_drop = shared->max_table_size_to_drop.load(std::memory_order_relaxed);

    checkCanBeDropped(database, table, table_size, max_table_size_to_drop);
}


void Context::setMaxPartitionSizeToDrop(size_t max_size)
{
    // Is initialized at server startup and updated at config reload
    shared->max_partition_size_to_drop.store(max_size, std::memory_order_relaxed);
}


void Context::checkPartitionCanBeDropped(const String & database, const String & table, const size_t & partition_size) const
{
    size_t max_partition_size_to_drop = shared->max_partition_size_to_drop.load(std::memory_order_relaxed);

    checkCanBeDropped(database, table, partition_size, max_partition_size_to_drop);
}


BlockInputStreamPtr Context::getInputFormat(const String & name, ReadBuffer & buf, const Block & sample, UInt64 max_block_size) const
{
    return std::make_shared<InputStreamFromInputFormat>(FormatFactory::instance().getInput(name, buf, sample, *this, max_block_size));
}

BlockOutputStreamPtr Context::getOutputStreamParallelIfPossible(const String & name, WriteBuffer & buf, const Block & sample) const
{
    return FormatFactory::instance().getOutputStreamParallelIfPossible(name, buf, sample, *this);
}

BlockOutputStreamPtr Context::getOutputStream(const String & name, WriteBuffer & buf, const Block & sample) const
{
    return FormatFactory::instance().getOutputStream(name, buf, sample, *this);
}

OutputFormatPtr Context::getOutputFormatParallelIfPossible(const String & name, WriteBuffer & buf, const Block & sample) const
{
    return FormatFactory::instance().getOutputFormatParallelIfPossible(name, buf, sample, *this);
}

OutputFormatPtr Context::getOutputFormat(const String & name, WriteBuffer & buf, const Block & sample) const
{
    return FormatFactory::instance().getOutputFormat(name, buf, sample, *this);
}


time_t Context::getUptimeSeconds() const
{
    auto lock = getLock();
    return shared->uptime_watch.elapsedSeconds();
}


void Context::setConfigReloadCallback(ConfigReloadCallback && callback)
{
    /// Is initialized at server startup, so lock isn't required. Otherwise use mutex.
    shared->config_reload_callback = std::move(callback);
}

void Context::reloadConfig() const
{
    /// Use mutex if callback may be changed after startup.
    if (!shared->config_reload_callback)
        throw Exception("Can't reload config because config_reload_callback is not set.", ErrorCodes::LOGICAL_ERROR);

    shared->config_reload_callback();
}


void Context::shutdown()
{
    // Disk selector might not be initialized if there was some error during
    // its initialization. Don't try to initialize it again on shutdown.
    if (shared->merge_tree_disk_selector)
    {
        for (auto & [disk_name, disk] : getDisksMap())
        {
            LOG_INFO(shared->log, "Shutdown disk {}", disk_name);
            disk->shutdown();
        }
    }

    shared->shutdown();
}


Context::ApplicationType Context::getApplicationType() const
{
    return shared->application_type;
}

void Context::setApplicationType(ApplicationType type)
{
    /// Lock isn't required, you should set it at start
    shared->application_type = type;
}

void Context::setDefaultProfiles(const Poco::Util::AbstractConfiguration & config)
{
    shared->default_profile_name = config.getString("default_profile", "default");
    getAccessControlManager().setDefaultProfileName(shared->default_profile_name);

    shared->system_profile_name = config.getString("system_profile", shared->default_profile_name);
    setProfile(shared->system_profile_name);

    shared->buffer_profile_name = config.getString("buffer_profile", shared->system_profile_name);
    buffer_context = std::make_shared<Context>(*this);
    buffer_context->setProfile(shared->buffer_profile_name);
}

String Context::getDefaultProfileName() const
{
    return shared->default_profile_name;
}

String Context::getSystemProfileName() const
{
    return shared->system_profile_name;
}

String Context::getFormatSchemaPath() const
{
    return shared->format_schema_path;
}

void Context::setFormatSchemaPath(const String & path)
{
    shared->format_schema_path = path;
}

Context::SampleBlockCache & Context::getSampleBlockCache() const
{
    return getQueryContext().sample_block_cache;
}


bool Context::hasQueryParameters() const
{
    return !query_parameters.empty();
}


const NameToNameMap & Context::getQueryParameters() const
{
    return query_parameters;
}


void Context::setQueryParameter(const String & name, const String & value)
{
    if (!query_parameters.emplace(name, value).second)
        throw Exception("Duplicate name " + backQuote(name) + " of query parameter", ErrorCodes::BAD_ARGUMENTS);
}


<<<<<<< HEAD
#if USE_EMBEDDED_COMPILER

std::shared_ptr<CompiledExpressionCache> Context::getCompiledExpressionCache() const
{
    auto lock = getLock();
    return shared->compiled_expression_cache;
}

void Context::setCompiledExpressionCache(size_t cache_size)
{

    auto lock = getLock();

    if (shared->compiled_expression_cache)
        throw Exception("Compiled expressions cache has been already created.", ErrorCodes::LOGICAL_ERROR);

    shared->compiled_expression_cache = std::make_shared<CompiledExpressionCache>(cache_size);
}

void Context::dropCompiledExpressionCache() const
{
    auto lock = getLock();
    if (shared->compiled_expression_cache)
        shared->compiled_expression_cache->reset();
}

#endif


void Context::addBridgeCommand(std::unique_ptr<ShellCommand> cmd) const
=======
void Context::addXDBCBridgeCommand(std::unique_ptr<ShellCommand> cmd) const
>>>>>>> 330e74b6
{
    auto lock = getLock();
    shared->bridge_commands.emplace_back(std::move(cmd));
}


IHostContextPtr & Context::getHostContext()
{
    return host_context;
}


const IHostContextPtr & Context::getHostContext() const
{
    return host_context;
}


std::shared_ptr<ActionLocksManager> Context::getActionLocksManager()
{
    auto lock = getLock();

    if (!shared->action_locks_manager)
        shared->action_locks_manager = std::make_shared<ActionLocksManager>(*this);

    return shared->action_locks_manager;
}


void Context::setExternalTablesInitializer(ExternalTablesInitializer && initializer)
{
    if (external_tables_initializer_callback)
        throw Exception("External tables initializer is already set", ErrorCodes::LOGICAL_ERROR);

    external_tables_initializer_callback = std::move(initializer);
}

void Context::initializeExternalTablesIfSet()
{
    if (external_tables_initializer_callback)
    {
        external_tables_initializer_callback(*this);
        /// Reset callback
        external_tables_initializer_callback = {};
    }
}


void Context::setInputInitializer(InputInitializer && initializer)
{
    if (input_initializer_callback)
        throw Exception("Input initializer is already set", ErrorCodes::LOGICAL_ERROR);

    input_initializer_callback = std::move(initializer);
}


void Context::initializeInput(const StoragePtr & input_storage)
{
    if (!input_initializer_callback)
        throw Exception("Input initializer is not set", ErrorCodes::LOGICAL_ERROR);

    input_initializer_callback(*this, input_storage);
    /// Reset callback
    input_initializer_callback = {};
}


void Context::setInputBlocksReaderCallback(InputBlocksReader && reader)
{
    if (input_blocks_reader)
        throw Exception("Input blocks reader is already set", ErrorCodes::LOGICAL_ERROR);

    input_blocks_reader = std::move(reader);
}


InputBlocksReader Context::getInputBlocksReaderCallback() const
{
    return input_blocks_reader;
}


void Context::resetInputCallbacks()
{
    if (input_initializer_callback)
        input_initializer_callback = {};

    if (input_blocks_reader)
        input_blocks_reader = {};
}


StorageID Context::resolveStorageID(StorageID storage_id, StorageNamespace where) const
{
    if (storage_id.uuid != UUIDHelpers::Nil)
        return storage_id;

    StorageID resolved = StorageID::createEmpty();
    std::optional<Exception> exc;
    {
        auto lock = getLock();
        resolved = resolveStorageIDImpl(std::move(storage_id), where, &exc);
    }
    if (exc)
        throw Exception(*exc);
    if (!resolved.hasUUID() && resolved.database_name != DatabaseCatalog::TEMPORARY_DATABASE)
        resolved.uuid = DatabaseCatalog::instance().getDatabase(resolved.database_name)->tryGetTableUUID(resolved.table_name);
    return resolved;
}

StorageID Context::tryResolveStorageID(StorageID storage_id, StorageNamespace where) const
{
    if (storage_id.uuid != UUIDHelpers::Nil)
        return storage_id;

    StorageID resolved = StorageID::createEmpty();
    {
        auto lock = getLock();
        resolved = resolveStorageIDImpl(std::move(storage_id), where, nullptr);
    }
    if (resolved && !resolved.hasUUID() && resolved.database_name != DatabaseCatalog::TEMPORARY_DATABASE)
    {
        auto db = DatabaseCatalog::instance().tryGetDatabase(resolved.database_name);
        if (db)
            resolved.uuid = db->tryGetTableUUID(resolved.table_name);
    }
    return resolved;
}

StorageID Context::resolveStorageIDImpl(StorageID storage_id, StorageNamespace where, std::optional<Exception> * exception) const
{
    if (storage_id.uuid != UUIDHelpers::Nil)
        return storage_id;

    if (!storage_id)
    {
        if (exception)
            exception->emplace("Both table name and UUID are empty", ErrorCodes::UNKNOWN_TABLE);
        return storage_id;
    }

    bool look_for_external_table = where & StorageNamespace::ResolveExternal;
    bool in_current_database = where & StorageNamespace::ResolveCurrentDatabase;
    bool in_specified_database = where & StorageNamespace::ResolveGlobal;

    if (!storage_id.database_name.empty())
    {
        if (in_specified_database)
            return storage_id;     /// NOTE There is no guarantees that table actually exists in database.
        if (exception)
            exception->emplace("External and temporary tables have no database, but " +
                        storage_id.database_name + " is specified", ErrorCodes::UNKNOWN_TABLE);
        return StorageID::createEmpty();
    }

    /// Database name is not specified. It's temporary table or table in current database.

    if (look_for_external_table)
    {
        /// Global context should not contain temporary tables
        assert(global_context != this || getApplicationType() == ApplicationType::LOCAL);

        auto resolved_id = StorageID::createEmpty();
        auto try_resolve = [&](const Context & context) -> bool
        {
            const auto & tables = context.external_tables_mapping;
            auto it = tables.find(storage_id.getTableName());
            if (it == tables.end())
                return false;
            resolved_id = it->second->getGlobalTableID();
            return true;
        };

        /// Firstly look for temporary table in current context
        if (try_resolve(*this))
            return resolved_id;

        /// If not found and current context was created from some query context, look for temporary table in query context
        bool is_local_context = query_context && query_context != this;
        if (is_local_context && try_resolve(*query_context))
            return resolved_id;

        /// If not found and current context was created from some session context, look for temporary table in session context
        bool is_local_or_query_context = session_context && session_context != this;
        if (is_local_or_query_context && try_resolve(*session_context))
            return resolved_id;
    }

    /// Temporary table not found. It's table in current database.

    if (in_current_database)
    {
        if (current_database.empty())
        {
            if (exception)
                exception->emplace("Default database is not selected", ErrorCodes::UNKNOWN_DATABASE);
            return StorageID::createEmpty();
        }
        storage_id.database_name = current_database;
        /// NOTE There is no guarantees that table actually exists in database.
        return storage_id;
    }

    if (exception)
        exception->emplace("Cannot resolve database name for table " + storage_id.getNameForLogs(), ErrorCodes::UNKNOWN_TABLE);
    return StorageID::createEmpty();
}

void Context::initZooKeeperMetadataTransaction(ZooKeeperMetadataTransactionPtr txn, [[maybe_unused]] bool attach_existing)
{
    assert(!metadata_transaction);
    assert(attach_existing || query_context == this);
    metadata_transaction = std::move(txn);
}

ZooKeeperMetadataTransactionPtr Context::getZooKeeperMetadataTransaction() const
{
    assert(!metadata_transaction || hasQueryContext());
    return metadata_transaction;
}

PartUUIDsPtr Context::getPartUUIDs()
{
    auto lock = getLock();
    if (!part_uuids)
        part_uuids = std::make_shared<PartUUIDs>();

    return part_uuids;
}

PartUUIDsPtr Context::getIgnoredPartUUIDs()
{
    auto lock = getLock();
    if (!ignored_part_uuids)
        ignored_part_uuids = std::make_shared<PartUUIDs>();

    return ignored_part_uuids;
}

}<|MERGE_RESOLUTION|>--- conflicted
+++ resolved
@@ -2323,40 +2323,7 @@
 }
 
 
-<<<<<<< HEAD
-#if USE_EMBEDDED_COMPILER
-
-std::shared_ptr<CompiledExpressionCache> Context::getCompiledExpressionCache() const
-{
-    auto lock = getLock();
-    return shared->compiled_expression_cache;
-}
-
-void Context::setCompiledExpressionCache(size_t cache_size)
-{
-
-    auto lock = getLock();
-
-    if (shared->compiled_expression_cache)
-        throw Exception("Compiled expressions cache has been already created.", ErrorCodes::LOGICAL_ERROR);
-
-    shared->compiled_expression_cache = std::make_shared<CompiledExpressionCache>(cache_size);
-}
-
-void Context::dropCompiledExpressionCache() const
-{
-    auto lock = getLock();
-    if (shared->compiled_expression_cache)
-        shared->compiled_expression_cache->reset();
-}
-
-#endif
-
-
 void Context::addBridgeCommand(std::unique_ptr<ShellCommand> cmd) const
-=======
-void Context::addXDBCBridgeCommand(std::unique_ptr<ShellCommand> cmd) const
->>>>>>> 330e74b6
 {
     auto lock = getLock();
     shared->bridge_commands.emplace_back(std::move(cmd));
