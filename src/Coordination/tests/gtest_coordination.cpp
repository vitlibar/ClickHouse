--- conflicted
+++ resolved
@@ -1529,15 +1529,9 @@
 
     DB::KeeperSnapshotManager<DB::KeeperMemoryStorage> manager(3, keeper_context, params.enable_compression);
 
-<<<<<<< HEAD
     DB::KeeperMemoryStorage storage(500, "", keeper_context);
-    addNode(storage, "/hello", "world", 1);
-    addNode(storage, "/hello/somepath", "somedata", 3);
-=======
-    DB::KeeperStorage storage(500, "", keeper_context);
     addNode(storage, "/hello1", "world", 1);
     addNode(storage, "/hello2", "somedata", 3);
->>>>>>> c3f925da
     storage.session_id_counter = 5;
     storage.zxid = 2;
     storage.ephemerals[3] = {"/hello2"};
@@ -1784,14 +1778,10 @@
 
     ResponsesQueue queue(std::numeric_limits<size_t>::max());
     SnapshotsQueue snapshots_queue{1};
-<<<<<<< HEAD
-    auto state_machine = std::make_shared<KeeperStateMachine<DB::KeeperMemoryStorage>>(queue, snapshots_queue, settings, keeper_context, nullptr);
-=======
 
     auto keeper_context = get_keeper_context();
-    auto state_machine = std::make_shared<KeeperStateMachine>(queue, snapshots_queue, keeper_context, nullptr);
-
->>>>>>> c3f925da
+    auto state_machine = std::make_shared<KeeperStateMachine<DB::KeeperMemoryStorage>>(queue, snapshots_queue, keeper_context, nullptr);
+
     state_machine->init();
     DB::KeeperLogStore changelog(
         DB::LogFileSettings{
@@ -1835,12 +1825,8 @@
     }
 
     SnapshotsQueue snapshots_queue1{1};
-<<<<<<< HEAD
-    auto restore_machine = std::make_shared<KeeperStateMachine<DB::KeeperMemoryStorage>>(queue, snapshots_queue1, settings, keeper_context, nullptr);
-=======
     keeper_context = get_keeper_context();
-    auto restore_machine = std::make_shared<KeeperStateMachine>(queue, snapshots_queue1, keeper_context, nullptr);
->>>>>>> c3f925da
+    auto restore_machine = std::make_shared<KeeperStateMachine<DB::KeeperMemoryStorage>>(queue, snapshots_queue1, keeper_context, nullptr);
     restore_machine->init();
     EXPECT_EQ(restore_machine->last_commit_index(), total_logs - total_logs % settings->snapshot_distance);
 
@@ -1958,12 +1944,8 @@
 
     ResponsesQueue queue(std::numeric_limits<size_t>::max());
     SnapshotsQueue snapshots_queue{1};
-<<<<<<< HEAD
-    auto state_machine = std::make_shared<KeeperStateMachine<DB::KeeperMemoryStorage>>(queue, snapshots_queue, settings, keeper_context, nullptr);
-=======
-
-    auto state_machine = std::make_shared<KeeperStateMachine>(queue, snapshots_queue, keeper_context, nullptr);
->>>>>>> c3f925da
+
+    auto state_machine = std::make_shared<KeeperStateMachine<DB::KeeperMemoryStorage>>(queue, snapshots_queue, keeper_context, nullptr);
     state_machine->init();
 
     std::shared_ptr<ZooKeeperCreateRequest> request_c = std::make_shared<ZooKeeperCreateRequest>();
@@ -1996,11 +1978,7 @@
     ResponsesQueue queue(std::numeric_limits<size_t>::max());
     SnapshotsQueue snapshots_queue{1};
 
-<<<<<<< HEAD
-    auto state_machine = std::make_shared<KeeperStateMachine<DB::KeeperMemoryStorage>>(queue, snapshots_queue, settings, keeper_context, nullptr);
-=======
-    auto state_machine = std::make_shared<KeeperStateMachine>(queue, snapshots_queue, keeper_context, nullptr);
->>>>>>> c3f925da
+    auto state_machine = std::make_shared<KeeperStateMachine<DB::KeeperMemoryStorage>>(queue, snapshots_queue, keeper_context, nullptr);
     state_machine->init();
 
     String user_auth_data = "test_user:test_password";
@@ -2051,11 +2029,7 @@
     ResponsesQueue queue(std::numeric_limits<size_t>::max());
     SnapshotsQueue snapshots_queue{1};
 
-<<<<<<< HEAD
-    auto state_machine = std::make_shared<KeeperStateMachine<DB::KeeperMemoryStorage>>(queue, snapshots_queue, settings, keeper_context, nullptr);
-=======
-    auto state_machine = std::make_shared<KeeperStateMachine>(queue, snapshots_queue, keeper_context, nullptr);
->>>>>>> c3f925da
+    auto state_machine = std::make_shared<KeeperStateMachine<DB::KeeperMemoryStorage>>(queue, snapshots_queue, keeper_context, nullptr);
     state_machine->init();
 
     String user_auth_data = "test_user:test_password";
@@ -2286,15 +2260,9 @@
 
     DB::KeeperSnapshotManager<DB::KeeperMemoryStorage> manager(3, keeper_context, params.enable_compression);
 
-<<<<<<< HEAD
     DB::KeeperMemoryStorage storage(500, "", keeper_context);
-    addNode(storage, "/hello", "world", 1);
-    addNode(storage, "/hello/somepath", "somedata", 3);
-=======
-    DB::KeeperStorage storage(500, "", keeper_context);
     addNode(storage, "/hello1", "world", 1);
     addNode(storage, "/hello2", "somedata", 3);
->>>>>>> c3f925da
     storage.session_id_counter = 5;
     storage.zxid = 2;
     storage.ephemerals[3] = {"/hello2"};
@@ -2989,13 +2957,8 @@
 
     create_path("/test_node");
     auto node_it = storage.container.find("/test_node");
-<<<<<<< HEAD
     ASSERT_NE(node_it, nullptr);
-    auto node_version = node_it->value.stat.version;
-=======
-    ASSERT_NE(node_it, storage.container.end());
     auto node_version = node_it->value.version;
->>>>>>> c3f925da
 
     {
         SCOPED_TRACE("CheckNotExists returns ZNODEEXISTS");
