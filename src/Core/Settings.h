--- conflicted
+++ resolved
@@ -868,6 +868,8 @@
     M(Bool, use_variant_as_common_type, false, "Use Variant as a result type for if/multiIf in case when there is no common type for arguments", 0) \
     M(Bool, enable_order_by_all, true, "Enable sorting expression ORDER BY ALL.", 0) \
     M(Bool, traverse_shadow_remote_data_paths, false, "Traverse shadow directory when query system.remote_data_paths", 0) \
+    M(Bool, geo_distance_returns_float64_on_float64_arguments, true, "If all four arguments to `geoDistance`, `greatCircleDistance`, `greatCircleAngle` functions are Float64, return Float64 and use double precision for internal calculations. In previous ClickHouse versions, the functions always returned Float32.", 0) \
+    M(Bool, allow_get_client_http_header, false, "Allow to use the function `getClientHTTPHeader` which lets to obtain a value of an the current HTTP request's header. It is not enabled by default for security reasons, because some headers, such as `Cookie`, could contain sensitive info. Note that the `X-ClickHouse-*` and `Authentication` headers are always restricted and cannot be obtained with this function.", 0) \
     \
     /** Experimental functions */ \
     M(Bool, allow_experimental_materialized_postgresql_table, false, "Allows to use the MaterializedPostgreSQL table engine. Disabled by default, because this feature is experimental", 0) \
@@ -902,11 +904,6 @@
     M(Int64, ignore_cold_parts_seconds, 0, "Only available in ClickHouse Cloud. Exclude new data parts from SELECT queries until they're either pre-warmed (see cache_populated_by_fetch) or this many seconds old. Only for Replicated-/SharedMergeTree.", 0) \
     M(Int64, prefer_warmed_unmerged_parts_seconds, 0, "Only available in ClickHouse Cloud. If a merged part is less than this many seconds old and is not pre-warmed (see cache_populated_by_fetch), but all its source parts are available and pre-warmed, SELECT queries will read from those parts instead. Only for ReplicatedMergeTree. Note that this only checks whether CacheWarmer processed the part; if the part was fetched into cache by something else, it'll still be considered cold until CacheWarmer gets to it; if it was warmed, then evicted from cache, it'll still be considered warm.", 0) \
     M(Bool, iceberg_engine_ignore_schema_evolution, false, "Ignore schema evolution in Iceberg table engine and read all data using latest schema saved on table creation. Note that it can lead to incorrect result", 0) \
-<<<<<<< HEAD
-    M(Bool, geo_distance_returns_float64_on_float64_arguments, true, "If all four arguments to `geoDistance`, `greatCircleDistance`, `greatCircleAngle` functions are Float64, return Float64 and use double precision for internal calculations. In previous ClickHouse versions, the functions always returned Float32.", 0) \
-=======
-    M(Bool, allow_get_client_http_header, false, "Allow to use the function `getClientHTTPHeader` which lets to obtain a value of an the current HTTP request's header. It is not enabled by default for security reasons, because some headers, such as `Cookie`, could contain sensitive info. Note that the `X-ClickHouse-*` and `Authentication` headers are always restricted and cannot be obtained with this function.", 0) \
->>>>>>> 24261476
 
 // End of COMMON_SETTINGS
 // Please add settings related to formats into the FORMAT_FACTORY_SETTINGS, move obsolete settings to OBSOLETE_SETTINGS and obsolete format settings to OBSOLETE_FORMAT_SETTINGS.
