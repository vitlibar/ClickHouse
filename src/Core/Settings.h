#pragma once

#include <Core/BaseSettings.h>
#include <Core/SettingsEnums.h>
#include <Core/Defines.h>


namespace Poco::Util
{
    class AbstractConfiguration;
}

namespace boost::program_options
{
    class options_description;
}


namespace DB
{
class IColumn;


/** List of settings: type, name, default value, description, flags
  *
  * This looks rather unconvenient. It is done that way to avoid repeating settings in different places.
  * Note: as an alternative, we could implement settings to be completely dynamic in form of map: String -> Field,
  *  but we are not going to do it, because settings is used everywhere as static struct fields.
  *
  * `flags` can be either 0 or IMPORTANT.
  * A setting is "IMPORTANT" if it affects the results of queries and can't be ignored by older versions.
  */

#define COMMON_SETTINGS(M) \
    M(UInt64, min_compress_block_size, 65536, "The actual size of the block to compress, if the uncompressed data less than max_compress_block_size is no less than this value and no less than the volume of data for one mark.", 0) \
    M(UInt64, max_compress_block_size, 1048576, "The maximum size of blocks of uncompressed data before compressing for writing to a table.", 0) \
    M(UInt64, max_block_size, DEFAULT_BLOCK_SIZE, "Maximum block size for reading", 0) \
    M(UInt64, max_insert_block_size, DEFAULT_INSERT_BLOCK_SIZE, "The maximum block size for insertion, if we control the creation of blocks for insertion.", 0) \
    M(UInt64, min_insert_block_size_rows, DEFAULT_INSERT_BLOCK_SIZE, "Squash blocks passed to INSERT query to specified size in rows, if blocks are not big enough.", 0) \
    M(UInt64, min_insert_block_size_bytes, (DEFAULT_INSERT_BLOCK_SIZE * 256), "Squash blocks passed to INSERT query to specified size in bytes, if blocks are not big enough.", 0) \
    M(UInt64, min_insert_block_size_rows_for_materialized_views, 0, "Like min_insert_block_size_rows, but applied only during pushing to MATERIALIZED VIEW (default: min_insert_block_size_rows)", 0) \
    M(UInt64, min_insert_block_size_bytes_for_materialized_views, 0, "Like min_insert_block_size_bytes, but applied only during pushing to MATERIALIZED VIEW (default: min_insert_block_size_bytes)", 0) \
    M(UInt64, max_joined_block_size_rows, DEFAULT_BLOCK_SIZE, "Maximum block size for JOIN result (if join algorithm supports it). 0 means unlimited.", 0) \
    M(UInt64, max_insert_threads, 0, "The maximum number of threads to execute the INSERT SELECT query. Values 0 or 1 means that INSERT SELECT is not run in parallel. Higher values will lead to higher memory usage. Parallel INSERT SELECT has effect only if the SELECT part is run on parallel, see 'max_threads' setting.", 0) \
    M(UInt64, max_final_threads, 16, "The maximum number of threads to read from table with FINAL.", 0) \
    M(MaxThreads, max_threads, 0, "The maximum number of threads to execute the request. By default, it is determined automatically.", 0) \
    M(MaxThreads, max_alter_threads, 0, "The maximum number of threads to execute the ALTER requests. By default, it is determined automatically.", 0) \
    M(UInt64, max_read_buffer_size, DBMS_DEFAULT_BUFFER_SIZE, "The maximum size of the buffer to read from the filesystem.", 0) \
    M(UInt64, max_distributed_connections, 1024, "The maximum number of connections for distributed processing of one query (should be greater than max_threads).", 0) \
    M(UInt64, max_query_size, 262144, "Which part of the query can be read into RAM for parsing (the remaining data for INSERT, if any, is read later)", 0) \
    M(UInt64, interactive_delay, 100000, "The interval in microseconds to check if the request is cancelled, and to send progress info.", 0) \
    M(Seconds, connect_timeout, DBMS_DEFAULT_CONNECT_TIMEOUT_SEC, "Connection timeout if there are no replicas.", 0) \
    M(Milliseconds, connect_timeout_with_failover_ms, DBMS_DEFAULT_CONNECT_TIMEOUT_WITH_FAILOVER_MS, "Connection timeout for selecting first healthy replica.", 0) \
    M(Milliseconds, connect_timeout_with_failover_secure_ms, DBMS_DEFAULT_CONNECT_TIMEOUT_WITH_FAILOVER_SECURE_MS, "Connection timeout for selecting first healthy replica (for secure connections).", 0) \
    M(Seconds, receive_timeout, DBMS_DEFAULT_RECEIVE_TIMEOUT_SEC, "", 0) \
    M(Seconds, send_timeout, DBMS_DEFAULT_SEND_TIMEOUT_SEC, "", 0) \
    M(Seconds, tcp_keep_alive_timeout, 0, "The time in seconds the connection needs to remain idle before TCP starts sending keepalive probes", 0) \
    M(Milliseconds, hedged_connection_timeout_ms, DBMS_DEFAULT_HEDGED_CONNECTION_TIMEOUT_MS, "Connection timeout for establishing connection with replica for Hedged requests", 0) \
    M(Milliseconds, receive_data_timeout_ms, DBMS_DEFAULT_RECEIVE_DATA_TIMEOUT_MS, "Connection timeout for receiving first packet of data or packet with positive progress from replica", 0) \
    M(Bool, use_hedged_requests, true, "Use hedged requests for distributed queries", 0) \
    M(Bool, allow_changing_replica_until_first_data_packet, false, "Allow HedgedConnections to change replica until receiving first data packet", 0) \
    M(Milliseconds, queue_max_wait_ms, 0, "The wait time in the request queue, if the number of concurrent requests exceeds the maximum.", 0) \
    M(Milliseconds, connection_pool_max_wait_ms, 0, "The wait time when the connection pool is full.", 0) \
    M(Milliseconds, replace_running_query_max_wait_ms, 5000, "The wait time for running query with the same query_id to finish when setting 'replace_running_query' is active.", 0) \
    M(Milliseconds, kafka_max_wait_ms, 5000, "The wait time for reading from Kafka before retry.", 0) \
    M(Milliseconds, rabbitmq_max_wait_ms, 5000, "The wait time for reading from RabbitMQ before retry.", 0) \
    M(UInt64, poll_interval, DBMS_DEFAULT_POLL_INTERVAL, "Block at the query wait loop on the server for the specified number of seconds.", 0) \
    M(UInt64, idle_connection_timeout, 3600, "Close idle TCP connections after specified number of seconds.", 0) \
    M(UInt64, distributed_connections_pool_size, DBMS_DEFAULT_DISTRIBUTED_CONNECTIONS_POOL_SIZE, "Maximum number of connections with one remote server in the pool.", 0) \
    M(UInt64, connections_with_failover_max_tries, DBMS_CONNECTION_POOL_WITH_FAILOVER_DEFAULT_MAX_TRIES, "The maximum number of attempts to connect to replicas.", 0) \
    M(UInt64, s3_min_upload_part_size, 512*1024*1024, "The minimum size of part to upload during multipart upload to S3.", 0) \
    M(UInt64, s3_max_single_part_upload_size, 64*1024*1024, "The maximum size of object to upload using singlepart upload to S3.", 0) \
    M(UInt64, s3_max_redirects, 10, "Max number of S3 redirects hops allowed.", 0) \
    M(UInt64, s3_max_connections, 1024, "The maximum number of connections per server.", 0) \
    M(Bool, extremes, false, "Calculate minimums and maximums of the result columns. They can be output in JSON-formats.", IMPORTANT) \
    M(Bool, use_uncompressed_cache, false, "Whether to use the cache of uncompressed blocks.", 0) \
    M(Bool, replace_running_query, false, "Whether the running request should be canceled with the same id as the new one.", 0) \
    M(UInt64, background_buffer_flush_schedule_pool_size, 16, "Number of threads performing background flush for tables with Buffer engine. Only has meaning at server startup.", 0) \
    M(UInt64, background_pool_size, 16, "Number of threads performing background work for tables (for example, merging in merge tree). Only has meaning at server startup.", 0) \
    M(UInt64, background_move_pool_size, 8, "Number of threads performing background moves for tables. Only has meaning at server startup.", 0) \
    M(UInt64, background_fetches_pool_size, 8, "Number of threads performing background fetches for replicated tables. Only has meaning at server startup.", 0) \
    M(UInt64, background_schedule_pool_size, 16, "Number of threads performing background tasks for replicated tables, dns cache updates. Only has meaning at server startup.", 0) \
    M(UInt64, background_message_broker_schedule_pool_size, 16, "Number of threads performing background tasks for message streaming. Only has meaning at server startup.", 0) \
    M(UInt64, background_distributed_schedule_pool_size, 16, "Number of threads performing background tasks for distributed sends. Only has meaning at server startup.", 0) \
    \
    M(Milliseconds, distributed_directory_monitor_sleep_time_ms, 100, "Sleep time for StorageDistributed DirectoryMonitors, in case of any errors delay grows exponentially.", 0) \
    M(Milliseconds, distributed_directory_monitor_max_sleep_time_ms, 30000, "Maximum sleep time for StorageDistributed DirectoryMonitors, it limits exponential growth too.", 0) \
    \
    M(Bool, distributed_directory_monitor_batch_inserts, false, "Should StorageDistributed DirectoryMonitors try to batch individual inserts into bigger ones.", 0) \
    \
    M(Bool, optimize_move_to_prewhere, true, "Allows disabling WHERE to PREWHERE optimization in SELECT queries from MergeTree.", 0) \
    \
    M(UInt64, replication_alter_partitions_sync, 1, "Wait for actions to manipulate the partitions. 0 - do not wait, 1 - wait for execution only of itself, 2 - wait for everyone.", 0) \
    M(UInt64, replication_alter_columns_timeout, 60, "Wait for actions to change the table structure within the specified number of seconds. 0 - wait unlimited time.", 0) \
    \
    M(LoadBalancing, load_balancing, LoadBalancing::RANDOM, "Which replicas (among healthy replicas) to preferably send a query to (on the first attempt) for distributed processing.", 0) \
    M(UInt64, load_balancing_first_offset, 0, "Which replica to preferably send a query when FIRST_OR_RANDOM load balancing strategy is used.", 0) \
    \
    M(TotalsMode, totals_mode, TotalsMode::AFTER_HAVING_EXCLUSIVE, "How to calculate TOTALS when HAVING is present, as well as when max_rows_to_group_by and group_by_overflow_mode = ‘any’ are present.", IMPORTANT) \
    M(Float, totals_auto_threshold, 0.5, "The threshold for totals_mode = 'auto'.", 0) \
    \
    M(Bool, allow_suspicious_low_cardinality_types, false, "In CREATE TABLE statement allows specifying LowCardinality modifier for types of small fixed size (8 or less). Enabling this may increase merge times and memory consumption.", 0) \
    M(Bool, compile_expressions, false, "Compile some scalar functions and operators to native code.", 0) \
    M(UInt64, min_count_to_compile_expression, 3, "The number of identical expressions before they are JIT-compiled", 0) \
    M(UInt64, group_by_two_level_threshold, 100000, "From what number of keys, a two-level aggregation starts. 0 - the threshold is not set.", 0) \
    M(UInt64, group_by_two_level_threshold_bytes, 100000000, "From what size of the aggregation state in bytes, a two-level aggregation begins to be used. 0 - the threshold is not set. Two-level aggregation is used when at least one of the thresholds is triggered.", 0) \
    M(Bool, distributed_aggregation_memory_efficient, true, "Is the memory-saving mode of distributed aggregation enabled.", 0) \
    M(UInt64, aggregation_memory_efficient_merge_threads, 0, "Number of threads to use for merge intermediate aggregation results in memory efficient mode. When bigger, then more memory is consumed. 0 means - same as 'max_threads'.", 0) \
    \
    M(UInt64, max_parallel_replicas, 1, "The maximum number of replicas of each shard used when the query is executed. For consistency (to get different parts of the same partition), this option only works for the specified sampling key. The lag of the replicas is not controlled.", 0) \
    M(UInt64, parallel_replicas_count, 0, "", 0) \
    M(UInt64, parallel_replica_offset, 0, "", 0) \
    \
    M(Bool, skip_unavailable_shards, false, "If 1, ClickHouse silently skips unavailable shards and nodes unresolvable through DNS. Shard is marked as unavailable when none of the replicas can be reached.", 0) \
    \
    M(UInt64, parallel_distributed_insert_select, 0, "Process distributed INSERT SELECT query in the same cluster on local tables on every shard, if 1 SELECT is executed on each shard, if 2 SELECT and INSERT is executed on each shard", 0) \
    M(UInt64, distributed_group_by_no_merge, 0, "If 1, Do not merge aggregation states from different servers for distributed query processing - in case it is for certain that there are different keys on different shards. If 2 - same as 1 but also apply ORDER BY and LIMIT stages", 0) \
    M(Bool, optimize_distributed_group_by_sharding_key, false, "Optimize GROUP BY sharding_key queries (by avoiding costly aggregation on the initiator server).", 0) \
    M(UInt64, optimize_skip_unused_shards_limit, 1000, "Limit for number of sharding key values, turns off optimize_skip_unused_shards if the limit is reached", 0) \
    M(Bool, optimize_skip_unused_shards, false, "Assumes that data is distributed by sharding_key. Optimization to skip unused shards if SELECT query filters by sharding_key.", 0) \
    M(Bool, optimize_skip_unused_shards_rewrite_in, true, "Rewrite IN in query for remote shards to exclude values that does not belong to the shard (requires optimize_skip_unused_shards)", 0) \
    M(Bool, allow_nondeterministic_optimize_skip_unused_shards, false, "Allow non-deterministic functions (includes dictGet) in sharding_key for optimize_skip_unused_shards", 0) \
    M(UInt64, force_optimize_skip_unused_shards, 0, "Throw an exception if unused shards cannot be skipped (1 - throw only if the table has the sharding key, 2 - always throw.", 0) \
    M(UInt64, optimize_skip_unused_shards_nesting, 0, "Same as optimize_skip_unused_shards, but accept nesting level until which it will work.", 0) \
    M(UInt64, force_optimize_skip_unused_shards_nesting, 0, "Same as force_optimize_skip_unused_shards, but accept nesting level until which it will work.", 0) \
    \
    M(Bool, input_format_parallel_parsing, true, "Enable parallel parsing for some data formats.", 0) \
    M(UInt64, min_chunk_bytes_for_parallel_parsing, (10 * 1024 * 1024), "The minimum chunk size in bytes, which each thread will parse in parallel.", 0) \
    M(Bool, output_format_parallel_formatting, true, "Enable parallel formatting for some data formats.", 0) \
    \
    M(UInt64, merge_tree_min_rows_for_concurrent_read, (20 * 8192), "If at least as many lines are read from one file, the reading can be parallelized.", 0) \
    M(UInt64, merge_tree_min_bytes_for_concurrent_read, (24 * 10 * 1024 * 1024), "If at least as many bytes are read from one file, the reading can be parallelized.", 0) \
    M(UInt64, merge_tree_min_rows_for_seek, 0, "You can skip reading more than that number of rows at the price of one seek per file.", 0) \
    M(UInt64, merge_tree_min_bytes_for_seek, 0, "You can skip reading more than that number of bytes at the price of one seek per file.", 0) \
    M(UInt64, merge_tree_coarse_index_granularity, 8, "If the index segment can contain the required keys, divide it into as many parts and recursively check them.", 0) \
    M(UInt64, merge_tree_max_rows_to_use_cache, (128 * 8192), "The maximum number of rows per request, to use the cache of uncompressed data. If the request is large, the cache is not used. (For large queries not to flush out the cache.)", 0) \
    M(UInt64, merge_tree_max_bytes_to_use_cache, (192 * 10 * 1024 * 1024), "The maximum number of bytes per request, to use the cache of uncompressed data. If the request is large, the cache is not used. (For large queries not to flush out the cache.)", 0) \
    M(Bool, do_not_merge_across_partitions_select_final, false, "Merge parts only in one partition in select final", 0) \
    \
    M(UInt64, mysql_max_rows_to_insert, 65536, "The maximum number of rows in MySQL batch insertion of the MySQL storage engine", 0) \
    \
    M(UInt64, optimize_min_equality_disjunction_chain_length, 3, "The minimum length of the expression `expr = x1 OR ... expr = xN` for optimization ", 0) \
    \
    M(UInt64, min_bytes_to_use_direct_io, 0, "The minimum number of bytes for reading the data with O_DIRECT option during SELECT queries execution. 0 - disabled.", 0) \
    M(UInt64, min_bytes_to_use_mmap_io, (64 * 1024 * 1024), "The minimum number of bytes for reading the data with mmap option during SELECT queries execution. 0 - disabled.", 0) \
    M(Bool, checksum_on_read, true, "Validate checksums on reading. It is enabled by default and should be always enabled in production. Please do not expect any benefits in disabling this setting. It may only be used for experiments and benchmarks. The setting only applicable for tables of MergeTree family. Checksums are always validated for other table engines and when receiving data over network.", 0) \
    \
    M(Bool, force_index_by_date, 0, "Throw an exception if there is a partition key in a table, and it is not used.", 0) \
    M(Bool, force_primary_key, 0, "Throw an exception if there is primary key in a table, and it is not used.", 0) \
    M(String, force_data_skipping_indices, "", "Comma separated list of strings or literals with the name of the data skipping indices that should be used during query execution, otherwise an exception will be thrown.", 0) \
    \
    M(Float, max_streams_to_max_threads_ratio, 1, "Allows you to use more sources than the number of threads - to more evenly distribute work across threads. It is assumed that this is a temporary solution, since it will be possible in the future to make the number of sources equal to the number of threads, but for each source to dynamically select available work for itself.", 0) \
    M(Float, max_streams_multiplier_for_merge_tables, 5, "Ask more streams when reading from Merge table. Streams will be spread across tables that Merge table will use. This allows more even distribution of work across threads and especially helpful when merged tables differ in size.", 0) \
    \
    M(String, network_compression_method, "LZ4", "Allows you to select the method of data compression when writing.", 0) \
    \
    M(Int64, network_zstd_compression_level, 1, "Allows you to select the level of ZSTD compression.", 0) \
    \
    M(UInt64, priority, 0, "Priority of the query. 1 - the highest, higher value - lower priority; 0 - do not use priorities.", 0) \
    M(Int64, os_thread_priority, 0, "If non zero - set corresponding 'nice' value for query processing threads. Can be used to adjust query priority for OS scheduler.", 0) \
    \
    M(Bool, log_queries, 1, "Log requests and write the log to the system table.", 0) \
    M(LogQueriesType, log_queries_min_type, QueryLogElementType::QUERY_START, "Minimal type in query_log to log, possible values (from low to high): QUERY_START, QUERY_FINISH, EXCEPTION_BEFORE_START, EXCEPTION_WHILE_PROCESSING.", 0) \
    M(Milliseconds, log_queries_min_query_duration_ms, 0, "Minimal time for the query to run, to get to the query_log/query_thread_log.", 0) \
    M(UInt64, log_queries_cut_to_length, 100000, "If query length is greater than specified threshold (in bytes), then cut query when writing to query log. Also limit length of printed query in ordinary text log.", 0) \
    \
    M(DistributedProductMode, distributed_product_mode, DistributedProductMode::DENY, "How are distributed subqueries performed inside IN or JOIN sections?", IMPORTANT) \
    \
    M(UInt64, max_concurrent_queries_for_all_users, 0, "The maximum number of concurrent requests for all users.", 0) \
    M(UInt64, max_concurrent_queries_for_user, 0, "The maximum number of concurrent requests per user.", 0) \
    \
    M(Bool, insert_deduplicate, true, "For INSERT queries in the replicated table, specifies that deduplication of insertings blocks should be performed", 0) \
    \
    M(UInt64, insert_quorum, 0, "For INSERT queries in the replicated table, wait writing for the specified number of replicas and linearize the addition of the data. 0 - disabled.", 0) \
    M(Milliseconds, insert_quorum_timeout, 600000, "", 0) \
    M(Bool, insert_quorum_parallel, true, "For quorum INSERT queries - enable to make parallel inserts without linearizability", 0) \
    M(UInt64, select_sequential_consistency, 0, "For SELECT queries from the replicated table, throw an exception if the replica does not have a chunk written with the quorum; do not read the parts that have not yet been written with the quorum.", 0) \
    M(UInt64, table_function_remote_max_addresses, 1000, "The maximum number of different shards and the maximum number of replicas of one shard in the `remote` function.", 0) \
    M(Milliseconds, read_backoff_min_latency_ms, 1000, "Setting to reduce the number of threads in case of slow reads. Pay attention only to reads that took at least that much time.", 0) \
    M(UInt64, read_backoff_max_throughput, 1048576, "Settings to reduce the number of threads in case of slow reads. Count events when the read bandwidth is less than that many bytes per second.", 0) \
    M(Milliseconds, read_backoff_min_interval_between_events_ms, 1000, "Settings to reduce the number of threads in case of slow reads. Do not pay attention to the event, if the previous one has passed less than a certain amount of time.", 0) \
    M(UInt64, read_backoff_min_events, 2, "Settings to reduce the number of threads in case of slow reads. The number of events after which the number of threads will be reduced.", 0) \
    \
    M(UInt64, read_backoff_min_concurrency, 1, "Settings to try keeping the minimal number of threads in case of slow reads.", 0) \
    \
    M(Float, memory_tracker_fault_probability, 0., "For testing of `exception safety` - throw an exception every time you allocate memory with the specified probability.", 0) \
    \
    M(Bool, enable_http_compression, 0, "Compress the result if the client over HTTP said that it understands data compressed by gzip or deflate.", 0) \
    M(Int64, http_zlib_compression_level, 3, "Compression level - used if the client on HTTP said that it understands data compressed by gzip or deflate.", 0) \
    \
    M(Bool, http_native_compression_disable_checksumming_on_decompress, 0, "If you uncompress the POST data from the client compressed by the native format, do not check the checksum.", 0) \
    \
    M(String, count_distinct_implementation, "uniqExact", "What aggregate function to use for implementation of count(DISTINCT ...)", 0) \
    \
    M(Bool, add_http_cors_header, false, "Write add http CORS header.", 0) \
    \
    M(UInt64, max_http_get_redirects, 0, "Max number of http GET redirects hops allowed. Make sure additional security measures are in place to prevent a malicious server to redirect your requests to unexpected services.", 0) \
    \
    M(Bool, use_client_time_zone, false, "Use client timezone for interpreting DateTime string values, instead of adopting server timezone.", 0) \
    \
    M(Bool, send_progress_in_http_headers, false, "Send progress notifications using X-ClickHouse-Progress headers. Some clients do not support high amount of HTTP headers (Python requests in particular), so it is disabled by default.", 0) \
    \
    M(UInt64, http_headers_progress_interval_ms, 100, "Do not send HTTP headers X-ClickHouse-Progress more frequently than at each specified interval.", 0) \
    \
    M(Bool, fsync_metadata, 1, "Do fsync after changing metadata for tables and databases (.sql files). Could be disabled in case of poor latency on server with high load of DDL queries and high load of disk subsystem.", 0) \
    \
    M(Bool, join_use_nulls, 0, "Use NULLs for non-joined rows of outer JOINs for types that can be inside Nullable. If false, use default value of corresponding columns data type.", IMPORTANT) \
    \
    M(JoinStrictness, join_default_strictness, JoinStrictness::ALL, "Set default strictness in JOIN query. Possible values: empty string, 'ANY', 'ALL'. If empty, query without strictness will throw exception.", 0) \
    M(Bool, any_join_distinct_right_table_keys, false, "Enable old ANY JOIN logic with many-to-one left-to-right table keys mapping for all ANY JOINs. It leads to confusing not equal results for 't1 ANY LEFT JOIN t2' and 't2 ANY RIGHT JOIN t1'. ANY RIGHT JOIN needs one-to-many keys mapping to be consistent with LEFT one.", IMPORTANT) \
    \
    M(UInt64, preferred_block_size_bytes, 1000000, "", 0) \
    \
    M(UInt64, max_replica_delay_for_distributed_queries, 300, "If set, distributed queries of Replicated tables will choose servers with replication delay in seconds less than the specified value (not inclusive). Zero means do not take delay into account.", 0) \
    M(Bool, fallback_to_stale_replicas_for_distributed_queries, 1, "Suppose max_replica_delay_for_distributed_queries is set and all replicas for the queried table are stale. If this setting is enabled, the query will be performed anyway, otherwise the error will be reported.", 0) \
    M(UInt64, preferred_max_column_in_block_size_bytes, 0, "Limit on max column size in block while reading. Helps to decrease cache misses count. Should be close to L2 cache size.", 0) \
    \
    M(Bool, insert_distributed_sync, false, "If setting is enabled, insert query into distributed waits until data will be sent to all nodes in cluster.", 0) \
    M(UInt64, insert_distributed_timeout, 0, "Timeout for insert query into distributed. Setting is used only with insert_distributed_sync enabled. Zero value means no timeout.", 0) \
    M(Int64, distributed_ddl_task_timeout, 180, "Timeout for DDL query responses from all hosts in cluster. If a ddl request has not been performed on all hosts, a response will contain a timeout error and a request will be executed in an async mode. Negative value means infinite. Zero means async mode.", 0) \
    M(Milliseconds, stream_flush_interval_ms, 7500, "Timeout for flushing data from streaming storages.", 0) \
    M(Milliseconds, stream_poll_timeout_ms, 500, "Timeout for polling data from/to streaming storages.", 0) \
    \
    /** Settings for testing hedged requests */ \
    M(Milliseconds, sleep_in_send_tables_status_ms, 0, "Time to sleep in sending tables status response in TCPHandler", 0) \
    M(Milliseconds, sleep_in_send_data_ms, 0, "Time to sleep in sending data in TCPHandler", 0) \
    \
    M(Bool, insert_allow_materialized_columns, 0, "If setting is enabled, Allow materialized columns in INSERT.", 0) \
    M(Seconds, http_connection_timeout, DEFAULT_HTTP_READ_BUFFER_CONNECTION_TIMEOUT, "HTTP connection timeout.", 0) \
    M(Seconds, http_send_timeout, DEFAULT_HTTP_READ_BUFFER_TIMEOUT, "HTTP send timeout", 0) \
    M(Seconds, http_receive_timeout, DEFAULT_HTTP_READ_BUFFER_TIMEOUT, "HTTP receive timeout", 0) \
    M(UInt64, http_max_uri_size, 1048576, "Maximum URI length of HTTP request", 0) \
    M(Bool, optimize_throw_if_noop, false, "If setting is enabled and OPTIMIZE query didn't actually assign a merge then an explanatory exception is thrown", 0) \
    M(Bool, use_index_for_in_with_subqueries, true, "Try using an index if there is a subquery or a table expression on the right side of the IN operator.", 0) \
    M(Bool, joined_subquery_requires_alias, true, "Force joined subqueries and table functions to have aliases for correct name qualification.", 0) \
    M(Bool, empty_result_for_aggregation_by_empty_set, false, "Return empty result when aggregating without keys on empty set.", 0) \
    M(Bool, allow_distributed_ddl, true, "If it is set to true, then a user is allowed to executed distributed DDL queries.", 0) \
    M(Bool, allow_suspicious_codecs, false, "If it is set to true, allow to specify meaningless compression codecs.", 0) \
    M(UInt64, odbc_max_field_size, 1024, "Max size of filed can be read from ODBC dictionary. Long strings are truncated.", 0) \
    M(UInt64, query_profiler_real_time_period_ns, 1000000000, "Period for real clock timer of query profiler (in nanoseconds). Set 0 value to turn off the real clock query profiler. Recommended value is at least 10000000 (100 times a second) for single queries or 1000000000 (once a second) for cluster-wide profiling.", 0) \
    M(UInt64, query_profiler_cpu_time_period_ns, 1000000000, "Period for CPU clock timer of query profiler (in nanoseconds). Set 0 value to turn off the CPU clock query profiler. Recommended value is at least 10000000 (100 times a second) for single queries or 1000000000 (once a second) for cluster-wide profiling.", 0) \
    M(Bool, metrics_perf_events_enabled, false, "If enabled, some of the perf events will be measured throughout queries' execution.", 0) \
    M(String, metrics_perf_events_list, "", "Comma separated list of perf metrics that will be measured throughout queries' execution. Empty means all events. See PerfEventInfo in sources for the available events.", 0) \
    M(Float, opentelemetry_start_trace_probability, 0., "Probability to start an OpenTelemetry trace for an incoming query.", 0) \
    M(Bool, prefer_column_name_to_alias, false, "Prefer using column names instead of aliases if possible.", 0) \
    \
    \
    /** Limits during query execution are part of the settings. \
      * Used to provide a more safe execution of queries from the user interface. \
      * Basically, limits are checked for each block (not every row). That is, the limits can be slightly violated. \
      * Almost all limits apply only to SELECTs. \
      * Almost all limits apply to each stream individually. \
      */ \
    \
    M(UInt64, max_rows_to_read, 0, "Limit on read rows from the most 'deep' sources. That is, only in the deepest subquery. When reading from a remote server, it is only checked on a remote server.", 0) \
    M(UInt64, max_bytes_to_read, 0, "Limit on read bytes (after decompression) from the most 'deep' sources. That is, only in the deepest subquery. When reading from a remote server, it is only checked on a remote server.", 0) \
    M(OverflowMode, read_overflow_mode, OverflowMode::THROW, "What to do when the limit is exceeded.", 0) \
    \
    M(UInt64, max_rows_to_read_leaf, 0, "Limit on read rows on the leaf nodes for distributed queries. Limit is applied for local reads only excluding the final merge stage on the root node.", 0) \
    M(UInt64, max_bytes_to_read_leaf, 0, "Limit on read bytes (after decompression) on the leaf nodes for distributed queries. Limit is applied for local reads only excluding the final merge stage on the root node.", 0) \
    M(OverflowMode, read_overflow_mode_leaf, OverflowMode::THROW, "What to do when the leaf limit is exceeded.", 0) \
    \
    M(UInt64, max_rows_to_group_by, 0, "", 0) \
    M(OverflowModeGroupBy, group_by_overflow_mode, OverflowMode::THROW, "What to do when the limit is exceeded.", 0) \
    M(UInt64, max_bytes_before_external_group_by, 0, "", 0) \
    \
    M(UInt64, max_rows_to_sort, 0, "", 0) \
    M(UInt64, max_bytes_to_sort, 0, "", 0) \
    M(OverflowMode, sort_overflow_mode, OverflowMode::THROW, "What to do when the limit is exceeded.", 0) \
    M(UInt64, max_bytes_before_external_sort, 0, "", 0) \
    M(UInt64, max_bytes_before_remerge_sort, 1000000000, "In case of ORDER BY with LIMIT, when memory usage is higher than specified threshold, perform additional steps of merging blocks before final merge to keep just top LIMIT rows.", 0) \
    M(Float, remerge_sort_lowered_memory_bytes_ratio, 2., "If memory usage after remerge does not reduced by this ratio, remerge will be disabled.", 0) \
    \
    M(UInt64, max_result_rows, 0, "Limit on result size in rows. Also checked for intermediate data sent from remote servers.", 0) \
    M(UInt64, max_result_bytes, 0, "Limit on result size in bytes (uncompressed). Also checked for intermediate data sent from remote servers.", 0) \
    M(OverflowMode, result_overflow_mode, OverflowMode::THROW, "What to do when the limit is exceeded.", 0) \
    \
    /* TODO: Check also when merging and finalizing aggregate functions. */ \
    M(Seconds, max_execution_time, 0, "", 0) \
    M(OverflowMode, timeout_overflow_mode, OverflowMode::THROW, "What to do when the limit is exceeded.", 0) \
    \
    M(UInt64, min_execution_speed, 0, "Minimum number of execution rows per second.", 0) \
    M(UInt64, max_execution_speed, 0, "Maximum number of execution rows per second.", 0) \
    M(UInt64, min_execution_speed_bytes, 0, "Minimum number of execution bytes per second.", 0) \
    M(UInt64, max_execution_speed_bytes, 0, "Maximum number of execution bytes per second.", 0) \
    M(Seconds, timeout_before_checking_execution_speed, 10, "Check that the speed is not too low after the specified time has elapsed.", 0) \
    \
    M(UInt64, max_columns_to_read, 0, "", 0) \
    M(UInt64, max_temporary_columns, 0, "", 0) \
    M(UInt64, max_temporary_non_const_columns, 0, "", 0) \
    \
    M(UInt64, max_subquery_depth, 100, "", 0) \
    M(UInt64, max_pipeline_depth, 1000, "", 0) \
    M(UInt64, max_ast_depth, 1000, "Maximum depth of query syntax tree. Checked after parsing.", 0) \
    M(UInt64, max_ast_elements, 50000, "Maximum size of query syntax tree in number of nodes. Checked after parsing.", 0) \
    M(UInt64, max_expanded_ast_elements, 500000, "Maximum size of query syntax tree in number of nodes after expansion of aliases and the asterisk.", 0) \
    \
    M(UInt64, readonly, 0, "0 - everything is allowed. 1 - only read requests. 2 - only read requests, as well as changing settings, except for the 'readonly' setting.", 0) \
    \
    M(UInt64, max_rows_in_set, 0, "Maximum size of the set (in number of elements) resulting from the execution of the IN section.", 0) \
    M(UInt64, max_bytes_in_set, 0, "Maximum size of the set (in bytes in memory) resulting from the execution of the IN section.", 0) \
    M(OverflowMode, set_overflow_mode, OverflowMode::THROW, "What to do when the limit is exceeded.", 0) \
    \
    M(UInt64, max_rows_in_join, 0, "Maximum size of the hash table for JOIN (in number of rows).", 0) \
    M(UInt64, max_bytes_in_join, 0, "Maximum size of the hash table for JOIN (in number of bytes in memory).", 0) \
    M(OverflowMode, join_overflow_mode, OverflowMode::THROW, "What to do when the limit is exceeded.", 0) \
    M(Bool, join_any_take_last_row, false, "When disabled (default) ANY JOIN will take the first found row for a key. When enabled, it will take the last row seen if there are multiple rows for the same key.", IMPORTANT) \
    M(JoinAlgorithm, join_algorithm, JoinAlgorithm::HASH, "Specify join algorithm: 'auto', 'hash', 'partial_merge', 'prefer_partial_merge'. 'auto' tries to change HashJoin to MergeJoin on the fly to avoid out of memory.", 0) \
    M(Bool, partial_merge_join_optimizations, true, "Enable optimizations in partial merge join", 0) \
    M(UInt64, default_max_bytes_in_join, 1000000000, "Maximum size of right-side table if limit is required but max_bytes_in_join is not set.", 0) \
    M(UInt64, partial_merge_join_left_table_buffer_bytes, 32000000, "If not 0 group left table blocks in bigger ones for left-side table in partial merge join. It uses up to 2x of specified memory per joining thread. In current version work only with 'partial_merge_join_optimizations = 1'.", 0) \
    M(UInt64, partial_merge_join_rows_in_right_blocks, 65536, "Split right-hand joining data in blocks of specified size. It's a portion of data indexed by min-max values and possibly unloaded on disk.", 0) \
    M(UInt64, join_on_disk_max_files_to_merge, 64, "For MergeJoin on disk set how much files it's allowed to sort simultaneously. Then this value bigger then more memory used and then less disk I/O needed. Minimum is 2.", 0) \
    M(String, temporary_files_codec, "LZ4", "Set compression codec for temporary files (sort and join on disk). I.e. LZ4, NONE.", 0) \
    \
    M(UInt64, max_rows_to_transfer, 0, "Maximum size (in rows) of the transmitted external table obtained when the GLOBAL IN/JOIN section is executed.", 0) \
    M(UInt64, max_bytes_to_transfer, 0, "Maximum size (in uncompressed bytes) of the transmitted external table obtained when the GLOBAL IN/JOIN section is executed.", 0) \
    M(OverflowMode, transfer_overflow_mode, OverflowMode::THROW, "What to do when the limit is exceeded.", 0) \
    \
    M(UInt64, max_rows_in_distinct, 0, "Maximum number of elements during execution of DISTINCT.", 0) \
    M(UInt64, max_bytes_in_distinct, 0, "Maximum total size of state (in uncompressed bytes) in memory for the execution of DISTINCT.", 0) \
    M(OverflowMode, distinct_overflow_mode, OverflowMode::THROW, "What to do when the limit is exceeded.", 0) \
    \
    M(UInt64, max_memory_usage, 0, "Maximum memory usage for processing of single query. Zero means unlimited.", 0) \
    M(UInt64, max_memory_usage_for_user, 0, "Maximum memory usage for processing all concurrently running queries for the user. Zero means unlimited.", 0) \
    M(UInt64, max_untracked_memory, (4 * 1024 * 1024), "Small allocations and deallocations are grouped in thread local variable and tracked or profiled only when amount (in absolute value) becomes larger than specified value. If the value is higher than 'memory_profiler_step' it will be effectively lowered to 'memory_profiler_step'.", 0) \
    M(UInt64, memory_profiler_step, 0, "Whenever query memory usage becomes larger than every next step in number of bytes the memory profiler will collect the allocating stack trace. Zero means disabled memory profiler. Values lower than a few megabytes will slow down query processing.", 0) \
    M(Float, memory_profiler_sample_probability, 0., "Collect random allocations and deallocations and write them into system.trace_log with 'MemorySample' trace_type. The probability is for every alloc/free regardless to the size of the allocation. Note that sampling happens only when the amount of untracked memory exceeds 'max_untracked_memory'. You may want to set 'max_untracked_memory' to 0 for extra fine grained sampling.", 0) \
    \
    M(UInt64, max_network_bandwidth, 0, "The maximum speed of data exchange over the network in bytes per second for a query. Zero means unlimited.", 0) \
    M(UInt64, max_network_bytes, 0, "The maximum number of bytes (compressed) to receive or transmit over the network for execution of the query.", 0) \
    M(UInt64, max_network_bandwidth_for_user, 0, "The maximum speed of data exchange over the network in bytes per second for all concurrently running user queries. Zero means unlimited.", 0)\
    M(UInt64, max_network_bandwidth_for_all_users, 0, "The maximum speed of data exchange over the network in bytes per second for all concurrently running queries. Zero means unlimited.", 0) \
    \
    M(Bool, log_profile_events, true, "Log query performance statistics into the query_log and query_thread_log.", 0) \
    M(Bool, log_query_settings, true, "Log query settings into the query_log.", 0) \
    M(Bool, log_query_threads, true, "Log query threads into system.query_thread_log table. This setting have effect only when 'log_queries' is true.", 0) \
    M(String, log_comment, "", "Log comment into system.query_log table and server log. It can be set to arbitrary string no longer than max_query_size.", 0) \
    M(LogsLevel, send_logs_level, LogsLevel::fatal, "Send server text logs with specified minimum level to client. Valid values: 'trace', 'debug', 'information', 'warning', 'error', 'fatal', 'none'", 0) \
    M(Bool, enable_optimize_predicate_expression, 1, "If it is set to true, optimize predicates to subqueries.", 0) \
    M(Bool, enable_optimize_predicate_expression_to_final_subquery, 1, "Allow push predicate to final subquery.", 0) \
    M(Bool, allow_push_predicate_when_subquery_contains_with, 1, "Allows push predicate when subquery contains WITH clause", 0) \
    \
    M(UInt64, low_cardinality_max_dictionary_size, 8192, "Maximum size (in rows) of shared global dictionary for LowCardinality type.", 0) \
    M(Bool, low_cardinality_use_single_dictionary_for_part, false, "LowCardinality type serialization setting. If is true, than will use additional keys when global dictionary overflows. Otherwise, will create several shared dictionaries.", 0) \
    M(Bool, decimal_check_overflow, true, "Check overflow of decimal arithmetic/comparison operations", 0) \
    \
    M(Bool, prefer_localhost_replica, 1, "1 - always send query to local replica, if it exists. 0 - choose replica to send query between local and remote ones according to load_balancing", 0) \
    M(UInt64, max_fetch_partition_retries_count, 5, "Amount of retries while fetching partition from another host.", 0) \
    M(UInt64, http_max_multipart_form_data_size, 1024 * 1024 * 1024, "Limit on size of multipart/form-data content. This setting cannot be parsed from URL parameters and should be set in user profile. Note that content is parsed and external tables are created in memory before start of query execution. And this is the only limit that has effect on that stage (limits on max memory usage and max execution time have no effect while reading HTTP form data).", 0) \
    M(Bool, calculate_text_stack_trace, 1, "Calculate text stack trace in case of exceptions during query execution. This is the default. It requires symbol lookups that may slow down fuzzing tests when huge amount of wrong queries are executed. In normal cases you should not disable this option.", 0) \
    M(Bool, allow_ddl, true, "If it is set to true, then a user is allowed to executed DDL queries.", 0) \
    M(Bool, parallel_view_processing, false, "Enables pushing to attached views concurrently instead of sequentially.", 0) \
    M(Bool, enable_unaligned_array_join, false, "Allow ARRAY JOIN with multiple arrays that have different sizes. When this settings is enabled, arrays will be resized to the longest one.", 0) \
    M(Bool, optimize_read_in_order, true, "Enable ORDER BY optimization for reading data in corresponding order in MergeTree tables.", 0) \
    M(Bool, optimize_aggregation_in_order, false, "Enable GROUP BY optimization for aggregating data in corresponding order in MergeTree tables.", 0) \
    M(UInt64, read_in_order_two_level_merge_threshold, 100, "Minimal number of parts to read to run preliminary merge step during multithread reading in order of primary key.", 0) \
    M(Bool, low_cardinality_allow_in_native_format, true, "Use LowCardinality type in Native format. Otherwise, convert LowCardinality columns to ordinary for select query, and convert ordinary columns to required LowCardinality for insert query.", 0) \
    M(Bool, cancel_http_readonly_queries_on_client_close, false, "Cancel HTTP readonly queries when a client closes the connection without waiting for response.", 0) \
    M(Bool, external_table_functions_use_nulls, true, "If it is set to true, external table functions will implicitly use Nullable type if needed. Otherwise NULLs will be substituted with default values. Currently supported only by 'mysql', 'postgresql' and 'odbc' table functions.", 0) \
    \
    M(Bool, allow_hyperscan, true, "Allow functions that use Hyperscan library. Disable to avoid potentially long compilation times and excessive resource usage.", 0) \
    M(Bool, allow_simdjson, true, "Allow using simdjson library in 'JSON*' functions if AVX2 instructions are available. If disabled rapidjson will be used.", 0) \
    M(Bool, allow_introspection_functions, false, "Allow functions for introspection of ELF and DWARF for query profiling. These functions are slow and may impose security considerations.", 0) \
    \
    M(UInt64, max_partitions_per_insert_block, 100, "Limit maximum number of partitions in single INSERTed block. Zero means unlimited. Throw exception if the block contains too many partitions. This setting is a safety threshold, because using large number of partitions is a common misconception.", 0) \
    M(Int64, max_partitions_to_read, -1, "Limit the max number of partitions that can be accessed in one query. <= 0 means unlimited.", 0) \
    M(Bool, check_query_single_value_result, true, "Return check query result as single 1/0 value", 0) \
    M(Bool, allow_drop_detached, false, "Allow ALTER TABLE ... DROP DETACHED PART[ITION] ... queries", 0) \
    \
    M(UInt64, postgresql_connection_pool_size, 16, "Connection pool size for PostgreSQL table engine and database engine.", 0) \
    M(Int64, postgresql_connection_pool_wait_timeout, -1, "Connection pool push/pop timeout on empty pool for PostgreSQL table engine and database engine. By default it will block on empty pool.", 0) \
    M(UInt64, glob_expansion_max_elements, 1000, "Maximum number of allowed addresses (For external storages, table functions, etc).", 0) \
    M(UInt64, odbc_bridge_connection_pool_size, 16, "Connection pool size for each connection settings string in ODBC bridge.", 0) \
    \
    M(Seconds, distributed_replica_error_half_life, DBMS_CONNECTION_POOL_WITH_FAILOVER_DEFAULT_DECREASE_ERROR_PERIOD, "Time period reduces replica error counter by 2 times.", 0) \
    M(UInt64, distributed_replica_error_cap, DBMS_CONNECTION_POOL_WITH_FAILOVER_MAX_ERROR_COUNT, "Max number of errors per replica, prevents piling up an incredible amount of errors if replica was offline for some time and allows it to be reconsidered in a shorter amount of time.", 0) \
    M(UInt64, distributed_replica_max_ignored_errors, 0, "Number of errors that will be ignored while choosing replicas", 0) \
    \
    M(Bool, allow_experimental_live_view, false, "Enable LIVE VIEW. Not mature enough.", 0) \
    M(Seconds, live_view_heartbeat_interval, DEFAULT_LIVE_VIEW_HEARTBEAT_INTERVAL_SEC, "The heartbeat interval in seconds to indicate live query is alive.", 0) \
    M(UInt64, max_live_view_insert_blocks_before_refresh, 64, "Limit maximum number of inserted blocks after which mergeable blocks are dropped and query is re-executed.", 0) \
    M(UInt64, min_free_disk_space_for_temporary_data, 0, "The minimum disk space to keep while writing temporary data used in external sorting and aggregation.", 0) \
    \
    M(DefaultDatabaseEngine, default_database_engine, DefaultDatabaseEngine::Atomic, "Default database engine.", 0) \
    M(Bool, show_table_uuid_in_table_create_query_if_not_nil, false, "For tables in databases with Engine=Atomic show UUID of the table in its CREATE query.", 0) \
    M(Bool, database_atomic_wait_for_drop_and_detach_synchronously, false, "When executing DROP or DETACH TABLE in Atomic database, wait for table data to be finally dropped or detached.", 0) \
    M(Bool, enable_scalar_subquery_optimization, true, "If it is set to true, prevent scalar subqueries from (de)serializing large scalar values and possibly avoid running the same subquery more than once.", 0) \
    M(Bool, optimize_trivial_count_query, true, "Process trivial 'SELECT count() FROM table' query from metadata.", 0) \
    M(Bool, optimize_respect_aliases, true, "If it is set to true, it will respect aliases in WHERE/GROUP BY/ORDER BY, that will help with partition pruning/secondary indexes/optimize_aggregation_in_order/optimize_read_in_order/optimize_trivial_count", 0) \
    M(UInt64, mutations_sync, 0, "Wait for synchronous execution of ALTER TABLE UPDATE/DELETE queries (mutations). 0 - execute asynchronously. 1 - wait current server. 2 - wait all replicas if they exist.", 0) \
    M(Bool, optimize_move_functions_out_of_any, false, "Move functions out of aggregate functions 'any', 'anyLast'.", 0) \
    M(Bool, optimize_normalize_count_variants, true, "Rewrite aggregate functions that semantically equals to count() as count().", 0) \
    M(Bool, optimize_injective_functions_inside_uniq, true, "Delete injective functions of one argument inside uniq*() functions.", 0) \
    M(Bool, optimize_arithmetic_operations_in_aggregate_functions, true, "Move arithmetic operations out of aggregation functions", 0) \
    M(Bool, optimize_duplicate_order_by_and_distinct, true, "Remove duplicate ORDER BY and DISTINCT if it's possible", 0) \
    M(Bool, optimize_redundant_functions_in_order_by, true, "Remove functions from ORDER BY if its argument is also in ORDER BY", 0) \
    M(Bool, optimize_if_chain_to_multiif, false, "Replace if(cond1, then1, if(cond2, ...)) chains to multiIf. Currently it's not beneficial for numeric types.", 0) \
    M(Bool, optimize_if_transform_strings_to_enum, false, "Replaces string-type arguments in If and Transform to enum. Disabled by default cause it could make inconsistent change in distributed query that would lead to its fail.", 0) \
    M(Bool, optimize_monotonous_functions_in_order_by, true, "Replace monotonous function with its argument in ORDER BY", 0) \
    M(Bool, normalize_function_names, true, "Normalize function names to their canonical names", 0) \
    M(Bool, allow_experimental_alter_materialized_view_structure, false, "Allow atomic alter on Materialized views. Work in progress.", 0) \
    M(Bool, enable_early_constant_folding, true, "Enable query optimization where we analyze function and subqueries results and rewrite query if there're constants there", 0) \
    M(Bool, deduplicate_blocks_in_dependent_materialized_views, false, "Should deduplicate blocks for materialized views if the block is not a duplicate for the table. Use true to always deduplicate in dependent tables.", 0) \
    M(Bool, use_compact_format_in_distributed_parts_names, true, "Changes format of directories names for distributed table insert parts.", 0) \
    M(Bool, validate_polygons, true, "Throw exception if polygon is invalid in function pointInPolygon (e.g. self-tangent, self-intersecting). If the setting is false, the function will accept invalid polygons but may silently return wrong result.", 0) \
    M(UInt64, max_parser_depth, DBMS_DEFAULT_MAX_PARSER_DEPTH, "Maximum parser depth (recursion depth of recursive descend parser).", 0) \
    M(Seconds, temporary_live_view_timeout, DEFAULT_TEMPORARY_LIVE_VIEW_TIMEOUT_SEC, "Timeout after which temporary live view is deleted.", 0) \
    M(Seconds, periodic_live_view_refresh, DEFAULT_PERIODIC_LIVE_VIEW_REFRESH_SEC, "Interval after which periodically refreshed live view is forced to refresh.", 0) \
    M(Bool, transform_null_in, false, "If enabled, NULL values will be matched with 'IN' operator as if they are considered equal.", 0) \
    M(Bool, allow_nondeterministic_mutations, false, "Allow non-deterministic functions in ALTER UPDATE/ALTER DELETE statements", 0) \
    M(Seconds, lock_acquire_timeout, DBMS_DEFAULT_LOCK_ACQUIRE_TIMEOUT_SEC, "How long locking request should wait before failing", 0) \
    M(Bool, materialize_ttl_after_modify, true, "Apply TTL for old data, after ALTER MODIFY TTL query", 0) \
    M(String, function_implementation, "", "Choose function implementation for specific target or variant (experimental). If empty enable all of them.", 0) \
    M(Bool, allow_experimental_geo_types, false, "Allow geo data types such as Point, Ring, Polygon, MultiPolygon", 0) \
    M(Bool, allow_experimental_bigint_types, false, "Allow Int128, Int256, UInt256 and Decimal256 types", 0) \
    M(Bool, data_type_default_nullable, false, "Data types without NULL or NOT NULL will make Nullable", 0) \
    M(Bool, cast_keep_nullable, false, "CAST operator keep Nullable for result data type", 0) \
    M(Bool, alter_partition_verbose_result, false, "Output information about affected parts. Currently works only for FREEZE and ATTACH commands.", 0) \
    M(Bool, allow_experimental_database_materialize_mysql, false, "Allow to create database with Engine=MaterializeMySQL(...).", 0) \
    M(Bool, system_events_show_zero_values, false, "Include all metrics, even with zero values", 0) \
    M(MySQLDataTypesSupport, mysql_datatypes_support_level, 0, "Which MySQL types should be converted to corresponding ClickHouse types (rather than being represented as String). Can be empty or any combination of 'decimal' or 'datetime64'. When empty MySQL's DECIMAL and DATETIME/TIMESTAMP with non-zero precision are seen as String on ClickHouse's side.", 0) \
    M(Bool, optimize_trivial_insert_select, true, "Optimize trivial 'INSERT INTO table SELECT ... FROM TABLES' query", 0) \
    M(Bool, allow_non_metadata_alters, true, "Allow to execute alters which affects not only tables metadata, but also data on disk", 0) \
    M(Bool, enable_global_with_statement, true, "Propagate WITH statements to UNION queries and all subqueries", 0) \
    M(Bool, aggregate_functions_null_for_empty, false, "Rewrite all aggregate functions in a query, adding -OrNull suffix to them", 0) \
    M(Bool, flatten_nested, true, "If true, columns of type Nested will be flatten to separate array columns instead of one array of tuples", 0) \
    M(Bool, asterisk_include_materialized_columns, false, "Include MATERIALIZED columns for wildcard query", 0) \
    M(Bool, asterisk_include_alias_columns, false, "Include ALIAS columns for wildcard query", 0) \
    M(Bool, optimize_skip_merged_partitions, false, "Skip partitions with one part with level > 0 in optimize final", 0) \
    M(Bool, optimize_on_insert, true, "Do the same transformation for inserted block of data as if merge was done on this block.", 0) \
    M(Bool, allow_experimental_map_type, false, "Allow data type Map", 0) \
    M(Bool, allow_experimental_window_functions, false, "Allow experimental window functions", 0) \
    M(Bool, use_antlr_parser, false, "Parse incoming queries using ANTLR-generated experimental parser", 0) \
    M(Bool, async_socket_for_remote, true, "Asynchronously read from socket executing remote query", 0) \
    \
    M(Bool, optimize_rewrite_sum_if_to_count_if, true, "Rewrite sumIf() and sum(if()) function countIf() function when logically equivalent", 0) \
    M(UInt64, insert_shard_id, 0, "If non zero, when insert into a distributed table, the data will be inserted into the shard `insert_shard_id` synchronously. Possible values range from 1 to `shards_number` of corresponding distributed table", 0) \
    M(Bool, allow_experimental_query_deduplication, false, "Allow sending parts' UUIDs for a query in order to deduplicate data parts if any", 0) \
    M(Bool, engine_file_empty_if_not_exists, false, "Allows to select data from a file engine table without file", 0) \
    M(Bool, engine_file_truncate_on_insert, false, "Enables or disables truncate before insert in file engine tables", 0) \
    M(Bool, allow_experimental_database_replicated, false, "Allow to create databases with Replicated engine", 0) \
    M(UInt64, database_replicated_initial_query_timeout_sec, 300, "How long initial DDL query should wait for Replicated database to precess previous DDL queue entries", 0) \
    M(UInt64, max_distributed_depth, 5, "Maximum distributed query depth", 0) \
    M(Bool, database_replicated_always_detach_permanently, false, "Execute DETACH TABLE as DETACH TABLE PERMANENTLY if database engine is Replicated", 0) \
    M(DistributedDDLOutputMode, distributed_ddl_output_mode, DistributedDDLOutputMode::THROW, "Format of distributed DDL query result", 0) \
    M(UInt64, distributed_ddl_entry_format_version, 1, "Version of DDL entry to write into ZooKeeper", 0) \
    \
    /** Obsolete settings that do nothing but left for compatibility reasons. Remove each one after half a year of obsolescence. */ \
    \
    M(UInt64, max_memory_usage_for_all_queries, 0, "Obsolete. Will be removed after 2020-10-20", 0) \
    M(UInt64, multiple_joins_rewriter_version, 0, "Obsolete setting, does nothing. Will be removed after 2021-03-31", 0) \
    M(Bool, enable_debug_queries, false, "Enabled debug queries, but now is obsolete", 0) \
    M(Bool, allow_experimental_database_atomic, true, "Obsolete setting, does nothing. Will be removed after 2021-02-12", 0) \
    M(UnionMode, union_default_mode, UnionMode::Unspecified, "Set default Union Mode in SelectWithUnion query. Possible values: empty string, 'ALL', 'DISTINCT'. If empty, query without Union Mode will throw exception.", 0) \
    M(Bool, optimize_aggregators_of_group_by_keys, true, "Eliminates min/max/any/anyLast aggregators of GROUP BY keys in SELECT section", 0) \
    M(Bool, optimize_group_by_function_keys, true, "Eliminates functions of other keys in GROUP BY section", 0) \
    \
    M(Bool, query_plan_enable_optimizations, true, "Apply optimizations to query plan", 0) \
    M(UInt64, query_plan_max_optimizations_to_apply, 10000, "Limit the total number of optimizations applied to query plan. If zero, ignored. If limit reached, throw exception", 0) \
    M(Bool, query_plan_filter_push_down, true, "Allow to push down filter by predicate query plan step", 0) \
    \
    M(Bool, database_replicated_ddl_output, true, "Obsolete setting, does nothing. Will be removed after 2021-09-08", 0) \
    M(HandleKafkaErrorMode, handle_kafka_error_mode, HandleKafkaErrorMode::DEFAULT, "How to handle errors for Kafka engine. Passible values: default, stream.", 0) \
<<<<<<< HEAD
    M(Bool, allow_experimental_funnel_functions, true, "Enable experimental functions for funnel analysis.", 0) \
=======
    M(UInt64, limit, 0, "Limit on read rows from the most 'end' result for select query, default 0 means no limit length", 0) \
    M(UInt64, offset, 0, "Offset on read rows from the most 'end' result for select query", 0) \
>>>>>>> ae3dc3df

// End of COMMON_SETTINGS
// Please add settings related to formats into the FORMAT_FACTORY_SETTINGS below.

#define FORMAT_FACTORY_SETTINGS(M) \
    M(Char, format_csv_delimiter, ',', "The character to be considered as a delimiter in CSV data. If setting with a string, a string has to have a length of 1.", 0) \
    M(Bool, format_csv_allow_single_quotes, 1, "If it is set to true, allow strings in single quotes.", 0) \
    M(Bool, format_csv_allow_double_quotes, 1, "If it is set to true, allow strings in double quotes.", 0) \
    M(Bool, output_format_csv_crlf_end_of_line, false, "If it is set true, end of line in CSV format will be \\r\\n instead of \\n.", 0) \
    M(Bool, input_format_csv_unquoted_null_literal_as_null, false, "Consider unquoted NULL literal as \\N", 0) \
    M(Bool, input_format_csv_enum_as_number, false, "Treat inserted enum values in CSV formats as enum indices \\N", 0) \
    M(Bool, input_format_csv_arrays_as_nested_csv, false, R"(When reading Array from CSV, expect that its elements were serialized in nested CSV and then put into string. Example: "[""Hello"", ""world"", ""42"""" TV""]". Braces around array can be omitted.)", 0) \
    M(Bool, input_format_skip_unknown_fields, false, "Skip columns with unknown names from input data (it works for JSONEachRow, CSVWithNames, TSVWithNames and TSKV formats).", 0) \
    M(Bool, input_format_with_names_use_header, true, "For TSVWithNames and CSVWithNames input formats this controls whether format parser is to assume that column data appear in the input exactly as they are specified in the header.", 0) \
    M(Bool, input_format_import_nested_json, false, "Map nested JSON data to nested tables (it works for JSONEachRow format).", 0) \
    M(Bool, input_format_defaults_for_omitted_fields, true, "For input data calculate default expressions for omitted fields (it works for JSONEachRow, CSV and TSV formats).", IMPORTANT) \
    M(Bool, input_format_tsv_empty_as_default, false, "Treat empty fields in TSV input as default values.", 0) \
    M(Bool, input_format_tsv_enum_as_number, false, "Treat inserted enum values in TSV formats as enum indices \\N", 0) \
    M(Bool, input_format_null_as_default, true, "For text input formats initialize null fields with default values if data type of this field is not nullable", 0) \
    \
    M(DateTimeInputFormat, date_time_input_format, FormatSettings::DateTimeInputFormat::Basic, "Method to read DateTime from text input formats. Possible values: 'basic' and 'best_effort'.", 0) \
    M(DateTimeOutputFormat, date_time_output_format, FormatSettings::DateTimeOutputFormat::Simple, "Method to write DateTime to text output. Possible values: 'simple', 'iso', 'unix_timestamp'.", 0) \
    \
    M(Bool, input_format_values_interpret_expressions, true, "For Values format: if the field could not be parsed by streaming parser, run SQL parser and try to interpret it as SQL expression.", 0) \
    M(Bool, input_format_values_deduce_templates_of_expressions, true, "For Values format: if the field could not be parsed by streaming parser, run SQL parser, deduce template of the SQL expression, try to parse all rows using template and then interpret expression for all rows.", 0) \
    M(Bool, input_format_values_accurate_types_of_literals, true, "For Values format: when parsing and interpreting expressions using template, check actual type of literal to avoid possible overflow and precision issues.", 0) \
    M(Bool, input_format_avro_allow_missing_fields, false, "For Avro/AvroConfluent format: when field is not found in schema use default value instead of error", 0) \
    M(URI, format_avro_schema_registry_url, "", "For AvroConfluent format: Confluent Schema Registry URL.", 0) \
    \
    M(Bool, output_format_json_quote_64bit_integers, true, "Controls quoting of 64-bit integers in JSON output format.", 0) \
    \
    M(Bool, output_format_json_quote_denormals, false, "Enables '+nan', '-nan', '+inf', '-inf' outputs in JSON output format.", 0) \
    \
    M(Bool, output_format_json_escape_forward_slashes, true, "Controls escaping forward slashes for string outputs in JSON output format. This is intended for compatibility with JavaScript. Don't confuse with backslashes that are always escaped.", 0) \
    M(Bool, output_format_json_named_tuples_as_objects, false, "Serialize named tuple columns as JSON objects.", 0) \
    M(Bool, output_format_json_array_of_rows, false, "Output a JSON array of all rows in JSONEachRow(Compact) format.", 0) \
    \
    M(UInt64, output_format_pretty_max_rows, 10000, "Rows limit for Pretty formats.", 0) \
    M(UInt64, output_format_pretty_max_column_pad_width, 250, "Maximum width to pad all values in a column in Pretty formats.", 0) \
    M(UInt64, output_format_pretty_max_value_width, 10000, "Maximum width of value to display in Pretty formats. If greater - it will be cut.", 0) \
    M(Bool, output_format_pretty_color, true, "Use ANSI escape sequences to paint colors in Pretty formats", 0) \
    M(String, output_format_pretty_grid_charset, "UTF-8", "Charset for printing grid borders. Available charsets: ASCII, UTF-8 (default one).", 0) \
    M(UInt64, output_format_parquet_row_group_size, 1000000, "Row group size in rows.", 0) \
    M(String, output_format_avro_codec, "", "Compression codec used for output. Possible values: 'null', 'deflate', 'snappy'.", 0) \
    M(UInt64, output_format_avro_sync_interval, 16 * 1024, "Sync interval in bytes.", 0) \
    M(Bool, output_format_tsv_crlf_end_of_line, false, "If it is set true, end of line in TSV format will be \\r\\n instead of \\n.", 0) \
    M(String, output_format_tsv_null_representation, "\\N", "Custom NULL representation in TSV format", 0) \
    \
    M(UInt64, input_format_allow_errors_num, 0, "Maximum absolute amount of errors while reading text formats (like CSV, TSV). In case of error, if at least absolute or relative amount of errors is lower than corresponding value, will skip until next line and continue.", 0) \
    M(Float, input_format_allow_errors_ratio, 0, "Maximum relative amount of errors while reading text formats (like CSV, TSV). In case of error, if at least absolute or relative amount of errors is lower than corresponding value, will skip until next line and continue.", 0) \
    \
    M(String, format_schema, "", "Schema identifier (used by schema-based formats)", 0) \
    M(String, format_template_resultset, "", "Path to file which contains format string for result set (for Template format)", 0) \
    M(String, format_template_row, "", "Path to file which contains format string for rows (for Template format)", 0) \
    M(String, format_template_rows_between_delimiter, "\n", "Delimiter between rows (for Template format)", 0) \
    \
    M(String, format_custom_escaping_rule, "Escaped", "Field escaping rule (for CustomSeparated format)", 0) \
    M(String, format_custom_field_delimiter, "\t", "Delimiter between fields (for CustomSeparated format)", 0) \
    M(String, format_custom_row_before_delimiter, "", "Delimiter before field of the first column (for CustomSeparated format)", 0) \
    M(String, format_custom_row_after_delimiter, "\n", "Delimiter after field of the last column (for CustomSeparated format)", 0) \
    M(String, format_custom_row_between_delimiter, "", "Delimiter between rows (for CustomSeparated format)", 0) \
    M(String, format_custom_result_before_delimiter, "", "Prefix before result set (for CustomSeparated format)", 0) \
    M(String, format_custom_result_after_delimiter, "", "Suffix after result set (for CustomSeparated format)", 0) \
    \
    M(String, format_regexp, "", "Regular expression (for Regexp format)", 0) \
    M(String, format_regexp_escaping_rule, "Raw", "Field escaping rule (for Regexp format)", 0) \
    M(Bool, format_regexp_skip_unmatched, false, "Skip lines unmatched by regular expression (for Regexp format", 0) \
    \
    M(Bool, output_format_enable_streaming, false, "Enable streaming in output formats that support it.", 0) \
    M(Bool, output_format_write_statistics, true, "Write statistics about read rows, bytes, time elapsed in suitable output formats.", 0) \
    M(Bool, output_format_pretty_row_numbers, false, "Add row numbers before each row for pretty output format", 0) \
    M(Bool, insert_distributed_one_random_shard, false, "If setting is enabled, inserting into distributed table will choose a random shard to write when there is no sharding key", 0) \
    M(Bool, cross_to_inner_join_rewrite, true, "Use inner join instead of comma/cross join if possible", 0) \


// End of FORMAT_FACTORY_SETTINGS
// Please add settings non-related to formats into the COMMON_SETTINGS above.

#define LIST_OF_SETTINGS(M)    \
    COMMON_SETTINGS(M)         \
    FORMAT_FACTORY_SETTINGS(M)

DECLARE_SETTINGS_TRAITS_ALLOW_CUSTOM_SETTINGS(SettingsTraits, LIST_OF_SETTINGS)


/** Settings of query execution.
  * These settings go to users.xml.
  */
struct Settings : public BaseSettings<SettingsTraits>
{
    /// For initialization from empty initializer-list to be "value initialization", not "aggregate initialization" in C++14.
    /// http://en.cppreference.com/w/cpp/language/aggregate_initialization
    Settings() = default;

    /** Set multiple settings from "profile" (in server configuration file (users.xml), profiles contain groups of multiple settings).
     * The profile can also be set using the `set` functions, like the profile setting.
     */
    void setProfile(const String & profile_name, const Poco::Util::AbstractConfiguration & config);

    /// Load settings from configuration file, at "path" prefix in configuration.
    void loadSettingsFromConfig(const String & path, const Poco::Util::AbstractConfiguration & config);

    /// Dumps profile events to two columns of type Array(String)
    void dumpToArrayColumns(IColumn * column_names, IColumn * column_values, bool changed_only = true);

    /// Adds program options to set the settings from a command line.
    /// (Don't forget to call notify() on the `variables_map` after parsing it!)
    void addProgramOptions(boost::program_options::options_description & options);

    /// Check that there is no user-level settings at the top level in config.
    /// This is a common source of mistake (user don't know where to write user-level setting).
    static void checkNoSettingNamesAtTopLevel(const Poco::Util::AbstractConfiguration & config, const String & config_path);
};

/*
 * User-specified file format settings for File and URL engines.
 */
DECLARE_SETTINGS_TRAITS(FormatFactorySettingsTraits, FORMAT_FACTORY_SETTINGS)

struct FormatFactorySettings : public BaseSettings<FormatFactorySettingsTraits>
{
};

}<|MERGE_RESOLUTION|>--- conflicted
+++ resolved
@@ -462,12 +462,10 @@
     \
     M(Bool, database_replicated_ddl_output, true, "Obsolete setting, does nothing. Will be removed after 2021-09-08", 0) \
     M(HandleKafkaErrorMode, handle_kafka_error_mode, HandleKafkaErrorMode::DEFAULT, "How to handle errors for Kafka engine. Passible values: default, stream.", 0) \
-<<<<<<< HEAD
-    M(Bool, allow_experimental_funnel_functions, true, "Enable experimental functions for funnel analysis.", 0) \
-=======
     M(UInt64, limit, 0, "Limit on read rows from the most 'end' result for select query, default 0 means no limit length", 0) \
     M(UInt64, offset, 0, "Offset on read rows from the most 'end' result for select query", 0) \
->>>>>>> ae3dc3df
+    M(Bool, allow_experimental_funnel_functions, true, "Enable experimental functions for funnel analysis.", 0) \
+
 
 // End of COMMON_SETTINGS
 // Please add settings related to formats into the FORMAT_FACTORY_SETTINGS below.
