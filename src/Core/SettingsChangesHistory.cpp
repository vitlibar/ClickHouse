--- conflicted
+++ resolved
@@ -71,11 +71,8 @@
     },
     {"24.9",
         {
-<<<<<<< HEAD
           {"input_format_parquet_bloom_filter_push_down", false, true, "When reading Parquet files, skip whole row groups based on the WHERE/PREWHERE expressions and bloom filter in the Parquet metadata."},
-=======
-            {"input_format_try_infer_variants", false, false, "Try to infer Variant type in text formats when there is more than one possible type for column/array elements"},
->>>>>>> 00aa60ca
+          {"input_format_try_infer_variants", false, false, "Try to infer Variant type in text formats when there is more than one possible type for column/array elements"},
         }
     },
     {"24.8",
