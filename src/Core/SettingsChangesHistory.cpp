#include <Core/SettingsChangesHistory.h>
#include <Core/Defines.h>
#include <IO/ReadBufferFromString.h>
#include <IO/ReadHelpers.h>
#include <boost/algorithm/string.hpp>

namespace DB
{

namespace ErrorCodes
{
    extern const int BAD_ARGUMENTS;
    extern const int LOGICAL_ERROR;
}

ClickHouseVersion::ClickHouseVersion(const String & version)
{
    Strings split;
    boost::split(split, version, [](char c){ return c == '.'; });
    components.reserve(split.size());
    if (split.empty())
        throw Exception{ErrorCodes::BAD_ARGUMENTS, "Cannot parse ClickHouse version here: {}", version};

    for (const auto & split_element : split)
    {
        size_t component;
        ReadBufferFromString buf(split_element);
        if (!tryReadIntText(component, buf) || !buf.eof())
            throw Exception{ErrorCodes::BAD_ARGUMENTS, "Cannot parse ClickHouse version here: {}", version};
        components.push_back(component);
    }
}

ClickHouseVersion::ClickHouseVersion(const char * version)
    : ClickHouseVersion(String(version))
{
}

String ClickHouseVersion::toString() const
{
    String version = std::to_string(components[0]);
    for (size_t i = 1; i < components.size(); ++i)
        version += "." + std::to_string(components[i]);

    return version;
}

// clang-format off
/// History of settings changes that controls some backward incompatible changes
/// across all ClickHouse versions. It maps ClickHouse version to settings changes that were done
/// in this version. This history contains both changes to existing settings and newly added settings.
/// Settings changes is a vector of structs
///     {setting_name, previous_value, new_value, reason}.
/// For newly added setting choose the most appropriate previous_value (for example, if new setting
/// controls new feature and it's 'true' by default, use 'false' as previous_value).
/// It's used to implement `compatibility` setting (see https://github.com/ClickHouse/ClickHouse/issues/35972)
/// Note: please check if the key already exists to prevent duplicate entries.
static std::initializer_list<std::pair<ClickHouseVersion, SettingsChangesHistory::SettingsChanges>> settings_changes_history_initializer =
{
    {"24.12",
        {
        }
    },
    {"24.11",
        {
        }
    },
    {"24.10",
        {
        }
    },
    {"24.9",
        {
        }
    },
    {"24.8",
        {
            {"rows_before_aggregation", true, true, "Provide exact value for rows_before_aggregation statistic, represents the number of rows read before aggregation"},
            {"restore_replace_external_table_functions_to_null", false, false, "New setting."},
            {"restore_replace_external_engines_to_null", false, false, "New setting."},
            {"input_format_json_max_depth", 1000000, 1000, "It was unlimited in previous versions, but that was unsafe."},
            {"merge_tree_min_bytes_per_task_for_remote_reading", 4194304, 2097152, "Value is unified with `filesystem_prefetch_min_bytes_for_single_read_task`"},
            {"allow_experimental_kafka_offsets_storage_in_keeper", false, false, "Allow the usage of experimental Kafka storage engine that stores the committed offsets in ClickHouse Keeper"},
            {"allow_archive_path_syntax", true, true, "Added new setting to allow disabling archive path syntax."},
            {"allow_experimental_time_series_table", false, false, "Added new setting to allow the TimeSeries table engine"},
            {"enable_analyzer", 1, 1, "Added an alias to a setting `allow_experimental_analyzer`."},
<<<<<<< HEAD
            {"query_cache_tag", "", "", "Add a setting to separate entries in the query cache using an arbitrary string. Queries with different values of this setting are considered different."},
=======
            {"optimize_functions_to_subcolumns", false, true, "Enabled settings by default"},
>>>>>>> 85f63b05
        }
    },
    {"24.7",
        {
            {"output_format_parquet_write_page_index", false, true, "Add a possibility to write page index into parquet files."},
            {"output_format_binary_encode_types_in_binary_format", false, false, "Added new setting to allow to write type names in binary format in RowBinaryWithNamesAndTypes output format"},
            {"input_format_binary_decode_types_in_binary_format", false, false, "Added new setting to allow to read type names in binary format in RowBinaryWithNamesAndTypes input format"},
            {"output_format_native_encode_types_in_binary_format", false, false, "Added new setting to allow to write type names in binary format in Native output format"},
            {"input_format_native_decode_types_in_binary_format", false, false, "Added new setting to allow to read type names in binary format in Native output format"},
            {"read_in_order_use_buffering", false, true, "Use buffering before merging while reading in order of primary key"},
            {"enable_named_columns_in_function_tuple", false, true, "Generate named tuples in function tuple() when all names are unique and can be treated as unquoted identifiers."},
            {"optimize_trivial_insert_select", true, false, "The optimization does not make sense in many cases."},
            {"dictionary_validate_primary_key_type", false, false, "Validate primary key type for dictionaries. By default id type for simple layouts will be implicitly converted to UInt64."},
            {"collect_hash_table_stats_during_joins", false, true, "New setting."},
            {"max_size_to_preallocate_for_joins", 0, 100'000'000, "New setting."},
            {"input_format_orc_reader_time_zone_name", "GMT", "GMT", "The time zone name for ORC row reader, the default ORC row reader's time zone is GMT."},            {"lightweight_mutation_projection_mode", "throw", "throw", "When lightweight delete happens on a table with projection(s), the possible operations include throw the exception as projection exists, or drop all projection related to this table then do lightweight delete."},
            {"database_replicated_allow_heavy_create", true, false, "Long-running DDL queries (CREATE AS SELECT and POPULATE) for Replicated database engine was forbidden"},
            {"query_plan_merge_filters", false, false, "Allow to merge filters in the query plan"},
            {"azure_sdk_max_retries", 10, 10, "Maximum number of retries in azure sdk"},
            {"azure_sdk_retry_initial_backoff_ms", 10, 10, "Minimal backoff between retries in azure sdk"},
            {"azure_sdk_retry_max_backoff_ms", 1000, 1000, "Maximal backoff between retries in azure sdk"},
            {"ignore_on_cluster_for_replicated_named_collections_queries", false, false, "Ignore ON CLUSTER clause for replicated named collections management queries."},
            {"backup_restore_s3_retry_attempts", 1000,1000, "Setting for Aws::Client::RetryStrategy, Aws::Client does retries itself, 0 means no retries. It takes place only for backup/restore."},
            {"postgresql_connection_attempt_timeout", 2, 2, "Allow to control 'connect_timeout' parameter of PostgreSQL connection."},
            {"postgresql_connection_pool_retries", 2, 2, "Allow to control the number of retries in PostgreSQL connection pool."}
        }
    },
    {"24.6",
        {
            {"materialize_skip_indexes_on_insert", true, true, "Added new setting to allow to disable materialization of skip indexes on insert"},
            {"materialize_statistics_on_insert", true, true, "Added new setting to allow to disable materialization of statistics on insert"},
            {"input_format_parquet_use_native_reader", false, false, "When reading Parquet files, to use native reader instead of arrow reader."},
            {"hdfs_throw_on_zero_files_match", false, false, "Allow to throw an error when ListObjects request cannot match any files in HDFS engine instead of empty query result"},
            {"azure_throw_on_zero_files_match", false, false, "Allow to throw an error when ListObjects request cannot match any files in AzureBlobStorage engine instead of empty query result"},
            {"s3_validate_request_settings", true, true, "Allow to disable S3 request settings validation"},
            {"allow_experimental_full_text_index", false, false, "Enable experimental full-text index"},
            {"azure_skip_empty_files", false, false, "Allow to skip empty files in azure table engine"},
            {"hdfs_ignore_file_doesnt_exist", false, false, "Allow to return 0 rows when the requested files don't exist instead of throwing an exception in HDFS table engine"},
            {"azure_ignore_file_doesnt_exist", false, false, "Allow to return 0 rows when the requested files don't exist instead of throwing an exception in AzureBlobStorage table engine"},
            {"s3_ignore_file_doesnt_exist", false, false, "Allow to return 0 rows when the requested files don't exist instead of throwing an exception in S3 table engine"},
            {"s3_max_part_number", 10000, 10000, "Maximum part number number for s3 upload part"},
            {"s3_max_single_operation_copy_size", 32 * 1024 * 1024, 32 * 1024 * 1024, "Maximum size for a single copy operation in s3"},
            {"input_format_parquet_max_block_size", 8192, DEFAULT_BLOCK_SIZE, "Increase block size for parquet reader."},
            {"input_format_parquet_prefer_block_bytes", 0, DEFAULT_BLOCK_SIZE * 256, "Average block bytes output by parquet reader."},
            {"enable_blob_storage_log", true, true, "Write information about blob storage operations to system.blob_storage_log table"},
            {"allow_deprecated_snowflake_conversion_functions", true, false, "Disabled deprecated functions snowflakeToDateTime[64] and dateTime[64]ToSnowflake."},
            {"allow_statistic_optimize", false, false, "Old setting which popped up here being renamed."},
            {"allow_experimental_statistic", false, false, "Old setting which popped up here being renamed."},
            {"allow_statistics_optimize", false, false, "The setting was renamed. The previous name is `allow_statistic_optimize`."},
            {"allow_experimental_statistics", false, false, "The setting was renamed. The previous name is `allow_experimental_statistic`."},
            {"enable_vertical_final", false, true, "Enable vertical final by default again after fixing bug"},
            {"parallel_replicas_custom_key_range_lower", 0, 0, "Add settings to control the range filter when using parallel replicas with dynamic shards"},
            {"parallel_replicas_custom_key_range_upper", 0, 0, "Add settings to control the range filter when using parallel replicas with dynamic shards. A value of 0 disables the upper limit"},
            {"output_format_pretty_display_footer_column_names", 0, 1, "Add a setting to display column names in the footer if there are many rows. Threshold value is controlled by output_format_pretty_display_footer_column_names_min_rows."},
            {"output_format_pretty_display_footer_column_names_min_rows", 0, 50, "Add a setting to control the threshold value for setting output_format_pretty_display_footer_column_names_min_rows. Default 50."},
            {"output_format_csv_serialize_tuple_into_separate_columns", true, true, "A new way of how interpret tuples in CSV format was added."},
            {"input_format_csv_deserialize_separate_columns_into_tuple", true, true, "A new way of how interpret tuples in CSV format was added."},
            {"input_format_csv_try_infer_strings_from_quoted_tuples", true, true, "A new way of how interpret tuples in CSV format was added."},
        }
    },
    {"24.5",
        {
            {"allow_deprecated_error_prone_window_functions", true, false, "Allow usage of deprecated error prone window functions (neighbor, runningAccumulate, runningDifferenceStartingWithFirstValue, runningDifference)"},
            {"allow_experimental_join_condition", false, false, "Support join with inequal conditions which involve columns from both left and right table. e.g. t1.y < t2.y."},
            {"input_format_tsv_crlf_end_of_line", false, false, "Enables reading of CRLF line endings with TSV formats"},
            {"output_format_parquet_use_custom_encoder", false, true, "Enable custom Parquet encoder."},
            {"cross_join_min_rows_to_compress", 0, 10000000, "Minimal count of rows to compress block in CROSS JOIN. Zero value means - disable this threshold. This block is compressed when any of the two thresholds (by rows or by bytes) are reached."},
            {"cross_join_min_bytes_to_compress", 0, 1_GiB, "Minimal size of block to compress in CROSS JOIN. Zero value means - disable this threshold. This block is compressed when any of the two thresholds (by rows or by bytes) are reached."},
            {"http_max_chunk_size", 0, 0, "Internal limitation"},
            {"prefer_external_sort_block_bytes", 0, DEFAULT_BLOCK_SIZE * 256, "Prefer maximum block bytes for external sort, reduce the memory usage during merging."},
            {"input_format_force_null_for_omitted_fields", false, false, "Disable type-defaults for omitted fields when needed"},
            {"cast_string_to_dynamic_use_inference", false, false, "Add setting to allow converting String to Dynamic through parsing"},
            {"allow_experimental_dynamic_type", false, false, "Add new experimental Dynamic type"},
            {"azure_max_blocks_in_multipart_upload", 50000, 50000, "Maximum number of blocks in multipart upload for Azure."},
            {"allow_archive_path_syntax", false, true, "Added new setting to allow disabling archive path syntax."},
        }
    },
    {"24.4",
        {
            {"input_format_json_throw_on_bad_escape_sequence", true, true, "Allow to save JSON strings with bad escape sequences"},
            {"max_parsing_threads", 0, 0, "Add a separate setting to control number of threads in parallel parsing from files"},
            {"ignore_drop_queries_probability", 0, 0, "Allow to ignore drop queries in server with specified probability for testing purposes"},
            {"lightweight_deletes_sync", 2, 2, "The same as 'mutation_sync', but controls only execution of lightweight deletes"},
            {"query_cache_system_table_handling", "save", "throw", "The query cache no longer caches results of queries against system tables"},
            {"input_format_json_ignore_unnecessary_fields", false, true, "Ignore unnecessary fields and not parse them. Enabling this may not throw exceptions on json strings of invalid format or with duplicated fields"},
            {"input_format_hive_text_allow_variable_number_of_columns", false, true, "Ignore extra columns in Hive Text input (if file has more columns than expected) and treat missing fields in Hive Text input as default values."},
            {"allow_experimental_database_replicated", false, true, "Database engine Replicated is now in Beta stage"},
            {"temporary_data_in_cache_reserve_space_wait_lock_timeout_milliseconds", (10 * 60 * 1000), (10 * 60 * 1000), "Wait time to lock cache for sapce reservation in temporary data in filesystem cache"},
            {"optimize_rewrite_sum_if_to_count_if", false, true, "Only available for the analyzer, where it works correctly"},
            {"azure_allow_parallel_part_upload", "true", "true", "Use multiple threads for azure multipart upload."},
            {"max_recursive_cte_evaluation_depth", DBMS_RECURSIVE_CTE_MAX_EVALUATION_DEPTH, DBMS_RECURSIVE_CTE_MAX_EVALUATION_DEPTH, "Maximum limit on recursive CTE evaluation depth"},
            {"query_plan_convert_outer_join_to_inner_join", false, true, "Allow to convert OUTER JOIN to INNER JOIN if filter after JOIN always filters default values"},
        }
    },
    {"24.3",
        {
            {"s3_connect_timeout_ms", 1000, 1000, "Introduce new dedicated setting for s3 connection timeout"},
            {"allow_experimental_shared_merge_tree", false, true, "The setting is obsolete"},
            {"use_page_cache_for_disks_without_file_cache", false, false, "Added userspace page cache"},
            {"read_from_page_cache_if_exists_otherwise_bypass_cache", false, false, "Added userspace page cache"},
            {"page_cache_inject_eviction", false, false, "Added userspace page cache"},
            {"default_table_engine", "None", "MergeTree", "Set default table engine to MergeTree for better usability"},
            {"input_format_json_use_string_type_for_ambiguous_paths_in_named_tuples_inference_from_objects", false, false, "Allow to use String type for ambiguous paths during named tuple inference from JSON objects"},
            {"traverse_shadow_remote_data_paths", false, false, "Traverse shadow directory when query system.remote_data_paths."},
            {"throw_if_deduplication_in_dependent_materialized_views_enabled_with_async_insert", false, true, "Deduplication in dependent materialized view cannot work together with async inserts."},
            {"parallel_replicas_allow_in_with_subquery", false, true, "If true, subquery for IN will be executed on every follower replica"},
            {"log_processors_profiles", false, true, "Enable by default"},
            {"function_locate_has_mysql_compatible_argument_order", false, true, "Increase compatibility with MySQL's locate function."},
            {"allow_suspicious_primary_key", true, false, "Forbid suspicious PRIMARY KEY/ORDER BY for MergeTree (i.e. SimpleAggregateFunction)"},
            {"filesystem_cache_reserve_space_wait_lock_timeout_milliseconds", 1000, 1000, "Wait time to lock cache for sapce reservation in filesystem cache"},
            {"max_parser_backtracks", 0, 1000000, "Limiting the complexity of parsing"},
            {"analyzer_compatibility_join_using_top_level_identifier", false, false, "Force to resolve identifier in JOIN USING from projection"},
            {"distributed_insert_skip_read_only_replicas", false, false, "If true, INSERT into Distributed will skip read-only replicas"},
            {"keeper_max_retries", 10, 10, "Max retries for general keeper operations"},
            {"keeper_retry_initial_backoff_ms", 100, 100, "Initial backoff timeout for general keeper operations"},
            {"keeper_retry_max_backoff_ms", 5000, 5000, "Max backoff timeout for general keeper operations"},
            {"s3queue_allow_experimental_sharded_mode", false, false, "Enable experimental sharded mode of S3Queue table engine. It is experimental because it will be rewritten"},
            {"allow_experimental_analyzer", false, true, "Enable analyzer and planner by default."},
            {"merge_tree_read_split_ranges_into_intersecting_and_non_intersecting_injection_probability", 0.0, 0.0, "For testing of `PartsSplitter` - split read ranges into intersecting and non intersecting every time you read from MergeTree with the specified probability."},
            {"allow_get_client_http_header", false, false, "Introduced a new function."},
            {"output_format_pretty_row_numbers", false, true, "It is better for usability."},
            {"output_format_pretty_max_value_width_apply_for_single_value", true, false, "Single values in Pretty formats won't be cut."},
            {"output_format_parquet_string_as_string", false, true, "ClickHouse allows arbitrary binary data in the String data type, which is typically UTF-8. Parquet/ORC/Arrow Strings only support UTF-8. That's why you can choose which Arrow's data type to use for the ClickHouse String data type - String or Binary. While Binary would be more correct and compatible, using String by default will correspond to user expectations in most cases."},
            {"output_format_orc_string_as_string", false, true, "ClickHouse allows arbitrary binary data in the String data type, which is typically UTF-8. Parquet/ORC/Arrow Strings only support UTF-8. That's why you can choose which Arrow's data type to use for the ClickHouse String data type - String or Binary. While Binary would be more correct and compatible, using String by default will correspond to user expectations in most cases."},
            {"output_format_arrow_string_as_string", false, true, "ClickHouse allows arbitrary binary data in the String data type, which is typically UTF-8. Parquet/ORC/Arrow Strings only support UTF-8. That's why you can choose which Arrow's data type to use for the ClickHouse String data type - String or Binary. While Binary would be more correct and compatible, using String by default will correspond to user expectations in most cases."},
            {"output_format_parquet_compression_method", "lz4", "zstd", "Parquet/ORC/Arrow support many compression methods, including lz4 and zstd. ClickHouse supports each and every compression method. Some inferior tools, such as 'duckdb', lack support for the faster `lz4` compression method, that's why we set zstd by default."},
            {"output_format_orc_compression_method", "lz4", "zstd", "Parquet/ORC/Arrow support many compression methods, including lz4 and zstd. ClickHouse supports each and every compression method. Some inferior tools, such as 'duckdb', lack support for the faster `lz4` compression method, that's why we set zstd by default."},
            {"output_format_pretty_highlight_digit_groups", false, true, "If enabled and if output is a terminal, highlight every digit corresponding to the number of thousands, millions, etc. with underline."},
            {"geo_distance_returns_float64_on_float64_arguments", false, true, "Increase the default precision."},
            {"azure_max_inflight_parts_for_one_file", 20, 20, "The maximum number of a concurrent loaded parts in multipart upload request. 0 means unlimited."},
            {"azure_strict_upload_part_size", 0, 0, "The exact size of part to upload during multipart upload to Azure blob storage."},
            {"azure_min_upload_part_size", 16*1024*1024, 16*1024*1024, "The minimum size of part to upload during multipart upload to Azure blob storage."},
            {"azure_max_upload_part_size", 5ull*1024*1024*1024, 5ull*1024*1024*1024, "The maximum size of part to upload during multipart upload to Azure blob storage."},
            {"azure_upload_part_size_multiply_factor", 2, 2, "Multiply azure_min_upload_part_size by this factor each time azure_multiply_parts_count_threshold parts were uploaded from a single write to Azure blob storage."},
            {"azure_upload_part_size_multiply_parts_count_threshold", 500, 500, "Each time this number of parts was uploaded to Azure blob storage, azure_min_upload_part_size is multiplied by azure_upload_part_size_multiply_factor."},
            {"output_format_csv_serialize_tuple_into_separate_columns", true, true, "A new way of how interpret tuples in CSV format was added."},
            {"input_format_csv_deserialize_separate_columns_into_tuple", true, true, "A new way of how interpret tuples in CSV format was added."},
            {"input_format_csv_try_infer_strings_from_quoted_tuples", true, true, "A new way of how interpret tuples in CSV format was added."},
        }
    },
    {"24.2",
        {
            {"allow_suspicious_variant_types", true, false, "Don't allow creating Variant type with suspicious variants by default"},
            {"validate_experimental_and_suspicious_types_inside_nested_types", false, true, "Validate usage of experimental and suspicious types inside nested types"},
            {"output_format_values_escape_quote_with_quote", false, false, "If true escape ' with '', otherwise quoted with \\'"},
            {"output_format_pretty_single_large_number_tip_threshold", 0, 1'000'000, "Print a readable number tip on the right side of the table if the block consists of a single number which exceeds this value (except 0)"},
            {"input_format_try_infer_exponent_floats", true, false, "Don't infer floats in exponential notation by default"},
            {"query_plan_optimize_prewhere", true, true, "Allow to push down filter to PREWHERE expression for supported storages"},
            {"async_insert_max_data_size", 1000000, 10485760, "The previous value appeared to be too small."},
            {"async_insert_poll_timeout_ms", 10, 10, "Timeout in milliseconds for polling data from asynchronous insert queue"},
            {"async_insert_use_adaptive_busy_timeout", false, true, "Use adaptive asynchronous insert timeout"},
            {"async_insert_busy_timeout_min_ms", 50, 50, "The minimum value of the asynchronous insert timeout in milliseconds; it also serves as the initial value, which may be increased later by the adaptive algorithm"},
            {"async_insert_busy_timeout_max_ms", 200, 200, "The minimum value of the asynchronous insert timeout in milliseconds; async_insert_busy_timeout_ms is aliased to async_insert_busy_timeout_max_ms"},
            {"async_insert_busy_timeout_increase_rate", 0.2, 0.2, "The exponential growth rate at which the adaptive asynchronous insert timeout increases"},
            {"async_insert_busy_timeout_decrease_rate", 0.2, 0.2, "The exponential growth rate at which the adaptive asynchronous insert timeout decreases"},
            {"format_template_row_format", "", "", "Template row format string can be set directly in query"},
            {"format_template_resultset_format", "", "", "Template result set format string can be set in query"},
            {"split_parts_ranges_into_intersecting_and_non_intersecting_final", true, true, "Allow to split parts ranges into intersecting and non intersecting during FINAL optimization"},
            {"split_intersecting_parts_ranges_into_layers_final", true, true, "Allow to split intersecting parts ranges into layers during FINAL optimization"},
            {"azure_max_single_part_copy_size", 256*1024*1024, 256*1024*1024, "The maximum size of object to copy using single part copy to Azure blob storage."},
            {"min_external_table_block_size_rows", DEFAULT_INSERT_BLOCK_SIZE, DEFAULT_INSERT_BLOCK_SIZE, "Squash blocks passed to external table to specified size in rows, if blocks are not big enough"},
            {"min_external_table_block_size_bytes", DEFAULT_INSERT_BLOCK_SIZE * 256, DEFAULT_INSERT_BLOCK_SIZE * 256, "Squash blocks passed to external table to specified size in bytes, if blocks are not big enough."},
            {"parallel_replicas_prefer_local_join", true, true, "If true, and JOIN can be executed with parallel replicas algorithm, and all storages of right JOIN part are *MergeTree, local JOIN will be used instead of GLOBAL JOIN."},
            {"optimize_time_filter_with_preimage", true, true, "Optimize Date and DateTime predicates by converting functions into equivalent comparisons without conversions (e.g. toYear(col) = 2023 -> col >= '2023-01-01' AND col <= '2023-12-31')"},
            {"extract_key_value_pairs_max_pairs_per_row", 0, 0, "Max number of pairs that can be produced by the `extractKeyValuePairs` function. Used as a safeguard against consuming too much memory."},
            {"default_view_definer", "CURRENT_USER", "CURRENT_USER", "Allows to set default `DEFINER` option while creating a view"},
            {"default_materialized_view_sql_security", "DEFINER", "DEFINER", "Allows to set a default value for SQL SECURITY option when creating a materialized view"},
            {"default_normal_view_sql_security", "INVOKER", "INVOKER", "Allows to set default `SQL SECURITY` option while creating a normal view"},
            {"mysql_map_string_to_text_in_show_columns", false, true, "Reduce the configuration effort to connect ClickHouse with BI tools."},
            {"mysql_map_fixed_string_to_text_in_show_columns", false, true, "Reduce the configuration effort to connect ClickHouse with BI tools."},
        }
    },
    {"24.1",
        {
            {"print_pretty_type_names", false, true, "Better user experience."},
            {"input_format_json_read_bools_as_strings", false, true, "Allow to read bools as strings in JSON formats by default"},
            {"output_format_arrow_use_signed_indexes_for_dictionary", false, true, "Use signed indexes type for Arrow dictionaries by default as it's recommended"},
            {"allow_experimental_variant_type", false, false, "Add new experimental Variant type"},
            {"use_variant_as_common_type", false, false, "Allow to use Variant in if/multiIf if there is no common type"},
            {"output_format_arrow_use_64_bit_indexes_for_dictionary", false, false, "Allow to use 64 bit indexes type in Arrow dictionaries"},
            {"parallel_replicas_mark_segment_size", 128, 128, "Add new setting to control segment size in new parallel replicas coordinator implementation"},
            {"ignore_materialized_views_with_dropped_target_table", false, false, "Add new setting to allow to ignore materialized views with dropped target table"},
            {"output_format_compression_level", 3, 3, "Allow to change compression level in the query output"},
            {"output_format_compression_zstd_window_log", 0, 0, "Allow to change zstd window log in the query output when zstd compression is used"},
            {"enable_zstd_qat_codec", false, false, "Add new ZSTD_QAT codec"},
            {"enable_vertical_final", false, true, "Use vertical final by default"},
            {"output_format_arrow_use_64_bit_indexes_for_dictionary", false, false, "Allow to use 64 bit indexes type in Arrow dictionaries"},
            {"max_rows_in_set_to_optimize_join", 100000, 0, "Disable join optimization as it prevents from read in order optimization"},
            {"output_format_pretty_color", true, "auto", "Setting is changed to allow also for auto value, disabling ANSI escapes if output is not a tty"},
            {"function_visible_width_behavior", 0, 1, "We changed the default behavior of `visibleWidth` to be more precise"},
            {"max_estimated_execution_time", 0, 0, "Separate max_execution_time and max_estimated_execution_time"},
            {"iceberg_engine_ignore_schema_evolution", false, false, "Allow to ignore schema evolution in Iceberg table engine"},
            {"optimize_injective_functions_in_group_by", false, true, "Replace injective functions by it's arguments in GROUP BY section in analyzer"},
            {"update_insert_deduplication_token_in_dependent_materialized_views", false, false, "Allow to update insert deduplication token with table identifier during insert in dependent materialized views"},
            {"azure_max_unexpected_write_error_retries", 4, 4, "The maximum number of retries in case of unexpected errors during Azure blob storage write"},
            {"split_parts_ranges_into_intersecting_and_non_intersecting_final", false, true, "Allow to split parts ranges into intersecting and non intersecting during FINAL optimization"},
            {"split_intersecting_parts_ranges_into_layers_final", true, true, "Allow to split intersecting parts ranges into layers during FINAL optimization"}
        }
    },
    {"23.12",
        {
            {"allow_suspicious_ttl_expressions", true, false, "It is a new setting, and in previous versions the behavior was equivalent to allowing."},
            {"input_format_parquet_allow_missing_columns", false, true, "Allow missing columns in Parquet files by default"},
            {"input_format_orc_allow_missing_columns", false, true, "Allow missing columns in ORC files by default"},
            {"input_format_arrow_allow_missing_columns", false, true, "Allow missing columns in Arrow files by default"}
        }
    },
    {"23.11",
        {
            {"parsedatetime_parse_without_leading_zeros", false, true, "Improved compatibility with MySQL DATE_FORMAT/STR_TO_DATE"}
        }
    },
    {"23.9",
        {
            {"optimize_group_by_constant_keys", false, true, "Optimize group by constant keys by default"},
            {"input_format_json_try_infer_named_tuples_from_objects", false, true, "Try to infer named Tuples from JSON objects by default"},
            {"input_format_json_read_numbers_as_strings", false, true, "Allow to read numbers as strings in JSON formats by default"},
            {"input_format_json_read_arrays_as_strings", false, true, "Allow to read arrays as strings in JSON formats by default"},
            {"input_format_json_infer_incomplete_types_as_strings", false, true, "Allow to infer incomplete types as Strings in JSON formats by default"},
            {"input_format_json_try_infer_numbers_from_strings", true, false, "Don't infer numbers from strings in JSON formats by default to prevent possible parsing errors"},
            {"http_write_exception_in_output_format", false, true, "Output valid JSON/XML on exception in HTTP streaming."}
        }
    },
    {"23.8",
        {
            {"rewrite_count_distinct_if_with_count_distinct_implementation", false, true, "Rewrite countDistinctIf with count_distinct_implementation configuration"}
        }
    },
    {"23.7",
        {
            {"function_sleep_max_microseconds_per_block", 0, 3000000, "In previous versions, the maximum sleep time of 3 seconds was applied only for `sleep`, but not for `sleepEachRow` function. In the new version, we introduce this setting. If you set compatibility with the previous versions, we will disable the limit altogether."}
        }
    },
    {"23.6",
        {
            {"http_send_timeout", 180, 30, "3 minutes seems crazy long. Note that this is timeout for a single network write call, not for the whole upload operation."},
            {"http_receive_timeout", 180, 30, "See http_send_timeout."}
        }
    },
    {"23.5",
        {
            {"input_format_parquet_preserve_order", true, false, "Allow Parquet reader to reorder rows for better parallelism."},
            {"parallelize_output_from_storages", false, true, "Allow parallelism when executing queries that read from file/url/s3/etc. This may reorder rows."},
            {"use_with_fill_by_sorting_prefix", false, true, "Columns preceding WITH FILL columns in ORDER BY clause form sorting prefix. Rows with different values in sorting prefix are filled independently"},
            {"output_format_parquet_compliant_nested_types", false, true, "Change an internal field name in output Parquet file schema."}
        }
    },
    {"23.4",
        {
            {"allow_suspicious_indices", true, false, "If true, index can defined with identical expressions"},
            {"allow_nonconst_timezone_arguments", true, false, "Allow non-const timezone arguments in certain time-related functions like toTimeZone(), fromUnixTimestamp*(), snowflakeToDateTime*()."},
            {"connect_timeout_with_failover_ms", 50, 1000, "Increase default connect timeout because of async connect"},
            {"connect_timeout_with_failover_secure_ms", 100, 1000, "Increase default secure connect timeout because of async connect"},
            {"hedged_connection_timeout_ms", 100, 50, "Start new connection in hedged requests after 50 ms instead of 100 to correspond with previous connect timeout"},
            {"formatdatetime_f_prints_single_zero", true, false, "Improved compatibility with MySQL DATE_FORMAT()/STR_TO_DATE()"},
            {"formatdatetime_parsedatetime_m_is_month_name", false, true, "Improved compatibility with MySQL DATE_FORMAT/STR_TO_DATE"}
        }
    },
    {"23.3",
        {
            {"output_format_parquet_version", "1.0", "2.latest", "Use latest Parquet format version for output format"},
            {"input_format_json_ignore_unknown_keys_in_named_tuple", false, true, "Improve parsing JSON objects as named tuples"},
            {"input_format_native_allow_types_conversion", false, true, "Allow types conversion in Native input forma"},
            {"output_format_arrow_compression_method", "none", "lz4_frame", "Use lz4 compression in Arrow output format by default"},
            {"output_format_parquet_compression_method", "snappy", "lz4", "Use lz4 compression in Parquet output format by default"},
            {"output_format_orc_compression_method", "none", "lz4_frame", "Use lz4 compression in ORC output format by default"},
            {"async_query_sending_for_remote", false, true, "Create connections and send query async across shards"}
        }
    },
    {"23.2",
        {
            {"output_format_parquet_fixed_string_as_fixed_byte_array", false, true, "Use Parquet FIXED_LENGTH_BYTE_ARRAY type for FixedString by default"},
            {"output_format_arrow_fixed_string_as_fixed_byte_array", false, true, "Use Arrow FIXED_SIZE_BINARY type for FixedString by default"},
            {"query_plan_remove_redundant_distinct", false, true, "Remove redundant Distinct step in query plan"},
            {"optimize_duplicate_order_by_and_distinct", true, false, "Remove duplicate ORDER BY and DISTINCT if it's possible"},
            {"insert_keeper_max_retries", 0, 20, "Enable reconnections to Keeper on INSERT, improve reliability"}
        }
    },
    {"23.1",
        {
            {"input_format_json_read_objects_as_strings", 0, 1, "Enable reading nested json objects as strings while object type is experimental"},
            {"input_format_json_defaults_for_missing_elements_in_named_tuple", false, true, "Allow missing elements in JSON objects while reading named tuples by default"},
            {"input_format_csv_detect_header", false, true, "Detect header in CSV format by default"},
            {"input_format_tsv_detect_header", false, true, "Detect header in TSV format by default"},
            {"input_format_custom_detect_header", false, true, "Detect header in CustomSeparated format by default"},
            {"query_plan_remove_redundant_sorting", false, true, "Remove redundant sorting in query plan. For example, sorting steps related to ORDER BY clauses in subqueries"}
        }
    },
    {"22.12",
        {
            {"max_size_to_preallocate_for_aggregation", 10'000'000, 100'000'000, "This optimizes performance"},
            {"query_plan_aggregation_in_order", 0, 1, "Enable some refactoring around query plan"},
            {"format_binary_max_string_size", 0, 1_GiB, "Prevent allocating large amount of memory"}
        }
    },
    {"22.11",
        {
            {"use_structure_from_insertion_table_in_table_functions", 0, 2, "Improve using structure from insertion table in table functions"}
        }
    },
    {"22.9",
        {
            {"force_grouping_standard_compatibility", false, true, "Make GROUPING function output the same as in SQL standard and other DBMS"}
        }
    },
    {"22.7",
        {
            {"cross_to_inner_join_rewrite", 1, 2, "Force rewrite comma join to inner"},
            {"enable_positional_arguments", false, true, "Enable positional arguments feature by default"},
            {"format_csv_allow_single_quotes", true, false, "Most tools don't treat single quote in CSV specially, don't do it by default too"}
        }
    },
    {"22.6",
        {
            {"output_format_json_named_tuples_as_objects", false, true, "Allow to serialize named tuples as JSON objects in JSON formats by default"},
            {"input_format_skip_unknown_fields", false, true, "Optimize reading subset of columns for some input formats"}
        }
    },
    {"22.5",
        {
            {"memory_overcommit_ratio_denominator", 0, 1073741824, "Enable memory overcommit feature by default"},
            {"memory_overcommit_ratio_denominator_for_user", 0, 1073741824, "Enable memory overcommit feature by default"}
        }
    },
    {"22.4",
        {
            {"allow_settings_after_format_in_insert", true, false, "Do not allow SETTINGS after FORMAT for INSERT queries because ClickHouse interpret SETTINGS as some values, which is misleading"}
        }
    },
    {"22.3",
        {
            {"cast_ipv4_ipv6_default_on_conversion_error", true, false, "Make functions cast(value, 'IPv4') and cast(value, 'IPv6') behave same as toIPv4 and toIPv6 functions"}
        }
    },
    {"21.12",
        {
            {"stream_like_engine_allow_direct_select", true, false, "Do not allow direct select for Kafka/RabbitMQ/FileLog by default"}
        }
    },
    {"21.9",
        {
            {"output_format_decimal_trailing_zeros", true, false, "Do not output trailing zeros in text representation of Decimal types by default for better looking output"},
            {"use_hedged_requests", false, true, "Enable Hedged Requests feature by default"}
        }
    },
    {"21.7",
        {
            {"legacy_column_name_of_tuple_literal", true, false, "Add this setting only for compatibility reasons. It makes sense to set to 'true', while doing rolling update of cluster from version lower than 21.7 to higher"}
        }
    },
    {"21.5",
        {
            {"async_socket_for_remote", false, true, "Fix all problems and turn on asynchronous reads from socket for remote queries by default again"}
        }
    },
    {"21.3",
        {
            {"async_socket_for_remote", true, false, "Turn off asynchronous reads from socket for remote queries because of some problems"},
            {"optimize_normalize_count_variants", false, true, "Rewrite aggregate functions that semantically equals to count() as count() by default"},
            {"normalize_function_names", false, true, "Normalize function names to their canonical names, this was needed for projection query routing"}
        }
    },
    {"21.2",
        {
            {"enable_global_with_statement", false, true, "Propagate WITH statements to UNION queries and all subqueries by default"}
        }
    },
    {"21.1",
        {
            {"insert_quorum_parallel", false, true, "Use parallel quorum inserts by default. It is significantly more convenient to use than sequential quorum inserts"},
            {"input_format_null_as_default", false, true, "Allow to insert NULL as default for input formats by default"},
            {"optimize_on_insert", false, true, "Enable data optimization on INSERT by default for better user experience"},
            {"use_compact_format_in_distributed_parts_names", false, true, "Use compact format for async INSERT into Distributed tables by default"}
        }
    },
    {"20.10",
        {
            {"format_regexp_escaping_rule", "Escaped", "Raw", "Use Raw as default escaping rule for Regexp format to male the behaviour more like to what users expect"}
        }
    },
    {"20.7",
        {
            {"show_table_uuid_in_table_create_query_if_not_nil", true, false, "Stop showing  UID of the table in its CREATE query for Engine=Atomic"}
        }
    },
    {"20.5",
        {
            {"input_format_with_names_use_header", false, true, "Enable using header with names for formats with WithNames/WithNamesAndTypes suffixes"},
            {"allow_suspicious_codecs", true, false, "Don't allow to specify meaningless compression codecs"}
        }
    },
    {"20.4",
        {
            {"validate_polygons", false, true, "Throw exception if polygon is invalid in function pointInPolygon by default instead of returning possibly wrong results"}
        }
    },
    {"19.18",
        {
            {"enable_scalar_subquery_optimization", false, true, "Prevent scalar subqueries from (de)serializing large scalar values and possibly avoid running the same subquery more than once"}
        }
    },
    {"19.14",
        {
            {"any_join_distinct_right_table_keys", true, false, "Disable ANY RIGHT and ANY FULL JOINs by default to avoid inconsistency"}
        }
    },
    {"19.12",
        {
            {"input_format_defaults_for_omitted_fields", false, true, "Enable calculation of complex default expressions for omitted fields for some input formats, because it should be the expected behaviour"}
        }
    },
    {"19.5",
        {
            {"max_partitions_per_insert_block", 0, 100, "Add a limit for the number of partitions in one block"}
        }
    },
    {"18.12.17",
        {
            {"enable_optimize_predicate_expression", 0, 1, "Optimize predicates to subqueries by default"}
        }
    },
};


const std::map<ClickHouseVersion, SettingsChangesHistory::SettingsChanges> & getSettingsChangesHistory()
{
    static std::map<ClickHouseVersion, SettingsChangesHistory::SettingsChanges> settings_changes_history;

    static std::once_flag initialized_flag;
    std::call_once(initialized_flag, []()
    {
        for (const auto & setting_change : settings_changes_history_initializer)
        {
            /// Disallow duplicate keys in the settings changes history. Example:
            ///     {"21.2", {{"some_setting_1", false, true, "[...]"}}},
            ///     [...]
            ///     {"21.2", {{"some_setting_2", false, true, "[...]"}}},
            /// As std::set has unique keys, one of the entries would be overwritten.
            if (settings_changes_history.contains(setting_change.first))
                throw Exception{ErrorCodes::LOGICAL_ERROR, "Detected duplicate version '{}'", setting_change.first.toString()};

            settings_changes_history[setting_change.first] = setting_change.second;
        }
    });

    return settings_changes_history;
}
}<|MERGE_RESOLUTION|>--- conflicted
+++ resolved
@@ -84,11 +84,8 @@
             {"allow_archive_path_syntax", true, true, "Added new setting to allow disabling archive path syntax."},
             {"allow_experimental_time_series_table", false, false, "Added new setting to allow the TimeSeries table engine"},
             {"enable_analyzer", 1, 1, "Added an alias to a setting `allow_experimental_analyzer`."},
-<<<<<<< HEAD
             {"query_cache_tag", "", "", "Add a setting to separate entries in the query cache using an arbitrary string. Queries with different values of this setting are considered different."},
-=======
             {"optimize_functions_to_subcolumns", false, true, "Enabled settings by default"},
->>>>>>> 85f63b05
         }
     },
     {"24.7",
