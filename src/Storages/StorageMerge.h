--- conflicted
+++ resolved
@@ -76,16 +76,6 @@
         const String & table_name_regexp_,
         const Context & context_);
 
-<<<<<<< HEAD
-    Block getQueryHeader(
-        const Names & column_names,
-        const StorageMetadataPtr & metadata_snapshot,
-        SelectQueryInfo & query_info,
-        const Context & context,
-        QueryProcessingStage::Enum processed_stage);
-
-=======
->>>>>>> bfb33045
     Pipe createSources(
         const StorageMetadataPtr & metadata_snapshot,
         SelectQueryInfo & query_info,
