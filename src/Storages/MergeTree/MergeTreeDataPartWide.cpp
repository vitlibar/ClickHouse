--- conflicted
+++ resolved
@@ -206,11 +206,7 @@
 {
     bool res = true;
 
-<<<<<<< HEAD
-    column.type->enumerateStreams([&](const IDataType::SubstreamPath & substream_path)
-=======
-    type.enumerateStreams([&](const IDataType::SubstreamPath & substream_path, const IDataType & /* substream_type */)
->>>>>>> aa43e3d5
+    column.type->enumerateStreams([&](const IDataType::SubstreamPath & substream_path, const IDataType & /* substream_type */)
     {
         String file_name = IDataType::getFileNameForStream(column, substream_path);
 
