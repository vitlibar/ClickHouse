--- conflicted
+++ resolved
@@ -386,17 +386,9 @@
         auto filepath_on_disk = part_path_on_disk / filepath;
         auto filepath_in_backup = part_path_in_backup / filepath;
 
-<<<<<<< HEAD
-=======
-        if (files_without_checksums.contains(filepath))
-        {
-            backup_entries.emplace_back(filepath_in_backup, std::make_unique<BackupEntryFromSmallFile>(disk, filepath_on_disk, read_settings, copy_encrypted));
+        if (is_projection_part && allow_backup_broken_projection && !disk->exists(filepath_on_disk))
             return;
-        }
-        else if (is_projection_part && allow_backup_broken_projection && !disk->exists(filepath_on_disk))
-            return;
-
->>>>>>> a6fe50c1
+
         if (make_temporary_hard_links)
         {
             String hardlink_filepath = temp_part_dir / filepath;
