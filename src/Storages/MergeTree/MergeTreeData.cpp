#include <Storages/MergeTree/MergeTreeData.h>

#include <AggregateFunctions/AggregateFunctionCount.h>
#include <Analyzer/QueryTreeBuilder.h>
#include <Analyzer/Utils.h>
#include <Backups/BackupEntriesCollector.h>
#include <Backups/BackupEntryFromSmallFile.h>
#include <Backups/BackupEntryWrappedWith.h>
#include <Backups/IBackup.h>
#include <Backups/RestorerFromBackup.h>
#include <Common/Config/ConfigHelper.h>
#include <Common/CurrentMetrics.h>
#include <Common/Increment.h>
#include <Common/ProfileEventsScope.h>
#include <Common/SimpleIncrement.h>
#include <Common/Stopwatch.h>
#include <Common/StringUtils.h>
#include <Common/ThreadFuzzer.h>
#include <Common/escapeForFileName.h>
#include <Common/getNumberOfPhysicalCPUCores.h>
#include <Common/noexcept_scope.h>
#include <Common/quoteString.h>
#include <Common/scope_guard_safe.h>
#include <Common/typeid_cast.h>
#include <Core/Settings.h>
#include <Storages/MergeTree/RangesInDataPart.h>
#include <Compression/CompressedReadBuffer.h>
#include <Core/QueryProcessingStage.h>
#include <DataTypes/DataTypeCustomSimpleAggregateFunction.h>
#include <DataTypes/DataTypeEnum.h>
#include <DataTypes/DataTypeLowCardinality.h>
#include <DataTypes/DataTypeTuple.h>
#include <DataTypes/DataTypeUUID.h>
#include <DataTypes/NestedUtils.h>
#include <DataTypes/ObjectUtils.h>
#include <DataTypes/hasNullable.h>
#include <Disks/ObjectStorages/DiskObjectStorage.h>
#include <Disks/TemporaryFileOnDisk.h>
#include <Disks/createVolume.h>
#include <IO/Operators.h>
#include <IO/S3Common.h>
#include <IO/SharedThreadPools.h>
#include <IO/WriteBufferFromString.h>
#include <IO/WriteHelpers.h>
#include <Interpreters/Aggregator.h>
#include <Interpreters/Context.h>
#include <Interpreters/convertFieldToType.h>
#include <Interpreters/evaluateConstantExpression.h>
#include <Interpreters/ExpressionAnalyzer.h>
#include <Interpreters/InterpreterSelectQuery.h>
#include <Interpreters/MergeTreeTransaction.h>
#include <Interpreters/PartLog.h>
#include <Interpreters/TransactionLog.h>
#include <Interpreters/TreeRewriter.h>
#include <Interpreters/inplaceBlockConversions.h>
#include <Parsers/ASTExpressionList.h>
#include <Parsers/ASTIndexDeclaration.h>
#include <Parsers/ASTHelpers.h>
#include <Parsers/ASTFunction.h>
#include <Parsers/ASTLiteral.h>
#include <Parsers/ASTNameTypePair.h>
#include <Parsers/ASTPartition.h>
#include <Parsers/ASTSetQuery.h>
#include <Parsers/ASTTablesInSelectQuery.h>
#include <Parsers/parseQuery.h>
#include <Parsers/queryToString.h>
#include <Parsers/ASTAlterQuery.h>
#include <Processors/Formats/IInputFormat.h>
#include <Processors/QueryPlan/QueryIdHolder.h>
#include <Processors/QueryPlan/ReadFromMergeTree.h>
#include <Storages/AlterCommands.h>
#include <Storages/MergeTree/MergeTreeVirtualColumns.h>
#include <Storages/Freeze.h>
#include <Storages/MergeTree/DataPartStorageOnDiskFull.h>
#include <Storages/MergeTree/MergeTreeDataPartBuilder.h>
#include <Storages/MergeTree/MergeTreeDataPartCompact.h>
#include <Storages/MergeTree/MergeTreeSettings.h>
#include <Storages/Statistics/ConditionSelectivityEstimator.h>
#include <Storages/MergeTree/MergeTreeSelectProcessor.h>
#include <Storages/MergeTree/checkDataPart.h>
#include <Storages/MutationCommands.h>
#include <Storages/MergeTree/ActiveDataPartSet.h>
#include <Storages/StorageMergeTree.h>
#include <Storages/StorageReplicatedMergeTree.h>
#include <Storages/VirtualColumnUtils.h>

#include <boost/range/algorithm_ext/erase.hpp>
#include <boost/algorithm/string/join.hpp>

#include <base/insertAtEnd.h>
#include <base/interpolate.h>
#include <base/isSharedPtrUnique.h>

#include <algorithm>
#include <atomic>
#include <chrono>
#include <limits>
#include <optional>
#include <ranges>
#include <set>
#include <thread>
#include <unordered_set>
#include <filesystem>

#include <fmt/format.h>
#include <Poco/Logger.h>
#include <Poco/Net/NetException.h>

#if USE_AZURE_BLOB_STORAGE
#include <azure/core/http/http.hpp>
#endif

template <>
struct fmt::formatter<DB::DataPartPtr> : fmt::formatter<std::string>
{
    template <typename FormatCtx>
    auto format(const DB::DataPartPtr & part, FormatCtx & ctx) const
    {
        return fmt::formatter<std::string>::format(part->name, ctx);
    }
};


namespace fs = std::filesystem;

namespace ProfileEvents
{
    extern const Event RejectedInserts;
    extern const Event DelayedInserts;
    extern const Event DelayedInsertsMilliseconds;
    extern const Event InsertedWideParts;
    extern const Event InsertedCompactParts;
    extern const Event MergedIntoWideParts;
    extern const Event MergedIntoCompactParts;
    extern const Event RejectedMutations;
    extern const Event DelayedMutations;
    extern const Event DelayedMutationsMilliseconds;
    extern const Event PartsLockWaitMicroseconds;
    extern const Event PartsLockHoldMicroseconds;
}

namespace CurrentMetrics
{
    extern const Metric DelayedInserts;
}


namespace
{
    constexpr UInt64 RESERVATION_MIN_ESTIMATION_SIZE = 1u * 1024u * 1024u; /// 1MB
}


namespace DB
{

namespace ErrorCodes
{
    extern const int NO_SUCH_DATA_PART;
    extern const int NOT_IMPLEMENTED;
    extern const int DIRECTORY_ALREADY_EXISTS;
    extern const int TOO_MANY_UNEXPECTED_DATA_PARTS;
    extern const int DUPLICATE_DATA_PART;
    extern const int NO_SUCH_COLUMN_IN_TABLE;
    extern const int LOGICAL_ERROR;
    extern const int ILLEGAL_COLUMN;
    extern const int ILLEGAL_TYPE_OF_COLUMN_FOR_FILTER;
    extern const int CORRUPTED_DATA;
    extern const int BAD_TYPE_OF_FIELD;
    extern const int BAD_ARGUMENTS;
    extern const int INVALID_PARTITION_VALUE;
    extern const int METADATA_MISMATCH;
    extern const int PART_IS_TEMPORARILY_LOCKED;
    extern const int TOO_MANY_PARTS;
    extern const int INCOMPATIBLE_COLUMNS;
    extern const int BAD_TTL_EXPRESSION;
    extern const int INCORRECT_FILE_NAME;
    extern const int BAD_DATA_PART_NAME;
    extern const int READONLY_SETTING;
    extern const int ABORTED;
    extern const int UNKNOWN_DISK;
    extern const int NOT_ENOUGH_SPACE;
    extern const int ALTER_OF_COLUMN_IS_FORBIDDEN;
    extern const int SUPPORT_IS_DISABLED;
    extern const int TOO_MANY_SIMULTANEOUS_QUERIES;
    extern const int INCORRECT_QUERY;
    extern const int CANNOT_RESTORE_TABLE;
    extern const int ZERO_COPY_REPLICATION_ERROR;
    extern const int NOT_INITIALIZED;
    extern const int SERIALIZATION_ERROR;
    extern const int TOO_MANY_MUTATIONS;
    extern const int CANNOT_SCHEDULE_TASK;
    extern const int LIMIT_EXCEEDED;
    extern const int CANNOT_FORGET_PARTITION;
    extern const int DATA_TYPE_CANNOT_BE_USED_IN_KEY;
}

static void checkSuspiciousIndices(const ASTFunction * index_function)
{
    std::unordered_set<UInt64> unique_index_expression_hashes;
    for (const auto & child : index_function->arguments->children)
    {
        const IAST::Hash hash = child->getTreeHash(/*ignore_aliases=*/ true);
        const auto & first_half_of_hash = hash.low64;

        if (!unique_index_expression_hashes.emplace(first_half_of_hash).second)
            throw Exception(ErrorCodes::BAD_ARGUMENTS,
                    "Primary key or secondary index contains a duplicate expression. To suppress this exception, rerun the command with setting 'allow_suspicious_indices = 1'");
    }
}

static void checkSampleExpression(const StorageInMemoryMetadata & metadata, bool allow_sampling_expression_not_in_primary_key, bool check_sample_column_is_correct)
{
    if (metadata.sampling_key.column_names.empty())
        throw Exception(ErrorCodes::INCORRECT_QUERY, "There are no columns in sampling expression");

    const auto & pk_sample_block = metadata.getPrimaryKey().sample_block;
    if (!pk_sample_block.has(metadata.sampling_key.column_names[0]) && !allow_sampling_expression_not_in_primary_key)
        throw Exception(ErrorCodes::BAD_ARGUMENTS, "Sampling expression must be present in the primary key");

    if (!check_sample_column_is_correct)
        return;

    const auto & sampling_key = metadata.getSamplingKey();
    DataTypePtr sampling_column_type = sampling_key.data_types[0];

    bool is_correct_sample_condition = false;
    if (sampling_key.data_types.size() == 1)
    {
        if (typeid_cast<const DataTypeUInt64 *>(sampling_column_type.get()))
            is_correct_sample_condition = true;
        else if (typeid_cast<const DataTypeUInt32 *>(sampling_column_type.get()))
            is_correct_sample_condition = true;
        else if (typeid_cast<const DataTypeUInt16 *>(sampling_column_type.get()))
            is_correct_sample_condition = true;
        else if (typeid_cast<const DataTypeUInt8 *>(sampling_column_type.get()))
            is_correct_sample_condition = true;
    }

    if (!is_correct_sample_condition)
        throw Exception(ErrorCodes::ILLEGAL_TYPE_OF_COLUMN_FOR_FILTER,
            "Invalid sampling column type in storage parameters: {}. Must be one unsigned integer type",
            sampling_column_type->getName());
}


void MergeTreeData::initializeDirectoriesAndFormatVersion(const std::string & relative_data_path_, bool attach, const std::string & date_column_name, bool need_create_directories)
{
    relative_data_path = relative_data_path_;

    MergeTreeDataFormatVersion min_format_version(0);
    if (date_column_name.empty())
        min_format_version = MERGE_TREE_DATA_MIN_FORMAT_VERSION_WITH_CUSTOM_PARTITIONING;

    if (relative_data_path.empty())
        throw Exception(ErrorCodes::INCORRECT_FILE_NAME, "MergeTree storages require data path");

    const auto format_version_path = fs::path(relative_data_path) / MergeTreeData::FORMAT_VERSION_FILE_NAME;
    std::optional<UInt32> read_format_version;

    for (const auto & disk : getDisks())
    {
        if (disk->isBroken())
            continue;

        if (need_create_directories)
        {
            disk->createDirectories(relative_data_path);
            disk->createDirectories(fs::path(relative_data_path) / DETACHED_DIR_NAME);
        }

        if (disk->exists(format_version_path))
        {
            auto buf = disk->readFile(format_version_path);
            UInt32 current_format_version{0};
            readIntText(current_format_version, *buf);
            if (!buf->eof())
                throw Exception(ErrorCodes::CORRUPTED_DATA, "Bad version file: {}", fullPath(disk, format_version_path));

            if (!read_format_version.has_value())
                read_format_version = current_format_version;
            else if (*read_format_version != current_format_version)
                throw Exception(ErrorCodes::CORRUPTED_DATA,
                                "Version file on {} contains version {} expected version is {}.",
                                fullPath(disk, format_version_path), current_format_version, *read_format_version);
        }
    }

    /// When data path or file not exists, ignore the format_version check
    if (!attach || !read_format_version)
    {
        format_version = min_format_version;

        /// Try to write to first non-readonly disk
        for (const auto & disk : getStoragePolicy()->getDisks())
        {
            if (disk->isBroken())
               continue;

            /// Write once disk is almost the same as read-only for MergeTree,
            /// since it does not support move, that is required for any
            /// operation over MergeTree, so avoid writing format_version.txt
            /// into it as well, to avoid leaving it after DROP.
            if (!disk->isReadOnly() && !disk->isWriteOnce())
            {
                auto buf = disk->writeFile(format_version_path, DBMS_DEFAULT_BUFFER_SIZE, WriteMode::Rewrite, getContext()->getWriteSettings());
                writeIntText(format_version.toUnderType(), *buf);
                buf->finalize();
                if (getContext()->getSettingsRef().fsync_metadata)
                    buf->sync();
            }

            break;
        }
    }
    else
    {
        format_version = *read_format_version;
    }

    if (format_version < min_format_version)
    {
        if (min_format_version == MERGE_TREE_DATA_MIN_FORMAT_VERSION_WITH_CUSTOM_PARTITIONING.toUnderType())
            throw Exception(ErrorCodes::METADATA_MISMATCH, "MergeTree data format version on disk doesn't support custom partitioning");
    }
}
DataPartsLock::DataPartsLock(std::mutex & data_parts_mutex_)
    : wait_watch(Stopwatch(CLOCK_MONOTONIC))
    , lock(data_parts_mutex_)
    , lock_watch(Stopwatch(CLOCK_MONOTONIC))
{
    ProfileEvents::increment(ProfileEvents::PartsLockWaitMicroseconds, wait_watch->elapsedMicroseconds());
}


DataPartsLock::~DataPartsLock()
{
    if (lock_watch.has_value())
        ProfileEvents::increment(ProfileEvents::PartsLockHoldMicroseconds, lock_watch->elapsedMicroseconds());
}

MergeTreeData::MergeTreeData(
    const StorageID & table_id_,
    const StorageInMemoryMetadata & metadata_,
    ContextMutablePtr context_,
    const String & date_column_name,
    const MergingParams & merging_params_,
    std::unique_ptr<MergeTreeSettings> storage_settings_,
    bool require_part_metadata_,
    LoadingStrictnessLevel mode,
    BrokenPartCallback broken_part_callback_)
    : IStorage(table_id_)
    , WithMutableContext(context_->getGlobalContext())
    , format_version(date_column_name.empty() ? MERGE_TREE_DATA_MIN_FORMAT_VERSION_WITH_CUSTOM_PARTITIONING : MERGE_TREE_DATA_OLD_FORMAT_VERSION)
    , merging_params(merging_params_)
    , require_part_metadata(require_part_metadata_)
    , broken_part_callback(broken_part_callback_)
    , log(table_id_.getNameForLogs())
    , storage_settings(std::move(storage_settings_))
    , pinned_part_uuids(std::make_shared<PinnedPartUUIDs>())
    , data_parts_by_info(data_parts_indexes.get<TagByInfo>())
    , data_parts_by_state_and_info(data_parts_indexes.get<TagByStateAndInfo>())
    , parts_mover(this)
    , background_operations_assignee(*this, BackgroundJobsAssignee::Type::DataProcessing, getContext())
    , background_moves_assignee(*this, BackgroundJobsAssignee::Type::Moving, getContext())
{
    context_->getGlobalContext()->initializeBackgroundExecutorsIfNeeded();

    const auto settings = getSettings();

    bool sanity_checks = mode <= LoadingStrictnessLevel::CREATE;

    allow_nullable_key = !sanity_checks || settings->allow_nullable_key;

    /// Check sanity of MergeTreeSettings. Only when table is created.
    if (sanity_checks)
        settings->sanityCheck(getContext()->getMergeMutateExecutor()->getMaxTasksCount());

    if (!date_column_name.empty())
    {
        try
        {
            checkPartitionKeyAndInitMinMax(metadata_.partition_key);
            setProperties(metadata_, metadata_, !sanity_checks);
            if (minmax_idx_date_column_pos == -1)
                throw Exception(ErrorCodes::BAD_TYPE_OF_FIELD, "Could not find Date column");
        }
        catch (Exception & e)
        {
            /// Better error message.
            e.addMessage("(while initializing MergeTree partition key from date column " + backQuote(date_column_name) + ")");
            throw;
        }
    }
    else
    {
        is_custom_partitioned = true;
        checkPartitionKeyAndInitMinMax(metadata_.partition_key);
    }
    setProperties(metadata_, metadata_, !sanity_checks);

    /// NOTE: using the same columns list as is read when performing actual merges.
    merging_params.check(metadata_);

    if (metadata_.sampling_key.definition_ast != nullptr)
    {
        /// This is for backward compatibility.
        checkSampleExpression(metadata_, !sanity_checks || settings->compatibility_allow_sampling_expression_not_in_primary_key,
                              settings->check_sample_column_is_correct && sanity_checks);
    }

    checkColumnFilenamesForCollision(metadata_.getColumns(), *settings, sanity_checks);
    checkTTLExpressions(metadata_, metadata_);

    String reason;
    if (!canUsePolymorphicParts(*settings, reason) && !reason.empty())
        LOG_WARNING(log, "{} Settings 'min_rows_for_wide_part'and 'min_bytes_for_wide_part' will be ignored.", reason);

    common_assignee_trigger = [this] (bool delay) noexcept
    {
        if (delay)
            background_operations_assignee.postpone();
        else
            background_operations_assignee.trigger();
    };

    moves_assignee_trigger = [this] (bool delay) noexcept
    {
        if (delay)
            background_moves_assignee.postpone();
        else
            background_moves_assignee.trigger();
    };
}

VirtualColumnsDescription MergeTreeData::createVirtuals(const StorageInMemoryMetadata & metadata)
{
    VirtualColumnsDescription desc;

    desc.addEphemeral("_part", std::make_shared<DataTypeLowCardinality>(std::make_shared<DataTypeString>()), "Name of part");
    desc.addEphemeral("_part_index", std::make_shared<DataTypeUInt64>(), "Sequential index of the part in the query result");
    desc.addEphemeral("_part_uuid", std::make_shared<DataTypeUUID>(), "Unique part identifier (if enabled MergeTree setting assign_part_uuids)");
    desc.addEphemeral("_partition_id", std::make_shared<DataTypeLowCardinality>(std::make_shared<DataTypeString>()), "Name of partition");
    desc.addEphemeral("_sample_factor", std::make_shared<DataTypeFloat64>(), "Sample factor (from the query)");
    desc.addEphemeral("_part_offset", std::make_shared<DataTypeUInt64>(), "Number of row in the part");
    desc.addEphemeral("_part_data_version", std::make_shared<DataTypeUInt64>(), "Data version of part (either min block number or mutation version)");

    if (metadata.hasPartitionKey())
    {
        auto partition_types = metadata.partition_key.sample_block.getDataTypes();
        desc.addEphemeral("_partition_value", std::make_shared<DataTypeTuple>(std::move(partition_types)), "Value (a tuple) of a PARTITION BY expression");
    }

    desc.addPersistent(RowExistsColumn::name, RowExistsColumn::type, nullptr, "Persisted mask created by lightweight delete that show whether row exists or is deleted");
    desc.addPersistent(BlockNumberColumn::name, BlockNumberColumn::type, BlockNumberColumn::codec, "Persisted original number of block that was assigned at insert");
    desc.addPersistent(BlockOffsetColumn::name, BlockOffsetColumn::type, BlockOffsetColumn::codec, "Persisted original number of row in block that was assigned at insert");

    return desc;
}

StoragePolicyPtr MergeTreeData::getStoragePolicy() const
{
    auto settings = getSettings();
    const auto & context = getContext();

    StoragePolicyPtr storage_policy;

    if (settings->disk.changed)
        storage_policy = context->getStoragePolicyFromDisk(settings->disk);
    else
        storage_policy = context->getStoragePolicy(settings->storage_policy);

    return storage_policy;
}

ConditionSelectivityEstimator MergeTreeData::getConditionSelectivityEstimatorByPredicate(
    const StorageSnapshotPtr & storage_snapshot, const ActionsDAGPtr & filter_dag, ContextPtr local_context) const
{
    if (!local_context->getSettingsRef().allow_statistics_optimize)
        return {};

    const auto & parts = assert_cast<const MergeTreeData::SnapshotData &>(*storage_snapshot->data).parts;

    if (parts.empty())
    {
        return {};
    }

    ASTPtr expression_ast;

    ConditionSelectivityEstimator result;
    PartitionPruner partition_pruner(storage_snapshot->metadata, filter_dag, local_context);

    if (partition_pruner.isUseless())
    {
        /// Read all partitions.
        for (const auto & part : parts)
        try
        {
            auto stats = part->loadStatistics();
            /// TODO: We only have one stats file for every part.
            for (const auto & stat : stats)
                result.merge(part->info.getPartNameV1(), part->rows_count, stat);
        }
        catch (...)
        {
            tryLogCurrentException(log, fmt::format("while loading statistics on part {}", part->info.getPartNameV1()));
        }
    }
    else
    {
        for (const auto & part : parts)
        try
        {
            if (!partition_pruner.canBePruned(*part))
            {
                auto stats = part->loadStatistics();
                for (const auto & stat : stats)
                    result.merge(part->info.getPartNameV1(), part->rows_count, stat);
            }
        }
        catch (...)
        {
            tryLogCurrentException(log, fmt::format("while loading statistics on part {}", part->info.getPartNameV1()));
        }
    }

    return result;
}

bool MergeTreeData::supportsFinal() const
{
    return merging_params.mode == MergingParams::Collapsing
        || merging_params.mode == MergingParams::Summing
        || merging_params.mode == MergingParams::Aggregating
        || merging_params.mode == MergingParams::Replacing
        || merging_params.mode == MergingParams::Graphite
        || merging_params.mode == MergingParams::VersionedCollapsing;
}

static void checkKeyExpression(const ExpressionActions & expr, const Block & sample_block, const String & key_name, bool allow_nullable_key)
{
    if (expr.hasArrayJoin())
        throw Exception(ErrorCodes::ILLEGAL_COLUMN, "{} key cannot contain array joins", key_name);

    try
    {
        expr.assertDeterministic();
    }
    catch (Exception & e)
    {
        e.addMessage(fmt::format("for {} key", key_name));
        throw;
    }

    for (const ColumnWithTypeAndName & element : sample_block)
    {
        const ColumnPtr & column = element.column;
        if (column && (isColumnConst(*column) || column->isDummy()))
            throw Exception(ErrorCodes::ILLEGAL_COLUMN, "{} key cannot contain constants", key_name);

        if (!allow_nullable_key && hasNullable(element.type))
            throw Exception(
                            ErrorCodes::ILLEGAL_COLUMN,
                            "{} key contains nullable columns, "
                            "but merge tree setting `allow_nullable_key` is disabled", key_name);
    }
}

void MergeTreeData::checkProperties(
    const StorageInMemoryMetadata & new_metadata,
    const StorageInMemoryMetadata & old_metadata,
    bool attach,
    bool allow_empty_sorting_key,
    bool allow_nullable_key_,
    ContextPtr local_context) const
{
    if (!new_metadata.sorting_key.definition_ast && !allow_empty_sorting_key)
        throw Exception(ErrorCodes::BAD_ARGUMENTS, "ORDER BY cannot be empty");

    KeyDescription new_sorting_key = new_metadata.sorting_key;
    KeyDescription new_primary_key = new_metadata.primary_key;

    size_t sorting_key_size = new_sorting_key.column_names.size();
    size_t primary_key_size = new_primary_key.column_names.size();
    if (primary_key_size > sorting_key_size)
        throw Exception(ErrorCodes::BAD_ARGUMENTS, "Primary key must be a prefix of the sorting key, but its length: "
            "{} is greater than the sorting key length: {}", primary_key_size, sorting_key_size);

    bool allow_suspicious_indices = getSettings()->allow_suspicious_indices;
    if (local_context)
        allow_suspicious_indices = local_context->getSettingsRef().allow_suspicious_indices;

    if (!allow_suspicious_indices && !attach)
        if (const auto * index_function = typeid_cast<ASTFunction *>(new_sorting_key.definition_ast.get()))
            checkSuspiciousIndices(index_function);

    for (size_t i = 0; i < sorting_key_size; ++i)
    {
        const String & sorting_key_column = new_sorting_key.column_names[i];

        if (i < primary_key_size)
        {
            const String & pk_column = new_primary_key.column_names[i];
            if (pk_column != sorting_key_column)
                throw Exception(ErrorCodes::BAD_ARGUMENTS,
                                "Primary key must be a prefix of the sorting key, "
                                "but the column in the position {} is {}", i, sorting_key_column +", not " + pk_column);

        }
    }

    auto all_columns = new_metadata.columns.getAllPhysical();

    /// This is ALTER, not CREATE/ATTACH TABLE. Let us check that all new columns used in the sorting key
    /// expression have just been added (so that the sorting order is guaranteed to be valid with the new key).

    Names new_primary_key_columns = new_primary_key.column_names;
    Names new_sorting_key_columns = new_sorting_key.column_names;

    ASTPtr added_key_column_expr_list = std::make_shared<ASTExpressionList>();
    const auto & old_sorting_key_columns = old_metadata.getSortingKeyColumns();
    for (size_t new_i = 0, old_i = 0; new_i < sorting_key_size; ++new_i)
    {
        if (old_i < old_sorting_key_columns.size())
        {
            if (new_sorting_key_columns[new_i] != old_sorting_key_columns[old_i])
                added_key_column_expr_list->children.push_back(new_sorting_key.expression_list_ast->children[new_i]);
            else
                ++old_i;
        }
        else
            added_key_column_expr_list->children.push_back(new_sorting_key.expression_list_ast->children[new_i]);
    }

    if (!added_key_column_expr_list->children.empty())
    {
        auto syntax = TreeRewriter(getContext()).analyze(added_key_column_expr_list, all_columns);
        Names used_columns = syntax->requiredSourceColumns();

        NamesAndTypesList deleted_columns;
        NamesAndTypesList added_columns;
        old_metadata.getColumns().getAllPhysical().getDifference(all_columns, deleted_columns, added_columns);

        for (const String & col : used_columns)
        {
            if (!added_columns.contains(col) || deleted_columns.contains(col))
                throw Exception(ErrorCodes::BAD_ARGUMENTS,
                                "Existing column {} is used in the expression that was added to the sorting key. "
                                "You can add expressions that use only the newly added columns",
                                backQuoteIfNeed(col));

            if (new_metadata.columns.getDefaults().contains(col))
                throw Exception(ErrorCodes::BAD_ARGUMENTS,
                                "Newly added column {} has a default expression, so adding expressions that use "
                                "it to the sorting key is forbidden", backQuoteIfNeed(col));
        }
    }

    if (!new_metadata.secondary_indices.empty())
    {
        std::unordered_set<String> indices_names;

        for (const auto & index : new_metadata.secondary_indices)
        {
            if (!allow_suspicious_indices && !attach)
            {
                const auto * index_ast = typeid_cast<const ASTIndexDeclaration *>(index.definition_ast.get());
                ASTPtr index_expression = index_ast ? index_ast->getExpression() : nullptr;
                const auto * index_expression_ptr = index_expression ? typeid_cast<const ASTFunction *>(index_expression.get()) : nullptr;
                if (index_expression_ptr)
                    checkSuspiciousIndices(index_expression_ptr);
            }

            MergeTreeIndexFactory::instance().validate(index, attach);

            if (indices_names.find(index.name) != indices_names.end())
                throw Exception(ErrorCodes::LOGICAL_ERROR, "Index with name {} already exists", backQuote(index.name));

            indices_names.insert(index.name);
        }
    }

    if (!new_metadata.projections.empty())
    {
        std::unordered_set<String> projections_names;

        for (const auto & projection : new_metadata.projections)
        {
            if (projections_names.find(projection.name) != projections_names.end())
                throw Exception(ErrorCodes::LOGICAL_ERROR, "Projection with name {} already exists", backQuote(projection.name));

            const auto settings = getSettings();
            if (projections_names.size() >= settings->max_projections)
                throw Exception(ErrorCodes::LIMIT_EXCEEDED, "Maximum limit of {} projection(s) exceeded", settings->max_projections);

            /// We cannot alter a projection so far. So here we do not try to find a projection in old metadata.
            bool is_aggregate = projection.type == ProjectionDescription::Type::Aggregate;
            checkProperties(*projection.metadata, *projection.metadata, attach, is_aggregate, true /* allow_nullable_key */, local_context);
            projections_names.insert(projection.name);
        }
    }

    for (const auto & col : new_metadata.columns)
    {
        if (!col.statistics.empty())
            MergeTreeStatisticsFactory::instance().validate(col.statistics, col.type);
    }

    checkKeyExpression(*new_sorting_key.expression, new_sorting_key.sample_block, "Sorting", allow_nullable_key_);
}

void MergeTreeData::setProperties(
    const StorageInMemoryMetadata & new_metadata,
    const StorageInMemoryMetadata & old_metadata,
    bool attach,
    ContextPtr local_context)
{
    checkProperties(new_metadata, old_metadata, attach, false, allow_nullable_key, local_context);
    setInMemoryMetadata(new_metadata);
    setVirtuals(createVirtuals(new_metadata));
}

namespace
{

ExpressionActionsPtr getCombinedIndicesExpression(
    const KeyDescription & key,
    const MergeTreeIndices & indices,
    const ColumnsDescription & columns,
    ContextPtr context)
{
    ASTPtr combined_expr_list = key.expression_list_ast->clone();

    for (const auto & index : indices)
        for (const auto & index_expr : index->index.expression_list_ast->children)
            combined_expr_list->children.push_back(index_expr->clone());

    auto syntax_result = TreeRewriter(context).analyze(combined_expr_list, columns.getAllPhysical());
    return ExpressionAnalyzer(combined_expr_list, syntax_result, context).getActions(false);
}

}

ExpressionActionsPtr MergeTreeData::getMinMaxExpr(const KeyDescription & partition_key, const ExpressionActionsSettings & settings)
{
    NamesAndTypesList partition_key_columns;
    if (!partition_key.column_names.empty())
        partition_key_columns = partition_key.expression->getRequiredColumnsWithTypes();

    return std::make_shared<ExpressionActions>(std::make_shared<ActionsDAG>(partition_key_columns), settings);
}

Names MergeTreeData::getMinMaxColumnsNames(const KeyDescription & partition_key)
{
    if (!partition_key.column_names.empty())
        return partition_key.expression->getRequiredColumns();
    return {};
}

DataTypes MergeTreeData::getMinMaxColumnsTypes(const KeyDescription & partition_key)
{
    if (!partition_key.column_names.empty())
        return partition_key.expression->getRequiredColumnsWithTypes().getTypes();
    return {};
}

ExpressionActionsPtr
MergeTreeData::getPrimaryKeyAndSkipIndicesExpression(const StorageMetadataPtr & metadata_snapshot, const MergeTreeIndices & indices) const
{
    return getCombinedIndicesExpression(metadata_snapshot->getPrimaryKey(), indices, metadata_snapshot->getColumns(), getContext());
}

ExpressionActionsPtr
MergeTreeData::getSortingKeyAndSkipIndicesExpression(const StorageMetadataPtr & metadata_snapshot, const MergeTreeIndices & indices) const
{
    return getCombinedIndicesExpression(metadata_snapshot->getSortingKey(), indices, metadata_snapshot->getColumns(), getContext());
}


void MergeTreeData::checkPartitionKeyAndInitMinMax(const KeyDescription & new_partition_key)
{
    if (new_partition_key.expression_list_ast->children.empty())
        return;

    checkKeyExpression(*new_partition_key.expression, new_partition_key.sample_block, "Partition", allow_nullable_key);

    /// Add all columns used in the partition key to the min-max index.
    DataTypes minmax_idx_columns_types = getMinMaxColumnsTypes(new_partition_key);

    /// Try to find the date column in columns used by the partition key (a common case).
    /// If there are no - DateTime or DateTime64 would also suffice.

    bool has_date_column = false;
    bool has_datetime_column = false;

    for (size_t i = 0; i < minmax_idx_columns_types.size(); ++i)
    {
        if (isDate(minmax_idx_columns_types[i]))
        {
            if (!has_date_column)
            {
                minmax_idx_date_column_pos = i;
                has_date_column = true;
            }
            else
            {
                /// There is more than one Date column in partition key and we don't know which one to choose.
                minmax_idx_date_column_pos = -1;
            }
        }
    }
    if (!has_date_column)
    {
        for (size_t i = 0; i < minmax_idx_columns_types.size(); ++i)
        {
            if (isDateTime(minmax_idx_columns_types[i])
                || isDateTime64(minmax_idx_columns_types[i])
            )
            {
                if (!has_datetime_column)
                {
                    minmax_idx_time_column_pos = i;
                    has_datetime_column = true;
                }
                else
                {
                    /// There is more than one DateTime column in partition key and we don't know which one to choose.
                    minmax_idx_time_column_pos = -1;
                }
            }
        }
    }
}


void MergeTreeData::checkTTLExpressions(const StorageInMemoryMetadata & new_metadata, const StorageInMemoryMetadata & old_metadata) const
{
    auto new_column_ttls = new_metadata.column_ttls_by_name;

    if (!new_column_ttls.empty())
    {
        NameSet columns_ttl_forbidden;

        if (old_metadata.hasPartitionKey())
            for (const auto & col : old_metadata.getColumnsRequiredForPartitionKey())
                columns_ttl_forbidden.insert(col);

        if (old_metadata.hasSortingKey())
            for (const auto & col : old_metadata.getColumnsRequiredForSortingKey())
                columns_ttl_forbidden.insert(col);

        for (const auto & [name, ttl_description] : new_column_ttls)
        {
            if (columns_ttl_forbidden.contains(name))
                throw Exception(ErrorCodes::ILLEGAL_COLUMN, "Trying to set TTL for key column {}", name);
        }
    }
    auto new_table_ttl = new_metadata.table_ttl;

    if (new_table_ttl.definition_ast)
    {
        for (const auto & move_ttl : new_table_ttl.move_ttl)
        {
            if (!move_ttl.if_exists && !getDestinationForMoveTTL(move_ttl))
            {
                if (move_ttl.destination_type == DataDestinationType::DISK)
                    throw Exception(ErrorCodes::BAD_TTL_EXPRESSION,
                                    "No such disk {} for given storage policy", backQuote(move_ttl.destination_name));
                else
                    throw Exception(ErrorCodes::BAD_TTL_EXPRESSION,
                                    "No such volume {} for given storage policy", backQuote(move_ttl.destination_name));
            }
        }
    }
}

namespace
{
template <typename TMustHaveDataType>
void checkSpecialColumn(const std::string_view column_meta_name, const AlterCommand & command)
{
    if (command.type == AlterCommand::MODIFY_COLUMN)
    {
        if (!typeid_cast<const TMustHaveDataType *>(command.data_type.get()))
        {
            throw Exception(
                ErrorCodes::ALTER_OF_COLUMN_IS_FORBIDDEN,
                "Cannot alter {} column ({}) to type {}, because it must have type {}",
                column_meta_name,
                command.column_name,
                command.data_type->getName(),
                TypeName<TMustHaveDataType>);
        }
    }
    else if (command.type == AlterCommand::DROP_COLUMN)
    {
        throw Exception(
            ErrorCodes::ALTER_OF_COLUMN_IS_FORBIDDEN,
            "Trying to ALTER DROP {} ({}) column",
            column_meta_name,
            backQuoteIfNeed(command.column_name));
    }
    else if (command.type == AlterCommand::RENAME_COLUMN)
    {
        throw Exception(
            ErrorCodes::ALTER_OF_COLUMN_IS_FORBIDDEN,
            "Trying to ALTER RENAME {} ({}) column",
            column_meta_name,
            backQuoteIfNeed(command.column_name));
    }
};
}

void MergeTreeData::checkStoragePolicy(const StoragePolicyPtr & new_storage_policy) const
{
    const auto old_storage_policy = getStoragePolicy();
    old_storage_policy->checkCompatibleWith(new_storage_policy);
}


void MergeTreeData::MergingParams::check(const StorageInMemoryMetadata & metadata) const
{
    const auto columns = metadata.getColumns().getAllPhysical();

    if (!is_deleted_column.empty() && mode != MergingParams::Replacing)
        throw Exception(ErrorCodes::LOGICAL_ERROR,
                        "is_deleted column for MergeTree cannot be specified in modes except Replacing.");

    if (!sign_column.empty() && mode != MergingParams::Collapsing && mode != MergingParams::VersionedCollapsing)
        throw Exception(ErrorCodes::LOGICAL_ERROR,
                        "Sign column for MergeTree cannot be specified "
                        "in modes except Collapsing or VersionedCollapsing.");

    if (!version_column.empty() && mode != MergingParams::Replacing && mode != MergingParams::VersionedCollapsing)
        throw Exception(ErrorCodes::LOGICAL_ERROR,
                        "Version column for MergeTree cannot be specified "
                        "in modes except Replacing or VersionedCollapsing.");

    if (!columns_to_sum.empty() && mode != MergingParams::Summing)
        throw Exception(ErrorCodes::LOGICAL_ERROR, "List of columns to sum for MergeTree cannot be specified in all modes except Summing.");

    /// Check that if the sign column is needed, it exists and is of type Int8.
    auto check_sign_column = [this, & columns](bool is_optional, const std::string & storage)
    {
        if (sign_column.empty())
        {
            if (is_optional)
                return;

            throw Exception(ErrorCodes::LOGICAL_ERROR, "Sign column for storage {} is empty", storage);
        }

        bool miss_column = true;
        for (const auto & column : columns)
        {
            if (column.name == sign_column)
            {
                if (!typeid_cast<const DataTypeInt8 *>(column.type.get()))
                    throw Exception(ErrorCodes::BAD_TYPE_OF_FIELD, "Sign column ({}) for storage {} must have type Int8. "
                            "Provided column of type {}.", sign_column, storage, column.type->getName());
                miss_column = false;
                break;
            }
        }
        if (miss_column)
            throw Exception(ErrorCodes::NO_SUCH_COLUMN_IN_TABLE, "Sign column {} does not exist in table declaration.", sign_column);
    };

    /// that if the version_column column is needed, it exists and is of unsigned integer type.
    auto check_version_column = [this, & columns](bool is_optional, const std::string & storage)
    {
        if (version_column.empty())
        {
            if (is_optional)
                return;

            throw Exception(ErrorCodes::LOGICAL_ERROR, "Version column for storage {} is empty", storage);
        }

        bool miss_column = true;
        for (const auto & column : columns)
        {
            if (column.name == version_column)
            {
                if (!column.type->canBeUsedAsVersion())
                    throw Exception(ErrorCodes::BAD_TYPE_OF_FIELD,
                                    "The column {} cannot be used as a version column for storage {} because it is "
                                    "of type {} (must be of an integer type or of type Date/DateTime/DateTime64)",
                                    version_column, storage, column.type->getName());
                miss_column = false;
                break;
            }
        }
        if (miss_column)
            throw Exception(ErrorCodes::NO_SUCH_COLUMN_IN_TABLE, "Version column {} does not exist in table declaration.", version_column);
    };

    /// Check that if the is_deleted column is needed, it exists and is of type UInt8. If exist, version column must be defined too but version checks are not done here.
    auto check_is_deleted_column = [this, & columns](bool is_optional, const std::string & storage)
    {
        if (is_deleted_column.empty())
        {
            if (is_optional)
                return;

            throw Exception(ErrorCodes::LOGICAL_ERROR, "`is_deleted` ({}) column for storage {} is empty", is_deleted_column, storage);
        }
        else
        {
            if (version_column.empty() && !is_optional)
                throw Exception(ErrorCodes::LOGICAL_ERROR, "Version column ({}) for storage {} is empty while is_deleted ({}) is not.",
                                version_column, storage, is_deleted_column);

            bool miss_is_deleted_column = true;
            for (const auto & column : columns)
            {
                if (column.name == is_deleted_column)
                {
                    if (!typeid_cast<const DataTypeUInt8 *>(column.type.get()))
                        throw Exception(ErrorCodes::BAD_TYPE_OF_FIELD, "is_deleted column ({}) for storage {} must have type UInt8. Provided column of type {}.",
                                        is_deleted_column, storage, column.type->getName());
                    miss_is_deleted_column = false;
                    break;
                }
            }

            if (miss_is_deleted_column)
                throw Exception(ErrorCodes::NO_SUCH_COLUMN_IN_TABLE, "is_deleted column {} does not exist in table declaration.", is_deleted_column);
        }
    };


    if (mode == MergingParams::Collapsing)
        check_sign_column(false, "CollapsingMergeTree");

    if (mode == MergingParams::Summing)
    {
        auto columns_to_sum_copy = columns_to_sum;
        std::sort(columns_to_sum_copy.begin(), columns_to_sum_copy.end());
        if (const auto it = std::adjacent_find(columns_to_sum_copy.begin(), columns_to_sum_copy.end()); it != columns_to_sum_copy.end())
            throw Exception(ErrorCodes::BAD_ARGUMENTS, "Column {} is listed multiple times in the list of columns to sum", *it);

        /// If columns_to_sum are set, then check that such columns exist.
        for (const auto & column_to_sum : columns_to_sum)
        {
            auto check_column_to_sum_exists = [& column_to_sum](const NameAndTypePair & name_and_type)
            {
                return column_to_sum == Nested::extractTableName(name_and_type.name);
            };
            if (columns.end() == std::find_if(columns.begin(), columns.end(), check_column_to_sum_exists))
                throw Exception(
                    ErrorCodes::NO_SUCH_COLUMN_IN_TABLE,
                    "Column {} listed in columns to sum does not exist in table declaration.",
                    column_to_sum);
        }

        /// Check that summing columns are not in partition key.
        if (metadata.isPartitionKeyDefined())
        {
            auto partition_key_columns = metadata.getPartitionKey().column_names;

            Names names_intersection;
            std::set_intersection(columns_to_sum.begin(), columns_to_sum.end(),
                                  partition_key_columns.begin(), partition_key_columns.end(),
                                  std::back_inserter(names_intersection));

            if (!names_intersection.empty())
                throw Exception(ErrorCodes::BAD_ARGUMENTS, "Columns: {} listed both in columns to sum and in partition key. "
                "That is not allowed.", boost::algorithm::join(names_intersection, ", "));
        }
    }

    if (mode == MergingParams::Replacing)
    {
        if (!version_column.empty() && version_column == is_deleted_column)
            throw Exception(ErrorCodes::BAD_ARGUMENTS, "The version and is_deleted column cannot be the same column ({})", version_column);

        check_is_deleted_column(true, "ReplacingMergeTree");
        check_version_column(true, "ReplacingMergeTree");
    }

    if (mode == MergingParams::VersionedCollapsing)
    {
        if (!version_column.empty() && version_column == sign_column)
            throw Exception(ErrorCodes::BAD_ARGUMENTS, "The version and sign column cannot be the same column ({})", version_column);

        check_sign_column(false, "VersionedCollapsingMergeTree");
        check_version_column(false, "VersionedCollapsingMergeTree");
    }

    /// TODO Checks for Graphite mode.
}

const Names MergeTreeData::virtuals_useful_for_filter = {"_part", "_partition_id", "_part_uuid", "_partition_value", "_part_data_version"};

Block MergeTreeData::getHeaderWithVirtualsForFilter(const StorageMetadataPtr & metadata) const
{
    const auto columns = metadata->getColumns().getAllPhysical();
    Block header;
    auto virtuals_desc = getVirtualsPtr();
    for (const auto & name : virtuals_useful_for_filter)
    {
        if (columns.contains(name))
            continue;
        if (auto column = virtuals_desc->tryGet(name))
            header.insert({column->type->createColumn(), column->type, name});
    }

    return header;
}

Block MergeTreeData::getBlockWithVirtualsForFilter(
    const StorageMetadataPtr & metadata, const MergeTreeData::DataPartsVector & parts, bool ignore_empty) const
{
    auto block = getHeaderWithVirtualsForFilter(metadata);

    for (const auto & part_or_projection : parts)
    {
        if (ignore_empty && part_or_projection->isEmpty())
            continue;

        const auto * part = part_or_projection->isProjectionPart()
            ? part_or_projection->getParentPart()
            : part_or_projection.get();

        for (auto & column : block)
        {
            auto field = getFieldForConstVirtualColumn(column.name, *part);
            column.column->assumeMutableRef().insert(field);
        }
    }

    return block;
}


std::optional<UInt64> MergeTreeData::totalRowsByPartitionPredicateImpl(
    const ActionsDAGPtr & filter_actions_dag, ContextPtr local_context, const DataPartsVector & parts) const
{
    if (parts.empty())
        return 0;

    auto metadata_snapshot = getInMemoryMetadataPtr();
    auto virtual_columns_block = getBlockWithVirtualsForFilter(metadata_snapshot, {parts[0]});

    auto filter_dag = VirtualColumnUtils::splitFilterDagForAllowedInputs(filter_actions_dag->getOutputs().at(0), nullptr);
    if (!filter_dag)
        return {};

    /// Generate valid expressions for filtering
    bool valid = true;
    for (const auto * input : filter_dag->getInputs())
        if (!virtual_columns_block.has(input->result_name))
            valid = false;

    PartitionPruner partition_pruner(metadata_snapshot, filter_dag, local_context, true /* strict */);
    if (partition_pruner.isUseless() && !valid)
        return {};

    std::unordered_set<String> part_values;
    if (valid)
    {
        virtual_columns_block = getBlockWithVirtualsForFilter(metadata_snapshot, parts);
        VirtualColumnUtils::filterBlockWithDAG(filter_dag, virtual_columns_block, local_context);
        part_values = VirtualColumnUtils::extractSingleValueFromBlock<String>(virtual_columns_block, "_part");
        if (part_values.empty())
            return 0;
    }
    // At this point, empty `part_values` means all parts.

    size_t res = 0;
    for (const auto & part : parts)
    {
        if ((part_values.empty() || part_values.find(part->name) != part_values.end()) && !partition_pruner.canBePruned(*part))
            res += part->rows_count;
    }
    return res;
}

String MergeTreeData::MergingParams::getModeName() const
{
    switch (mode)
    {
        case Ordinary:      return "";
        case Collapsing:    return "Collapsing";
        case Summing:       return "Summing";
        case Aggregating:   return "Aggregating";
        case Replacing:     return "Replacing";
        case Graphite:      return "Graphite";
        case VersionedCollapsing: return "VersionedCollapsing";
    }
}

Int64 MergeTreeData::getMaxBlockNumber() const
{
    auto lock = lockParts();

    Int64 max_block_num = 0;
    for (const DataPartPtr & part : data_parts_by_info)
        max_block_num = std::max({max_block_num, part->info.max_block, part->info.mutation});

    return max_block_num;
}

void MergeTreeData::PartLoadingTree::add(const MergeTreePartInfo & info, const String & name, const DiskPtr & disk)
{
    auto & current_ptr = root_by_partition[info.partition_id];
    if (!current_ptr)
        current_ptr = std::make_shared<Node>(MergeTreePartInfo{}, "", disk);

    auto * current = current_ptr.get();
    while (true)
    {
        auto it = current->children.lower_bound(info);
        if (it != current->children.begin())
        {
            auto prev = std::prev(it);
            const auto & prev_info = prev->first;

            if (prev_info.contains(info))
            {
                current = prev->second.get();
                continue;
            }
            else if (!prev_info.isDisjoint(info))
            {
                throw Exception(ErrorCodes::LOGICAL_ERROR,
                    "Part {} intersects previous part {}. It is a bug or a result of manual intervention in the server or ZooKeeper data",
                    name, prev->second->name);
            }
        }

        if (it != current->children.end())
        {
            const auto & next_info = it->first;

            if (next_info.contains(info))
            {
                current = it->second.get();
                continue;
            }
            else if (!next_info.isDisjoint(info))
            {
                throw Exception(ErrorCodes::LOGICAL_ERROR,
                    "Part {} intersects next part {}.  It is a bug or a result of manual intervention in the server or ZooKeeper data",
                    name, it->second->name);
            }
        }

        current->children.emplace(info, std::make_shared<Node>(info, name, disk));
        break;
    }
}

template <typename Func>
void MergeTreeData::PartLoadingTree::traverse(bool recursive, Func && func)
{
    std::function<void(const NodePtr &)> traverse_impl = [&](const auto & node)
    {
        func(node);
        if (recursive)
            for (const auto & [_, child] : node->children)
                traverse_impl(child);
    };

    for (const auto & elem : root_by_partition)
        for (const auto & [_, node] : elem.second->children)
            traverse_impl(node);
}

MergeTreeData::PartLoadingTree
MergeTreeData::PartLoadingTree::build(PartLoadingInfos nodes)
{
    std::sort(nodes.begin(), nodes.end(), [](const auto & lhs, const auto & rhs)
    {
        return std::tie(lhs.info.level, lhs.info.mutation) > std::tie(rhs.info.level, rhs.info.mutation);
    });

    PartLoadingTree tree;
    for (const auto & [info, name, disk] : nodes)
        tree.add(info, name, disk);
    return tree;
}

static std::optional<size_t> calculatePartSizeSafe(
    const MergeTreeData::DataPartPtr & part, const LoggerPtr & log)
{
    try
    {
        return part->getDataPartStorage().calculateTotalSizeOnDisk();
    }
    catch (...)
    {
        tryLogCurrentException(log, fmt::format("while calculating part size {} on path {}",
            part->name, part->getDataPartStorage().getRelativePath()));
        return {};
    }
}

static void preparePartForRemoval(const MergeTreeMutableDataPartPtr & part)
{
    part->remove_time.store(part->modification_time, std::memory_order_relaxed);
    auto creation_csn = part->version.creation_csn.load(std::memory_order_relaxed);
    if (creation_csn != Tx::RolledBackCSN && creation_csn != Tx::PrehistoricCSN && !part->version.isRemovalTIDLocked())
    {
        /// It's possible that covering part was created without transaction,
        /// but if covered part was created with transaction (i.e. creation_tid is not prehistoric),
        /// then it must have removal tid in metadata file.
        throw Exception(ErrorCodes::LOGICAL_ERROR, "Data part {} is Outdated and has creation TID {} and CSN {}, "
                        "but does not have removal tid. It's a bug or a result of manual intervention.",
                        part->name, part->version.creation_tid, creation_csn);
    }

    /// Explicitly set removal_tid_lock for parts w/o transaction (i.e. w/o txn_version.txt)
    /// to avoid keeping part forever (see VersionMetadata::canBeRemoved())
    if (!part->version.isRemovalTIDLocked())
    {
        TransactionInfoContext transaction_context{part->storage.getStorageID(), part->name};
        part->version.lockRemovalTID(Tx::PrehistoricTID, transaction_context);
    }
}

static constexpr size_t loading_parts_initial_backoff_ms = 100;
static constexpr size_t loading_parts_max_backoff_ms = 5000;
static constexpr size_t loading_parts_max_tries = 3;

void MergeTreeData::loadUnexpectedDataPart(UnexpectedPartLoadState & state)
{
    const MergeTreePartInfo & part_info = state.loading_info->info;
    const String & part_name = state.loading_info->name;
    const DiskPtr & part_disk_ptr = state.loading_info->disk;
    LOG_TRACE(log, "Loading unexpected part {} from disk {}", part_name, part_disk_ptr->getName());

    LoadPartResult res;
    auto single_disk_volume = std::make_shared<SingleDiskVolume>("volume_" + part_name, part_disk_ptr, 0);
    auto data_part_storage = std::make_shared<DataPartStorageOnDiskFull>(single_disk_volume, relative_data_path, part_name);
    String part_path = fs::path(relative_data_path) / part_name;

    try
    {
        state.part = getDataPartBuilder(part_name, single_disk_volume, part_name)
            .withPartInfo(part_info)
            .withPartFormatFromDisk()
            .build();

        state.part->loadRowsCountFileForUnexpectedPart();
    }
    catch (...)
    {
        LOG_DEBUG(log, "Failed to load unexcepted data part {} with exception: {}", part_name, getExceptionMessage(std::current_exception(), false));
        if (!state.part)
        {
            /// Build a fake part and mark it as broken in case of filesystem error.
            /// If the error impacts part directory instead of single files,
            /// an exception will be thrown during detach and silently ignored.
            state.part = getDataPartBuilder(part_name, single_disk_volume, part_name)
                .withPartStorageType(MergeTreeDataPartStorageType::Full)
                .withPartType(MergeTreeDataPartType::Wide)
                .build();
        }

        state.is_broken = true;
        tryLogCurrentException(log, fmt::format("while loading unexcepted part {} on path {}", part_name, part_path));
    }
}

MergeTreeData::LoadPartResult MergeTreeData::loadDataPart(
    const MergeTreePartInfo & part_info,
    const String & part_name,
    const DiskPtr & part_disk_ptr,
    MergeTreeDataPartState to_state,
    std::mutex & part_loading_mutex)
{
    LOG_TRACE(log, "Loading {} part {} from disk {}", magic_enum::enum_name(to_state), part_name, part_disk_ptr->getName());

    LoadPartResult res;
    auto single_disk_volume = std::make_shared<SingleDiskVolume>("volume_" + part_name, part_disk_ptr, 0);
    auto data_part_storage = std::make_shared<DataPartStorageOnDiskFull>(single_disk_volume, relative_data_path, part_name);

    String part_path = fs::path(relative_data_path) / part_name;
    String marker_path = fs::path(part_path) / IMergeTreeDataPart::DELETE_ON_DESTROY_MARKER_FILE_NAME_DEPRECATED;

    /// Ignore broken parts that can appear as a result of hard server restart.
    auto mark_broken = [&]
    {
        if (!res.part)
        {
            /// Build a fake part and mark it as broken in case of filesystem error.
            /// If the error impacts part directory instead of single files,
            /// an exception will be thrown during detach and silently ignored.
            res.part = getDataPartBuilder(part_name, single_disk_volume, part_name)
                .withPartStorageType(MergeTreeDataPartStorageType::Full)
                .withPartType(MergeTreeDataPartType::Wide)
                .build();
        }

        res.is_broken = true;
        tryLogCurrentException(log, fmt::format("while loading part {} on path {}", part_name, part_path));

        res.size_of_part = calculatePartSizeSafe(res.part, log.load());
        auto part_size_str = res.size_of_part ? formatReadableSizeWithBinarySuffix(*res.size_of_part) : "failed to calculate size";

        LOG_ERROR(log,
            "Detaching broken part {} (size: {}). "
            "If it happened after update, it is likely because of backward incompatibility. "
            "You need to resolve this manually",
            fs::path(getFullPathOnDisk(part_disk_ptr)) / part_name, part_size_str);
    };

    try
    {
        res.part = getDataPartBuilder(part_name, single_disk_volume, part_name)
            .withPartInfo(part_info)
            .withPartFormatFromDisk()
            .build();
    }
    catch (...)
    {
        /// Don't count the part as broken if there was a retryalbe error
        /// during loading, such as "not enough memory" or network error.
        if (isRetryableException(std::current_exception()))
            throw;

        LOG_DEBUG(log, "Failed to load data part {} with exception: {}", part_name, getExceptionMessage(std::current_exception(), false));
        mark_broken();
        return res;
    }

    if (part_disk_ptr->exists(marker_path))
    {
        /// NOTE: getBytesOnDisk() cannot be used here, since it may be zero if checksums.txt does not exist.
        res.size_of_part = calculatePartSizeSafe(res.part, log.load());
        res.is_broken = true;

        auto part_size_str = res.size_of_part ? formatReadableSizeWithBinarySuffix(*res.size_of_part) : "failed to calculate size";

        LOG_WARNING(log,
            "Detaching stale part {} (size: {}), which should have been deleted after a move. "
            "That can only happen after unclean restart of ClickHouse after move of a part having an operation blocking that stale copy of part.",
            res.part->getDataPartStorage().getFullPath(), part_size_str);

        return res;
    }

    try
    {
        res.part->loadColumnsChecksumsIndexes(require_part_metadata, true);
    }
    catch (...)
    {
        /// Don't count the part as broken if there was a retryalbe error
        /// during loading, such as "not enough memory" or network error.
        if (isRetryableException(std::current_exception()))
            throw;

        mark_broken();
        return res;
    }

    res.part->modification_time = part_disk_ptr->getLastModified(fs::path(relative_data_path) / part_name).epochTime();
    res.part->loadVersionMetadata();

    if (res.part->wasInvolvedInTransaction())
    {
        /// Check if CSNs were written after committing transaction, update and write if needed.
        bool version_updated = false;
        auto & version = res.part->version;
        chassert(!version.creation_tid.isEmpty());

        if (!res.part->version.creation_csn)
        {
            auto min = TransactionLog::getCSNAndAssert(res.part->version.creation_tid, res.part->version.creation_csn);
            if (!min)
            {
                /// Transaction that created this part was not committed. Remove part.
                min = Tx::RolledBackCSN;
            }

            LOG_TRACE(log, "Will fix version metadata of {} after unclean restart: part has creation_tid={}, setting creation_csn={}",
                        res.part->name, res.part->version.creation_tid, min);

            version.creation_csn = min;
            version_updated = true;
        }

        if (!version.removal_tid.isEmpty() && !version.removal_csn)
        {
            auto max = TransactionLog::getCSNAndAssert(version.removal_tid, version.removal_csn);
            if (max)
            {
                LOG_TRACE(log, "Will fix version metadata of {} after unclean restart: part has removal_tid={}, setting removal_csn={}",
                            res.part->name, version.removal_tid, max);
                version.removal_csn = max;
            }
            else
            {
                /// Transaction that tried to remove this part was not committed. Clear removal_tid.
                LOG_TRACE(log, "Will fix version metadata of {} after unclean restart: clearing removal_tid={}",
                            res.part->name, version.removal_tid);
                version.unlockRemovalTID(version.removal_tid, TransactionInfoContext{getStorageID(), res.part->name});
            }

            version_updated = true;
        }

        /// Sanity checks
        bool csn_order = !version.removal_csn || version.creation_csn <= version.removal_csn || version.removal_csn == Tx::PrehistoricCSN;
        bool min_start_csn_order = version.creation_tid.start_csn <= version.creation_csn;
        bool max_start_csn_order = version.removal_tid.start_csn <= version.removal_csn;
        bool creation_csn_known = version.creation_csn;
        if (!csn_order || !min_start_csn_order || !max_start_csn_order || !creation_csn_known)
            throw Exception(ErrorCodes::LOGICAL_ERROR, "Part {} has invalid version metadata: {}", res.part->name, version.toString());

        if (version_updated)
            res.part->storeVersionMetadata(/* force */ true);

        /// Deactivate part if creation was not committed or if removal was.
        if (version.creation_csn == Tx::RolledBackCSN || version.removal_csn)
        {
            preparePartForRemoval(res.part);
            to_state = DataPartState::Outdated;
        }
    }

    res.part->setState(to_state);

    DataPartIteratorByInfo it;
    bool inserted;

    {
        std::lock_guard lock(part_loading_mutex);
        LOG_TEST(log, "loadDataPart: inserting {} into data_parts_indexes", res.part->getNameWithState());
        std::tie(it, inserted) = data_parts_indexes.insert(res.part);
    }

    /// Remove duplicate parts with the same checksum.
    if (!inserted)
    {
        if ((*it)->checksums.getTotalChecksumHex() == res.part->checksums.getTotalChecksumHex())
        {
            LOG_ERROR(log, "Remove duplicate part {}", data_part_storage->getFullPath());
            res.part->is_duplicate = true;
            return res;
        }
        else
            throw Exception(ErrorCodes::DUPLICATE_DATA_PART, "Part {} already exists but with different checksums", res.part->name);
    }

    if (to_state == DataPartState::Active)
        addPartContributionToDataVolume(res.part);

    if (res.part->hasLightweightDelete())
        has_lightweight_delete_parts.store(true);

    LOG_TRACE(log, "Finished loading {} part {} on disk {}", magic_enum::enum_name(to_state), part_name, part_disk_ptr->getName());
    return res;
}

MergeTreeData::LoadPartResult MergeTreeData::loadDataPartWithRetries(
    const MergeTreePartInfo & part_info,
    const String & part_name,
    const DiskPtr & part_disk_ptr,
    MergeTreeDataPartState to_state,
    std::mutex & part_loading_mutex,
    size_t initial_backoff_ms,
    size_t max_backoff_ms,
    size_t max_tries)
{
    auto handle_exception = [&, this](std::exception_ptr exception_ptr, size_t try_no)
    {
        if (try_no + 1 == max_tries)
            throw;

        LOG_DEBUG(log,
            "Failed to load data part {} at try {} with retryable error: {}. Will retry in {} ms",
             part_name, try_no, getExceptionMessage(exception_ptr, false), initial_backoff_ms);

        std::this_thread::sleep_for(std::chrono::milliseconds(initial_backoff_ms));
        initial_backoff_ms = std::min(initial_backoff_ms * 2, max_backoff_ms);
    };

    for (size_t try_no = 0; try_no < max_tries; ++try_no)
    {
        try
        {
            return loadDataPart(part_info, part_name, part_disk_ptr, to_state, part_loading_mutex);
        }
        catch (...)
        {
            if (isRetryableException(std::current_exception()))
                handle_exception(std::current_exception(),try_no);
            else
                throw;
        }
    }
    UNREACHABLE();
}


std::vector<MergeTreeData::LoadPartResult> MergeTreeData::loadDataPartsFromDisk(PartLoadingTreeNodes & parts_to_load)
{
    const size_t num_parts = parts_to_load.size();

    LOG_TRACE(log, "Will load {} parts using up to {} threads", num_parts, getActivePartsLoadingThreadPool().get().getMaxThreads());

    /// Shuffle all the parts randomly to possible speed up loading them from JBOD.
    std::shuffle(parts_to_load.begin(), parts_to_load.end(), thread_local_rng);

    std::mutex part_select_mutex;
    std::mutex part_loading_mutex;

    std::vector<LoadPartResult> loaded_parts;

    ThreadPoolCallbackRunnerLocal<void> runner(getActivePartsLoadingThreadPool().get(), "ActiveParts");
    while (true)
    {
        bool are_parts_to_load_empty = false;
        {
            std::lock_guard lock(part_select_mutex);
            are_parts_to_load_empty = parts_to_load.empty();
        }

        if (are_parts_to_load_empty)
        {
            /// Wait for all scheduled tasks.
            runner.waitForAllToFinishAndRethrowFirstError();

            /// At this point it is possible, that some other parts appeared in the queue for processing (parts_to_load),
            /// because we added them from inside the pool.
            /// So we need to recheck it.
        }

        PartLoadingTree::NodePtr current_part;
        {
            std::lock_guard lock(part_select_mutex);
            if (parts_to_load.empty())
                break;

            current_part = parts_to_load.back();
            parts_to_load.pop_back();
        }

        runner(
            [&, part = std::move(current_part)]()
            {
                /// Pass a separate mutex to guard the set of parts, because this lambda
                /// is called concurrently but with already locked @data_parts_mutex.
                auto res = loadDataPartWithRetries(
                    part->info, part->name, part->disk,
                    DataPartState::Active, part_loading_mutex, loading_parts_initial_backoff_ms,
                    loading_parts_max_backoff_ms, loading_parts_max_tries);

                part->is_loaded = true;
                bool is_active_part = res.part->getState() == DataPartState::Active;

                /// If part is broken or duplicate or should be removed according to transaction
                /// and it has any covered parts then try to load them to replace this part.
                if (!is_active_part && !part->children.empty())
                {
                    std::lock_guard lock{part_select_mutex};
                    for (const auto & [_, node] : part->children)
                        parts_to_load.push_back(node);
                }

                {
                    std::lock_guard lock(part_loading_mutex);
                    loaded_parts.push_back(std::move(res));
                }
            }, Priority{0});
    }

    return loaded_parts;
}


void MergeTreeData::loadDataParts(bool skip_sanity_checks, std::optional<std::unordered_set<std::string>> expected_parts)
{
    LOG_DEBUG(log, "Loading data parts");

    auto metadata_snapshot = getInMemoryMetadataPtr();
    const auto settings = getSettings();
    Strings part_file_names;

    auto disks = getStoragePolicy()->getDisks();

    /// Only check if user did touch storage configuration for this table.
    if (!getStoragePolicy()->isDefaultPolicy() && !skip_sanity_checks)
    {
        /// Check extra parts at different disks, in order to not allow to miss data parts at undefined disks.
        std::unordered_set<String> defined_disk_names;

        for (const auto & disk_ptr : disks)
        {
            defined_disk_names.insert(disk_ptr->getName());
        }

        /// In case of delegate disks it is not enough to traverse `disks`,
        /// because for example cache or encrypted disk which wrap s3 disk and s3 disk itself can be put into different storage policies.
        /// But disk->exists returns the same thing for both disks.
        for (const auto & [disk_name, disk] : getContext()->getDisksMap())
        {
            /// As encrypted disk can use the same path of its nested disk,
            /// we need to take it into account here.
            const auto & delegate = disk->getDelegateDiskIfExists();
            if (delegate && disk->getPath() == delegate->getPath())
                defined_disk_names.insert(delegate->getName());

            if (disk->supportsCache())
            {
                /// As cache is implemented on object storage layer, not on disk level, e.g.
                /// we have such structure:
                /// DiskObjectStorage(CachedObjectStorage(...(CachedObjectStored(ObjectStorage)...)))
                /// and disk_ptr->getName() here is the name of last delegate - ObjectStorage.
                /// So now we need to add cache layers to defined disk names.
                auto caches = disk->getCacheLayersNames();
                defined_disk_names.insert(caches.begin(), caches.end());
            }
        }

        std::unordered_set<String> skip_check_disks;
        for (const auto & [disk_name, disk] : getContext()->getDisksMap())
        {
            if (disk->isBroken() || disk->isCustomDisk())
            {
                skip_check_disks.insert(disk_name);
                continue;
            }

            bool is_disk_defined = defined_disk_names.contains(disk_name);

            if (!is_disk_defined && disk->exists(relative_data_path))
            {
                /// There still a chance that underlying disk is defined in storage policy
                const auto & delegate = disk->getDelegateDiskIfExists();
                is_disk_defined = delegate && !delegate->isBroken() && !delegate->isCustomDisk()
                               && delegate->getPath() == disk->getPath()
                               && defined_disk_names.contains(delegate->getName());
            }

            if (!is_disk_defined && disk->exists(relative_data_path))
            {
                for (const auto it = disk->iterateDirectory(relative_data_path); it->isValid(); it->next())
                {
                    if (!MergeTreePartInfo::tryParsePartName(it->name(), format_version))
                        continue; /// Cannot parse part name, some garbage on disk, just ignore it.
                    /// But we can't ignore valid part name on undefined disk.
                    throw Exception(
                        ErrorCodes::UNKNOWN_DISK,
                        "Part '{}' ({}) was found on disk '{}' which is not defined in the storage policy '{}' or broken"
                        " (defined disks: [{}], skipped disks: [{}])",
                        it->name(), it->path(), disk_name, getStoragePolicy()->getName(),
                        fmt::join(defined_disk_names, ", "), fmt::join(skip_check_disks, ", "));
                }
            }
        }
    }

    std::vector<PartLoadingTree::PartLoadingInfos> parts_to_load_by_disk(disks.size());
    std::vector<PartLoadingTree::PartLoadingInfos> unexpected_parts_to_load_by_disk(disks.size());

    ThreadPoolCallbackRunnerLocal<void> runner(getActivePartsLoadingThreadPool().get(), "ActiveParts");

    bool all_disks_are_readonly = true;
    for (size_t i = 0; i < disks.size(); ++i)
    {
        const auto & disk_ptr = disks[i];
        if (disk_ptr->isBroken())
            continue;
        if (!disk_ptr->isReadOnly())
            all_disks_are_readonly = false;

        auto & disk_parts = parts_to_load_by_disk[i];
        auto & unexpected_disk_parts = unexpected_parts_to_load_by_disk[i];

        runner([&, disk_ptr]()
        {
            for (auto it = disk_ptr->iterateDirectory(relative_data_path); it->isValid(); it->next())
            {
                /// Skip temporary directories, file 'format_version.txt' and directory 'detached'.
                if (startsWith(it->name(), "tmp") || it->name() == MergeTreeData::FORMAT_VERSION_FILE_NAME
                    || it->name() == DETACHED_DIR_NAME)
                    continue;

                if (auto part_info = MergeTreePartInfo::tryParsePartName(it->name(), format_version))
                {
                    if (expected_parts && !expected_parts->contains(it->name()))
                        unexpected_disk_parts.emplace_back(*part_info, it->name(), disk_ptr);
                    else
                        disk_parts.emplace_back(*part_info, it->name(), disk_ptr);
                }
            }
        }, Priority{0});
    }

    /// For iteration to be completed
    runner.waitForAllToFinishAndRethrowFirstError();

    PartLoadingTree::PartLoadingInfos parts_to_load;
    for (auto & disk_parts : parts_to_load_by_disk)
        std::move(disk_parts.begin(), disk_parts.end(), std::back_inserter(parts_to_load));
    PartLoadingTree::PartLoadingInfos unexpected_parts_to_load;
    for (auto & disk_parts : unexpected_parts_to_load_by_disk)
        std::move(disk_parts.begin(), disk_parts.end(), std::back_inserter(unexpected_parts_to_load));

    auto loading_tree = PartLoadingTree::build(std::move(parts_to_load));

    size_t num_parts = 0;
    PartLoadingTreeNodes active_parts;

    /// Collect only "the most covering" parts from the top level of the tree.
    loading_tree.traverse(/*recursive=*/ false, [&](const auto & node)
    {
        active_parts.emplace_back(node);
    });

    num_parts += active_parts.size();

    auto part_lock = lockParts();
    LOG_TEST(log, "loadDataParts: clearing data_parts_indexes (had {} parts)", data_parts_indexes.size());
    data_parts_indexes.clear();

    MutableDataPartsVector broken_parts_to_detach;
    MutableDataPartsVector duplicate_parts_to_remove;

    size_t suspicious_broken_parts = 0;
    size_t suspicious_broken_parts_bytes = 0;
    size_t suspicious_broken_unexpected_parts = 0;
    size_t suspicious_broken_unexpected_parts_bytes = 0;
    bool have_adaptive_parts = false;
    bool have_non_adaptive_parts = false;
    bool have_lightweight_in_parts = false;
    bool have_parts_with_version_metadata = false;

    bool is_static_storage = isStaticStorage();

    if (num_parts > 0)
    {
        auto loaded_parts = loadDataPartsFromDisk(active_parts);

        for (const auto & res : loaded_parts)
        {
            if (res.is_broken)
            {
                broken_parts_to_detach.push_back(res.part);
                bool unexpected = expected_parts != std::nullopt && !expected_parts->contains(res.part->name);
                if (unexpected)
                {
                    LOG_DEBUG(log, "loadDataParts: Part {} is broken, but it's not expected to be in parts set, "
                              " will not count it as suspicious broken part", res.part->name);
                    ++suspicious_broken_unexpected_parts;
                }
                else
                    ++suspicious_broken_parts;

                if (res.size_of_part)
                {
                    if (unexpected)
                        suspicious_broken_unexpected_parts_bytes += *res.size_of_part;
                    else
                        suspicious_broken_parts_bytes += *res.size_of_part;
                }
            }
            else if (res.part->is_duplicate)
            {
                if (!is_static_storage)
                    res.part->remove();
            }
            else
            {
                bool is_adaptive = res.part->index_granularity_info.mark_type.adaptive;
                have_adaptive_parts |= is_adaptive;
                have_non_adaptive_parts |= !is_adaptive;
                have_lightweight_in_parts |= res.part->hasLightweightDelete();
                have_parts_with_version_metadata |= res.part->wasInvolvedInTransaction();
            }
        }
    }

    if (num_parts == 0 && unexpected_parts_to_load.empty())
    {
        resetObjectColumnsFromActiveParts(part_lock);
        LOG_DEBUG(log, "There are no data parts");
        return;
    }

    if (have_non_adaptive_parts && have_adaptive_parts && !settings->enable_mixed_granularity_parts)
        throw Exception(ErrorCodes::LOGICAL_ERROR,
                        "Table contains parts with adaptive and non adaptive marks, "
                        "but `setting enable_mixed_granularity_parts` is disabled");

    has_non_adaptive_index_granularity_parts = have_non_adaptive_parts;
    has_lightweight_delete_parts = have_lightweight_in_parts;
    transactions_enabled = have_parts_with_version_metadata;

    if (!skip_sanity_checks)
    {
        if (suspicious_broken_parts > settings->max_suspicious_broken_parts)
            throw Exception(
                ErrorCodes::TOO_MANY_UNEXPECTED_DATA_PARTS,
                "Suspiciously many ({} parts, {} in total) broken parts "
                "to remove while maximum allowed broken parts count is {}. You can change the maximum value "
                "with merge tree setting 'max_suspicious_broken_parts' in <merge_tree> configuration section or in table settings in .sql file "
                "(don't forget to return setting back to default value)",
                suspicious_broken_parts,
                formatReadableSizeWithBinarySuffix(suspicious_broken_parts_bytes),
                settings->max_suspicious_broken_parts);

        if (suspicious_broken_parts_bytes > settings->max_suspicious_broken_parts_bytes)
            throw Exception(
                ErrorCodes::TOO_MANY_UNEXPECTED_DATA_PARTS,
                "Suspiciously big size ({} parts, {} in total) of all broken "
                "parts to remove while maximum allowed broken parts size is {}. "
                "You can change the maximum value with merge tree setting 'max_suspicious_broken_parts_bytes' in <merge_tree> configuration "
                "section or in table settings in .sql file (don't forget to return setting back to default value)",
                suspicious_broken_parts,
                formatReadableSizeWithBinarySuffix(suspicious_broken_parts_bytes),
                formatReadableSizeWithBinarySuffix(settings->max_suspicious_broken_parts_bytes));
    }

    if (suspicious_broken_unexpected_parts != 0)
        LOG_WARNING(log, "Found suspicious broken unexpected parts {} with total rows count {}", suspicious_broken_unexpected_parts, suspicious_broken_unexpected_parts_bytes);

    if (!is_static_storage)
        for (auto & part : broken_parts_to_detach)
            part->renameToDetached("broken-on-start"); /// detached parts must not have '_' in prefixes

    resetObjectColumnsFromActiveParts(part_lock);
    calculateColumnAndSecondaryIndexSizesImpl();

    PartLoadingTreeNodes unloaded_parts;

    std::vector<UnexpectedPartLoadState> unexpected_unloaded_data_parts;
    for (const auto & [info, name, disk] : unexpected_parts_to_load)
    {
        bool uncovered = true;
        for (const auto & part : unexpected_parts_to_load)
        {
            if (name != part.name && part.info.contains(info))
            {
                uncovered = false;
                break;
            }
        }
        unexpected_unloaded_data_parts.push_back({std::make_shared<PartLoadingTree::Node>(info, name, disk), uncovered, /*is_broken*/ false, /*part*/ nullptr});
    }

    if (!unexpected_unloaded_data_parts.empty())
    {
        LOG_DEBUG(log, "Found {} unexpected data parts. They will be loaded asynchronously", unexpected_unloaded_data_parts.size());
        {
            std::lock_guard lock(unexpected_data_parts_mutex);
            unexpected_data_parts = std::move(unexpected_unloaded_data_parts);
            unexpected_data_parts_loading_finished = false;
        }

        unexpected_data_parts_loading_task = getContext()->getSchedulePool().createTask(
            "MergeTreeData::loadUnexpectedDataParts",
            [this] { loadUnexpectedDataParts(); });
    }

    loading_tree.traverse(/*recursive=*/ true, [&](const auto & node)
    {
        if (!node->is_loaded)
            unloaded_parts.push_back(node);
    });

    /// By the way, if all disks are readonly, it does not make sense to load outdated parts (we will not own them).
    if (!unloaded_parts.empty() && !all_disks_are_readonly)
    {
        LOG_DEBUG(log, "Found {} outdated data parts. They will be loaded asynchronously", unloaded_parts.size());

        {
            std::lock_guard lock(outdated_data_parts_mutex);
            outdated_unloaded_data_parts = std::move(unloaded_parts);
            outdated_data_parts_loading_finished = false;
        }

        outdated_data_parts_loading_task = getContext()->getSchedulePool().createTask(
            "MergeTreeData::loadOutdatedDataParts",
            [this] { loadOutdatedDataParts(/*is_async=*/ true); });
    }

    LOG_DEBUG(log, "Loaded data parts ({} items)", data_parts_indexes.size());
    data_parts_loading_finished = true;
}

void MergeTreeData::loadUnexpectedDataParts()
try
{
    {
        std::lock_guard lock(unexpected_data_parts_mutex);
        if (unexpected_data_parts.empty())
        {
            unexpected_data_parts_loading_finished = true;
            unexpected_data_parts_cv.notify_all();
            return;
        }

        LOG_DEBUG(log, "Loading {} unexpected data parts",
            unexpected_data_parts.size());
    }

    ThreadFuzzer::maybeInjectSleep();

    auto blocker = CannotAllocateThreadFaultInjector::blockFaultInjections();

    ThreadPoolCallbackRunnerLocal<void> runner(getUnexpectedPartsLoadingThreadPool().get(), "UnexpectedParts");

    for (auto & load_state : unexpected_data_parts)
    {
        std::lock_guard lock(unexpected_data_parts_mutex);
        chassert(!load_state.part);
        if (unexpected_data_parts_loading_canceled)
        {
            runner.waitForAllToFinishAndRethrowFirstError();
            return;
        }
        runner([&]()
        {
            loadUnexpectedDataPart(load_state);

            chassert(load_state.part);
            if (load_state.is_broken)
            {
                load_state.part->renameToDetached("broken-on-start"); /// detached parts must not have '_' in prefixes
            }
        }, Priority{});
    }
    runner.waitForAllToFinishAndRethrowFirstError();
    LOG_DEBUG(log, "Loaded {} unexpected data parts", unexpected_data_parts.size());

    {
        std::lock_guard lock(unexpected_data_parts_mutex);
        unexpected_data_parts_loading_finished = true;
        unexpected_data_parts_cv.notify_all();
    }
}
catch (...)
{
    LOG_ERROR(log, "Loading of unexpected parts failed. "
        "Will terminate to avoid undefined behaviour due to inconsistent set of parts. "
        "Exception: {}", getCurrentExceptionMessage(true));
    std::terminate();
}

void MergeTreeData::loadOutdatedDataParts(bool is_async)
try
{
    {
        std::lock_guard lock(outdated_data_parts_mutex);
        if (outdated_unloaded_data_parts.empty())
        {
            outdated_data_parts_loading_finished = true;
            outdated_data_parts_cv.notify_all();
            return;
        }

        LOG_DEBUG(log, "Loading {} outdated data parts {}",
            outdated_unloaded_data_parts.size(),
            is_async ? "asynchronously" : "synchronously");
    }

    std::this_thread::sleep_for(std::chrono::milliseconds(static_cast<size_t>(getSettings()->sleep_before_loading_outdated_parts_ms)));
    ThreadFuzzer::maybeInjectSleep();

    /// Acquire shared lock because 'relative_data_path' is used while loading parts.
    TableLockHolder shared_lock;
    if (is_async)
        shared_lock = lockForShare(RWLockImpl::NO_QUERY, getSettings()->lock_acquire_timeout_for_background_operations);

    std::atomic_size_t num_loaded_parts = 0;

    auto blocker = CannotAllocateThreadFaultInjector::blockFaultInjections();

    ThreadPoolCallbackRunnerLocal<void> runner(getOutdatedPartsLoadingThreadPool().get(), "OutdatedParts");

    while (true)
    {
        ThreadFuzzer::maybeInjectSleep();
        PartLoadingTree::NodePtr part;

        {
            std::lock_guard lock(outdated_data_parts_mutex);

            if (is_async && outdated_data_parts_loading_canceled)
            {
                /// Wait for every scheduled task
                /// In case of any exception it will be re-thrown and server will be terminated.
                runner.waitForAllToFinishAndRethrowFirstError();

                LOG_DEBUG(log,
                    "Stopped loading outdated data parts because task was canceled. "
                    "Loaded {} parts, {} left unloaded", num_loaded_parts, outdated_unloaded_data_parts.size());
                return;
            }

            if (outdated_unloaded_data_parts.empty())
                break;

            part = outdated_unloaded_data_parts.back();
            outdated_unloaded_data_parts.pop_back();
        }

        runner([&, my_part = part]()
        {
            auto res = loadDataPartWithRetries(
            my_part->info, my_part->name, my_part->disk,
            DataPartState::Outdated, data_parts_mutex, loading_parts_initial_backoff_ms,
            loading_parts_max_backoff_ms, loading_parts_max_tries);

            ++num_loaded_parts;
            if (res.is_broken)
            {
                forcefullyRemoveBrokenOutdatedPartFromZooKeeperBeforeDetaching(res.part->name);
                res.part->renameToDetached("broken-on-start"); /// detached parts must not have '_' in prefixes
            }
            else if (res.part->is_duplicate)
                res.part->remove();
            else
                preparePartForRemoval(res.part);
        }, Priority{});
    }

    runner.waitForAllToFinishAndRethrowFirstError();

    LOG_DEBUG(log, "Loaded {} outdated data parts {}",
        num_loaded_parts, is_async ? "asynchronously" : "synchronously");

    {
        std::lock_guard lock(outdated_data_parts_mutex);
        outdated_data_parts_loading_finished = true;
        outdated_data_parts_cv.notify_all();
    }
}
catch (...)
{
    LOG_ERROR(log, "Loading of outdated parts failed. "
        "Will terminate to avoid undefined behaviour due to inconsistent set of parts. "
        "Exception: {}", getCurrentExceptionMessage(true));
    std::terminate();
}

/// No TSA because of std::unique_lock and std::condition_variable.
void MergeTreeData::waitForOutdatedPartsToBeLoaded() const TSA_NO_THREAD_SAFETY_ANALYSIS
{
    /// Background tasks are not run if storage is static.
    if (isStaticStorage())
        return;

    /// If waiting is not required, do NOT log and do NOT enable/disable turbo mode to make `waitForOutdatedPartsToBeLoaded` a lightweight check
    {
        std::unique_lock lock(outdated_data_parts_mutex);
        if (outdated_data_parts_loading_canceled)
            throw Exception(ErrorCodes::NOT_INITIALIZED, "Loading of outdated data parts was already canceled");
        if (outdated_data_parts_loading_finished)
            return;
    }

    /// We need to load parts as fast as possible
    getOutdatedPartsLoadingThreadPool().enableTurboMode();
    SCOPE_EXIT({
        /// Let's lower the number of threads e.g. for later ATTACH queries to behave as usual
        getOutdatedPartsLoadingThreadPool().disableTurboMode();
    });

    LOG_TRACE(log, "Will wait for outdated data parts to be loaded");

    std::unique_lock lock(outdated_data_parts_mutex);

    outdated_data_parts_cv.wait(lock, [this]() TSA_NO_THREAD_SAFETY_ANALYSIS
    {
        return outdated_data_parts_loading_finished || outdated_data_parts_loading_canceled;
    });

    if (outdated_data_parts_loading_canceled)
        throw Exception(ErrorCodes::NOT_INITIALIZED, "Loading of outdated data parts was canceled");

    LOG_TRACE(log, "Finished waiting for outdated data parts to be loaded");
}

void MergeTreeData::waitForUnexpectedPartsToBeLoaded() const TSA_NO_THREAD_SAFETY_ANALYSIS
{
    /// Background tasks are not run if storage is static.
    if (isStaticStorage())
        return;

    /// If waiting is not required, do NOT log and do NOT enable/disable turbo mode to make `waitForUnexpectedPartsToBeLoaded` a lightweight check
    {
        std::unique_lock lock(unexpected_data_parts_mutex);
        if (unexpected_data_parts_loading_canceled)
            throw Exception(ErrorCodes::NOT_INITIALIZED, "Loading of unexpected data parts was already canceled");
        if (unexpected_data_parts_loading_finished)
            return;
    }

    /// We need to load parts as fast as possible
    getUnexpectedPartsLoadingThreadPool().enableTurboMode();
    SCOPE_EXIT({
        /// Let's lower the number of threads e.g. for later ATTACH queries to behave as usual
        getUnexpectedPartsLoadingThreadPool().disableTurboMode();
    });

    LOG_TRACE(log, "Will wait for unexpected data parts to be loaded");

    std::unique_lock lock(unexpected_data_parts_mutex);

    unexpected_data_parts_cv.wait(lock, [this]() TSA_NO_THREAD_SAFETY_ANALYSIS
    {
        return unexpected_data_parts_loading_finished || unexpected_data_parts_loading_canceled;
    });

    if (unexpected_data_parts_loading_canceled)
        throw Exception(ErrorCodes::NOT_INITIALIZED, "Loading of unexpected data parts was canceled");

    LOG_TRACE(log, "Finished waiting for unexpected data parts to be loaded");
}

void MergeTreeData::startOutdatedAndUnexpectedDataPartsLoadingTask()
{
    if (outdated_data_parts_loading_task)
        outdated_data_parts_loading_task->activateAndSchedule();
    if (unexpected_data_parts_loading_task)
        unexpected_data_parts_loading_task->activateAndSchedule();
}

void MergeTreeData::stopOutdatedAndUnexpectedDataPartsLoadingTask()
{
    if (outdated_data_parts_loading_task)
    {
        {
            std::lock_guard lock(outdated_data_parts_mutex);
            outdated_data_parts_loading_canceled = true;
        }

        outdated_data_parts_loading_task->deactivate();
        outdated_data_parts_cv.notify_all();
    }

    if (unexpected_data_parts_loading_task)
    {
        {
            std::lock_guard lock(unexpected_data_parts_mutex);
            unexpected_data_parts_loading_canceled = true;
        }

        unexpected_data_parts_loading_task->deactivate();
        unexpected_data_parts_cv.notify_all();
    }
}

/// Is the part directory old.
/// True if its modification time and the modification time of all files inside it is less then threshold.
/// (Only files on the first level of nesting are considered).
static bool isOldPartDirectory(const DiskPtr & disk, const String & directory_path, time_t threshold)
{
    if (!disk->isDirectory(directory_path) || disk->getLastModified(directory_path).epochTime() > threshold)
        return false;

    for (auto it = disk->iterateDirectory(directory_path); it->isValid(); it->next())
        if (disk->getLastModified(it->path()).epochTime() > threshold)
            return false;

    return true;
}


size_t MergeTreeData::clearOldTemporaryDirectories(size_t custom_directories_lifetime_seconds, const NameSet & valid_prefixes)
{
    size_t cleared_count = 0;

    cleared_count += clearOldTemporaryDirectories(relative_data_path, custom_directories_lifetime_seconds, valid_prefixes);

    if (allowRemoveStaleMovingParts())
    {
        /// Clear _all_ parts from the `moving` directory
        cleared_count += clearOldTemporaryDirectories(fs::path(relative_data_path) / "moving", custom_directories_lifetime_seconds, {""});
    }

    return cleared_count;
}

size_t MergeTreeData::clearOldTemporaryDirectories(const String & root_path, size_t custom_directories_lifetime_seconds, const NameSet & valid_prefixes)
{
    /// If the method is already called from another thread, then we don't need to do anything.
    std::unique_lock lock(clear_old_temporary_directories_mutex, std::defer_lock);
    if (!lock.try_lock())
        return 0;

    const auto settings = getSettings();
    time_t current_time = time(nullptr);
    ssize_t deadline = current_time - custom_directories_lifetime_seconds;

    size_t cleared_count = 0;

    /// Delete temporary directories older than a the specified age.
    for (const auto & disk : getDisks())
    {
        if (disk->isBroken())
            continue;

        if (!disk->exists(root_path))
            continue;

        for (auto it = disk->iterateDirectory(root_path); it->isValid(); it->next())
        {
            const std::string & basename = it->name();
            bool start_with_valid_prefix = false;
            for (const auto & prefix : valid_prefixes)
            {
                if (startsWith(basename, prefix))
                {
                    start_with_valid_prefix = true;
                    break;
                }
            }

            if (!start_with_valid_prefix)
                continue;

            const std::string & full_path = fullPath(disk, it->path());

            try
            {
                if (isOldPartDirectory(disk, it->path(), deadline))
                {
                    ThreadFuzzer::maybeInjectSleep();
                    if (temporary_parts.contains(basename))
                    {
                        /// Actually we don't rely on temporary_directories_lifetime when removing old temporaries directories,
                        /// it's just an extra level of protection just in case we have a bug.
                        LOG_INFO(LogFrequencyLimiter(log.load(), 10), "{} is in use (by merge/mutation/INSERT) (consider increasing temporary_directories_lifetime setting)", full_path);
                        continue;
                    }
                    else if (!disk->exists(it->path()))
                    {
                        /// We should recheck that the dir exists, otherwise we can get "No such file or directory"
                        /// due to a race condition with "Renaming temporary part" (temporary part holder could be already released, so the check above is not enough)
                        LOG_WARNING(log, "Temporary directory {} suddenly disappeared while iterating, assuming it was concurrently renamed to persistent", it->path());
                        continue;
                    }
                    else
                    {
                        LOG_WARNING(log, "Removing temporary directory {}", full_path);

                        /// Even if it's a temporary part it could be downloaded with zero copy replication and this function
                        /// is executed as a callback.
                        ///
                        /// We don't control the amount of refs for temporary parts so we cannot decide can we remove blobs
                        /// or not. So we are not doing it
                        bool keep_shared = false;
                        if (disk->supportZeroCopyReplication() && settings->allow_remote_fs_zero_copy_replication)
                        {
                            LOG_WARNING(log, "Since zero-copy replication is enabled we are not going to remove blobs from shared storage for {}", full_path);
                            keep_shared = true;
                        }

                        disk->removeSharedRecursive(it->path(), keep_shared, {});
                        ++cleared_count;
                    }
                }
            }
            catch (const fs::filesystem_error & e)
            {
                if (e.code() == std::errc::no_such_file_or_directory)
                {
                    /// If the file is already deleted, do nothing.
                }
                else
                    throw;
            }
        }
    }

    return cleared_count;
}

scope_guard MergeTreeData::getTemporaryPartDirectoryHolder(const String & part_dir_name) const
{
    temporary_parts.add(part_dir_name);
    return [this, part_dir_name]() { temporary_parts.remove(part_dir_name); };
}

MergeTreeData::MutableDataPartPtr MergeTreeData::asMutableDeletingPart(const DataPartPtr & part)
{
    auto state = part->getState();
    if (state != DataPartState::Deleting && state != DataPartState::DeleteOnDestroy)
        throw Exception(ErrorCodes::LOGICAL_ERROR,
            "Cannot remove part {}, because it has state: {}", part->name, magic_enum::enum_name(state));

    return std::const_pointer_cast<IMergeTreeDataPart>(part);
}

MergeTreeData::DataPartsVector MergeTreeData::grabOldParts(bool force)
{
    DataPartsVector res;

    /// If the method is already called from another thread, then we don't need to do anything.
    std::unique_lock lock(grab_old_parts_mutex, std::defer_lock);
    if (!lock.try_lock())
        return res;

    /// Concurrent parts removal is disabled for "zero-copy replication" (a non-production feature),
    /// because parts removal involves hard links and concurrent hard link operations don't work correctly
    /// in the "zero-copy replication" (because it is a non-production feature).
    /// Please don't use "zero-copy replication" (a non-production feature) in production.
    /// It is not ready for production usage. Don't use it.

    bool need_remove_parts_in_order = supportsReplication() && getSettings()->allow_remote_fs_zero_copy_replication;

    if (need_remove_parts_in_order)
    {
        bool has_zero_copy_disk = false;
        for (const auto & disk : getDisks())
        {
            if (disk->supportZeroCopyReplication())
            {
                has_zero_copy_disk = true;
                break;
            }
        }
        need_remove_parts_in_order = has_zero_copy_disk;
    }

    std::vector<DataPartIteratorByStateAndInfo> parts_to_delete;
    std::vector<MergeTreePartInfo> skipped_parts;

    auto has_skipped_mutation_parent = [&skipped_parts, need_remove_parts_in_order] (const DataPartPtr & part)
    {
        if (!need_remove_parts_in_order)
            return false;

        for (const auto & part_info : skipped_parts)
            if (part->info.isMutationChildOf(part_info))
                return true;

        return false;
    };

    auto time_now = time(nullptr);

    {
        auto removal_limit = getSettings()->simultaneous_parts_removal_limit;
        size_t current_removal_limit = removal_limit == 0 ? std::numeric_limits<size_t>::max() : static_cast<size_t>(removal_limit);

        auto parts_lock = lockParts();

        auto outdated_parts_range = getDataPartsStateRange(DataPartState::Outdated);
        for (auto it = outdated_parts_range.begin(); it != outdated_parts_range.end(); ++it)
        {
            if (parts_to_delete.size() == current_removal_limit)
            {
                LOG_TRACE(log, "Found {} parts to remove and reached the limit for one removal iteration", current_removal_limit);
                break;
            }

            const DataPartPtr & part = *it;

            part->last_removal_attempt_time.store(time_now, std::memory_order_relaxed);

            /// Do not remove outdated part if it may be visible for some transaction
            if (!part->version.canBeRemoved())
            {
                part->removal_state.store(DataPartRemovalState::VISIBLE_TO_TRANSACTIONS, std::memory_order_relaxed);
                skipped_parts.push_back(part->info);
                continue;
            }

            /// Grab only parts that are not used by anyone (SELECTs for example).
            if (!isSharedPtrUnique(part))
            {
                part->removal_state.store(DataPartRemovalState::NON_UNIQUE_OWNERSHIP, std::memory_order_relaxed);
                skipped_parts.push_back(part->info);
                continue;
            }

            /// First remove all covered parts, then remove covering empty part
            /// Avoids resurrection of old parts for MergeTree and issues with unexpected parts for Replicated
            if (part->rows_count == 0 && !getCoveredOutdatedParts(part, parts_lock).empty())
            {
                part->removal_state.store(DataPartRemovalState::EMPTY_PART_COVERS_OTHER_PARTS, std::memory_order_relaxed);
                skipped_parts.push_back(part->info);
                continue;
            }

            auto part_remove_time = part->remove_time.load(std::memory_order_relaxed);
            bool reached_removal_time = part_remove_time <= time_now && time_now - part_remove_time >= getSettings()->old_parts_lifetime.totalSeconds();
            if ((reached_removal_time && !has_skipped_mutation_parent(part))
                || force
                || (part->version.creation_csn == Tx::RolledBackCSN && getSettings()->remove_rolled_back_parts_immediately))
            {
                part->removal_state.store(DataPartRemovalState::REMOVED, std::memory_order_relaxed);
                parts_to_delete.emplace_back(it);
            }
            else
            {
                if (!reached_removal_time)
                    part->removal_state.store(DataPartRemovalState::NOT_REACHED_REMOVAL_TIME, std::memory_order_relaxed);
                else
                    part->removal_state.store(DataPartRemovalState::HAS_SKIPPED_MUTATION_PARENT, std::memory_order_relaxed);
                skipped_parts.push_back(part->info);
                continue;
            }
        }

        res.reserve(parts_to_delete.size());
        for (const auto & it_to_delete : parts_to_delete)
        {
            res.emplace_back(*it_to_delete);
            modifyPartState(it_to_delete, DataPartState::Deleting);
        }
    }

    if (!res.empty())
        LOG_TRACE(log, "Found {} old parts to remove. Parts: [{}]",
                  res.size(), fmt::join(getPartsNames(res), ", "));

    return res;
}


void MergeTreeData::rollbackDeletingParts(const MergeTreeData::DataPartsVector & parts)
{
    auto lock = lockParts();
    for (const auto & part : parts)
    {
        /// We should modify it under data_parts_mutex
        part->assertState({DataPartState::Deleting});
        modifyPartState(part, DataPartState::Outdated);
    }
}

void MergeTreeData::removePartsFinally(const MergeTreeData::DataPartsVector & parts)
{
    if (parts.empty())
        return;

    {
        auto lock = lockParts();

        /// TODO: use data_parts iterators instead of pointers
        for (const auto & part : parts)
        {
            /// Temporary does not present in data_parts_by_info.
            if (part->getState() == DataPartState::Temporary)
                continue;

            auto it = data_parts_by_info.find(part->info);
            if (it == data_parts_by_info.end())
                throw Exception(ErrorCodes::LOGICAL_ERROR, "Deleting data part {} doesn't exist", part->name);

            (*it)->assertState({DataPartState::Deleting});

            LOG_TEST(log, "removePartsFinally: removing {} from data_parts_indexes", (*it)->getNameWithState());
            data_parts_indexes.erase(it);
        }
    }

    LOG_DEBUG(log, "Removing {} parts from memory: Parts: [{}]", parts.size(), fmt::join(parts, ", "));

    /// Data parts is still alive (since DataPartsVector holds shared_ptrs) and contain useful metainformation for logging
    /// NOTE: There is no need to log parts deletion somewhere else, all deleting parts pass through this function and pass away

    auto table_id = getStorageID();
    if (auto part_log = getContext()->getPartLog(table_id.database_name))
    {
        PartLogElement part_log_elem;

        part_log_elem.event_type = PartLogElement::REMOVE_PART;

        const auto time_now = std::chrono::system_clock::now();
        part_log_elem.event_time = timeInSeconds(time_now);
        part_log_elem.event_time_microseconds = timeInMicroseconds(time_now);

        part_log_elem.duration_ms = 0;

        part_log_elem.database_name = table_id.database_name;
        part_log_elem.table_name = table_id.table_name;
        part_log_elem.table_uuid = table_id.uuid;

        for (const auto & part : parts)
        {
            part_log_elem.partition_id = part->info.partition_id;
            part_log_elem.part_name = part->name;
            part_log_elem.bytes_compressed_on_disk = part->getBytesOnDisk();
            part_log_elem.bytes_uncompressed = part->getBytesUncompressedOnDisk();
            part_log_elem.rows = part->rows_count;
            part_log_elem.part_type = part->getType();

            part_log->add(part_log_elem);
        }
    }
}

size_t MergeTreeData::clearOldPartsFromFilesystem(bool force)
{
    DataPartsVector parts_to_remove = grabOldParts(force);
    if (parts_to_remove.empty())
        return 0;

    clearPartsFromFilesystem(parts_to_remove);
    removePartsFinally(parts_to_remove);
    /// This is needed to close files to avoid they reside on disk after being deleted.
    /// NOTE: we can drop files from cache more selectively but this is good enough.
    getContext()->clearMMappedFileCache();

    return parts_to_remove.size();
}


void MergeTreeData::clearPartsFromFilesystem(const DataPartsVector & parts, bool throw_on_error, NameSet * parts_failed_to_delete)
{
    NameSet part_names_succeed;

    auto get_failed_parts = [&part_names_succeed, &parts_failed_to_delete, &parts] ()
    {
        if (part_names_succeed.size() == parts.size())
            return;

        if (parts_failed_to_delete)
        {
            for (const auto & part : parts)
            {
                if (!part_names_succeed.contains(part->name))
                    parts_failed_to_delete->insert(part->name);
            }
        }
    };

    try
    {
        clearPartsFromFilesystemImpl(parts, &part_names_succeed);
        get_failed_parts();
    }
    catch (...)
    {
        get_failed_parts();

        LOG_DEBUG(log, "Failed to remove all parts, all count {}, removed {}", parts.size(), part_names_succeed.size());

        if (throw_on_error)
            throw;
    }
}

void MergeTreeData::clearPartsFromFilesystemImpl(const DataPartsVector & parts_to_remove, NameSet * part_names_succeed)
{
    if (parts_to_remove.empty())
        return;

    const auto settings = getSettings();

    auto remove_single_thread = [this, &parts_to_remove, part_names_succeed]()
    {
        LOG_DEBUG(
            log, "Removing {} parts from filesystem (serially): Parts: [{}]", parts_to_remove.size(), fmt::join(parts_to_remove, ", "));
        for (const DataPartPtr & part : parts_to_remove)
        {
            asMutableDeletingPart(part)->remove();
            if (part_names_succeed)
                part_names_succeed->insert(part->name);
        }
    };

    if (parts_to_remove.size() <= settings->concurrent_part_removal_threshold)
    {
        remove_single_thread();
        return;
    }

    /// Parallel parts removal.
    std::mutex part_names_mutex;

    /// This flag disallow straightforward concurrent parts removal. It's required only in case
    /// when we have parts on zero-copy disk + at least some of them were mutated.
    bool remove_parts_in_order = false;
    if (settings->allow_remote_fs_zero_copy_replication && dynamic_cast<StorageReplicatedMergeTree *>(this) != nullptr)
    {
        remove_parts_in_order = std::any_of(
            parts_to_remove.begin(), parts_to_remove.end(),
            [] (const auto & data_part) { return data_part->isStoredOnRemoteDiskWithZeroCopySupport() && data_part->info.getMutationVersion() > 0; }
        );
    }


    if (!remove_parts_in_order)
    {
        /// NOTE: Under heavy system load you may get "Cannot schedule a task" from ThreadPool.
        LOG_DEBUG(
            log, "Removing {} parts from filesystem (concurrently): Parts: [{}]", parts_to_remove.size(), fmt::join(parts_to_remove, ", "));

        ThreadPoolCallbackRunnerLocal<void> runner(getPartsCleaningThreadPool().get(), "PartsCleaning");

        for (const DataPartPtr & part : parts_to_remove)
        {
            runner([&part, &part_names_mutex, part_names_succeed, thread_group = CurrentThread::getGroup()]
            {
                asMutableDeletingPart(part)->remove();
                if (part_names_succeed)
                {
                    std::lock_guard lock(part_names_mutex);
                    part_names_succeed->insert(part->name);
                }
            }, Priority{0});
        }

        runner.waitForAllToFinishAndRethrowFirstError();

        return;
    }

    if (format_version < MERGE_TREE_DATA_MIN_FORMAT_VERSION_WITH_CUSTOM_PARTITIONING)
    {
        remove_single_thread();
        return;
    }

    /// NOTE: Under heavy system load you may get "Cannot schedule a task" from ThreadPool.
    LOG_DEBUG(
        log, "Removing {} parts from filesystem (concurrently): Parts: [{}]", parts_to_remove.size(), fmt::join(parts_to_remove, ", "));

    /// We have "zero copy replication" parts and we are going to remove them in parallel.
    /// The problem is that all parts in a mutation chain must be removed sequentially to avoid "key does not exits" issues.
    /// We remove disjoint subsets of parts in parallel.
    /// The problem is that it's not trivial to divide Outdated parts into disjoint subsets,
    /// because Outdated parts legally can be intersecting (but intersecting parts must be separated by a DROP_RANGE).
    /// So we ignore level and version and use block numbers only (they cannot intersect by block numbers unless we have a bug).

    struct RemovalRanges
    {
        std::vector<MergeTreePartInfo> infos;
        std::vector<DataPartsVector> parts;
        std::vector<UInt64> split_times;
    };

    auto split_into_independent_ranges = [this](const DataPartsVector & parts_to_remove_, size_t split_times) -> RemovalRanges
    {
        if (parts_to_remove_.empty())
            return {};

        ActiveDataPartSet independent_ranges_set(format_version);
        for (const auto & part : parts_to_remove_)
        {
            MergeTreePartInfo range_info = part->info;
            range_info.level = static_cast<UInt32>(range_info.max_block - range_info.min_block);
            range_info.mutation = 0;
            independent_ranges_set.add(range_info, range_info.getPartNameV1());
        }

        RemovalRanges independent_ranges;
        independent_ranges.infos = independent_ranges_set.getPartInfos();
        size_t num_ranges = independent_ranges.infos.size();
        independent_ranges.parts.resize(num_ranges);
        independent_ranges.split_times.resize(num_ranges, split_times);
        size_t avg_range_size = parts_to_remove_.size() / num_ranges;

        size_t sum_of_ranges = 0;
        for (size_t i = 0; i < num_ranges; ++i)
        {
            MergeTreePartInfo & range = independent_ranges.infos[i];
            DataPartsVector & parts_in_range = independent_ranges.parts[i];
            range.level = MergeTreePartInfo::MAX_LEVEL;
            range.mutation = MergeTreePartInfo::MAX_BLOCK_NUMBER;

            parts_in_range.reserve(avg_range_size * 2);
            for (const auto & part : parts_to_remove_)
                if (range.contains(part->info))
                    parts_in_range.push_back(part);
            sum_of_ranges += parts_in_range.size();
        }

        if (parts_to_remove_.size() != sum_of_ranges)
            throw Exception(ErrorCodes::LOGICAL_ERROR, "Number of removed parts is not equal to number of parts in independent ranges "
                                                       "({} != {}), it's a bug", parts_to_remove_.size(), sum_of_ranges);

        return independent_ranges;
    };

    ThreadPoolCallbackRunnerLocal<void> runner(getPartsCleaningThreadPool().get(), "PartsCleaning");

    auto schedule_parts_removal = [this, &runner, &part_names_mutex, part_names_succeed](
        const MergeTreePartInfo & range, DataPartsVector && parts_in_range)
    {
        /// Below, range should be captured by copy to avoid use-after-scope on exception from pool
        runner(
            [this, range, &part_names_mutex, part_names_succeed, batch = std::move(parts_in_range)]
        {
            LOG_TRACE(log, "Removing {} parts in blocks range {}", batch.size(), range.getPartNameForLogs());

            for (const auto & part : batch)
            {
                asMutableDeletingPart(part)->remove();
                if (part_names_succeed)
                {
                    std::lock_guard lock(part_names_mutex);
                    part_names_succeed->insert(part->name);
                }
            }
        }, Priority{0});
    };

    RemovalRanges independent_ranges = split_into_independent_ranges(parts_to_remove, /* split_times */ 0);
    DataPartsVector excluded_parts;
    size_t num_ranges = independent_ranges.infos.size();
    size_t sum_of_ranges = 0;
    for (size_t i = 0; i < num_ranges; ++i)
    {
        MergeTreePartInfo & range = independent_ranges.infos[i];
        DataPartsVector & parts_in_range = independent_ranges.parts[i];
        UInt64 split_times = independent_ranges.split_times[i];

        /// It may happen that we have a huge part covering thousands small parts.
        /// In this case, we will get a huge range that will be process by only one thread causing really long tail latency.
        /// Let's try to exclude such parts in order to get smaller tasks for thread pool and more uniform distribution.
        if (settings->concurrent_part_removal_threshold < parts_in_range.size() &&
            split_times < settings->zero_copy_concurrent_part_removal_max_split_times)
        {
            auto smaller_parts_pred = [&range](const DataPartPtr & part)
            {
                return !(part->info.min_block == range.min_block && part->info.max_block == range.max_block);
            };

            size_t covered_parts_count = std::count_if(parts_in_range.begin(), parts_in_range.end(), smaller_parts_pred);
            size_t top_level_count = parts_in_range.size() - covered_parts_count;
            chassert(top_level_count);
            Float32 parts_to_exclude_ratio = static_cast<Float32>(top_level_count) / parts_in_range.size();
            if (settings->zero_copy_concurrent_part_removal_max_postpone_ratio < parts_to_exclude_ratio)
            {
                /// Most likely we have a long mutations chain here
                LOG_DEBUG(log, "Block range {} contains {} parts including {} top-level parts, will not try to split it",
                          range.getPartNameForLogs(), parts_in_range.size(), top_level_count);
            }
            else
            {
                auto new_end_it = std::partition(parts_in_range.begin(), parts_in_range.end(), smaller_parts_pred);
                std::move(new_end_it, parts_in_range.end(), std::back_inserter(excluded_parts));
                parts_in_range.erase(new_end_it, parts_in_range.end());

                RemovalRanges subranges = split_into_independent_ranges(parts_in_range, split_times + 1);

                LOG_DEBUG(log, "Block range {} contained {} parts, it was split into {} independent subranges after excluding {} top-level parts",
                          range.getPartNameForLogs(), parts_in_range.size() + top_level_count, subranges.infos.size(), top_level_count);

                std::move(subranges.infos.begin(), subranges.infos.end(), std::back_inserter(independent_ranges.infos));
                std::move(subranges.parts.begin(), subranges.parts.end(), std::back_inserter(independent_ranges.parts));
                std::move(subranges.split_times.begin(), subranges.split_times.end(), std::back_inserter(independent_ranges.split_times));
                num_ranges += subranges.infos.size();
                continue;
            }
        }

        sum_of_ranges += parts_in_range.size();

        schedule_parts_removal(range, std::move(parts_in_range));
    }

    /// Remove excluded parts as well. They were reordered, so sort them again
    std::sort(excluded_parts.begin(), excluded_parts.end(), [](const auto & x, const auto & y) { return x->info < y->info; });
    LOG_TRACE(log, "Will remove {} big parts separately: {}", excluded_parts.size(), fmt::join(excluded_parts, ", "));

    independent_ranges = split_into_independent_ranges(excluded_parts, /* split_times */ 0);

    runner.waitForAllToFinishAndRethrowFirstError();

    for (size_t i = 0; i < independent_ranges.infos.size(); ++i)
    {
        MergeTreePartInfo & range = independent_ranges.infos[i];
        DataPartsVector & parts_in_range = independent_ranges.parts[i];
        schedule_parts_removal(range, std::move(parts_in_range));
    }

    runner.waitForAllToFinishAndRethrowFirstError();

    if (parts_to_remove.size() != sum_of_ranges + excluded_parts.size())
        throw Exception(ErrorCodes::LOGICAL_ERROR,
                        "Number of parts to remove was not equal to number of parts in independent ranges and excluded parts"
                        "({} != {} + {}), it's a bug", parts_to_remove.size(), sum_of_ranges, excluded_parts.size());
}


size_t MergeTreeData::clearEmptyParts()
{
    if (!getSettings()->remove_empty_parts)
        return 0;

    std::vector<std::string> parts_names_to_drop;

    {
        /// Need to destroy parts vector before clearing them from filesystem.
        auto parts = getDataPartsVectorForInternalUsage();
        for (const auto & part : parts)
        {
            if (part->rows_count != 0)
                continue;

            /// Do not try to drop uncommitted parts. If the newest tx doesn't see it then it probably hasn't been committed yet
            if (!part->version.getCreationTID().isPrehistoric() && !part->version.isVisible(TransactionLog::instance().getLatestSnapshot()))
                continue;

            parts_names_to_drop.emplace_back(part->name);
        }
    }

    for (auto & name : parts_names_to_drop)
    {
        LOG_INFO(log, "Will drop empty part {}", name);
        dropPartNoWaitNoThrow(name);
    }

    return parts_names_to_drop.size();
}

void MergeTreeData::rename(const String & new_table_path, const StorageID & new_table_id)
{
    LOG_INFO(log, "Renaming table to path {} with ID {}", new_table_path, new_table_id.getFullTableName());

    auto disks = getStoragePolicy()->getDisks();

    for (const auto & disk : disks)
    {
        if (disk->exists(new_table_path))
            throw Exception(ErrorCodes::DIRECTORY_ALREADY_EXISTS, "Target path already exists: {}", fullPath(disk, new_table_path));
    }

    for (const auto & disk : disks)
    {
        auto new_table_path_parent = parentPath(new_table_path);
        disk->createDirectories(new_table_path_parent);
        disk->moveDirectory(relative_data_path, new_table_path);
    }

    if (!getStorageID().hasUUID())
        getContext()->clearCaches();

    /// TODO: remove const_cast
    for (const auto & part : data_parts_by_info)
    {
        auto & part_mutable = const_cast<IMergeTreeDataPart &>(*part);
        part_mutable.getDataPartStorage().changeRootPath(relative_data_path, new_table_path);
    }

    relative_data_path = new_table_path;
    renameInMemory(new_table_id);
}

void MergeTreeData::renameInMemory(const StorageID & new_table_id)
{
    IStorage::renameInMemory(new_table_id);
    log.store(new_table_id.getNameForLogs());
}

void MergeTreeData::dropAllData()
{
    /// In case there is read-only/write-once disk we cannot allow to call dropAllData(), but dropping tables is allowed.
    ///
    /// Note, that one may think that drop on write-once disk should be
    /// supported, since it is pretty trivial to implement
    /// MetadataStorageFromPlainObjectStorageTransaction::removeDirectory(),
    /// however removing part requires moveDirectory() as well.
    if (isStaticStorage())
        return;

    LOG_TRACE(log, "dropAllData: waiting for locks.");
    auto settings_ptr = getSettings();

    auto lock = lockParts();

    DataPartsVector all_parts;
    for (auto it = data_parts_by_info.begin(); it != data_parts_by_info.end(); ++it)
    {
        modifyPartState(it, DataPartState::Deleting);
        all_parts.push_back(*it);
    }

    /// Tables in atomic databases have UUID and stored in persistent locations.
    /// No need to clear caches (that are keyed by filesystem path) because collision is not possible.
    if (!getStorageID().hasUUID())
        getContext()->clearCaches();

    /// Removing of each data part before recursive removal of directory is to speed-up removal, because there will be less number of syscalls.
    NameSet part_names_failed;
    try
    {
        LOG_TRACE(log, "dropAllData: removing data parts (count {}) from filesystem.", all_parts.size());
        clearPartsFromFilesystem(all_parts, true, &part_names_failed);

        LOG_TRACE(log, "dropAllData: removing all data parts from memory.");
        data_parts_indexes.clear();
        all_data_dropped = true;
    }
    catch (...)
    {
        /// Removing from memory only successfully removed parts from disk
        /// Parts removal process can be important and on the next try it's better to try to remove
        /// them instead of remove recursive call.
        LOG_WARNING(log, "dropAllData: got exception removing parts from disk, removing successfully removed parts from memory.");
        for (const auto & part : all_parts)
        {
            if (!part_names_failed.contains(part->name))
                data_parts_indexes.erase(part->info);
        }

        throw;
    }

    LOG_INFO(log, "dropAllData: clearing temporary directories");
    clearOldTemporaryDirectories(0, {"tmp_", "delete_tmp_", "tmp-fetch_"});

    column_sizes.clear();

    auto detached_parts = getDetachedParts();
    for (const auto & part : detached_parts)
    {
        bool is_zero_copy = supportsReplication() && part.disk->supportZeroCopyReplication()
            && settings_ptr->allow_remote_fs_zero_copy_replication;
        try
        {
            bool keep_shared = removeDetachedPart(part.disk, fs::path(relative_data_path) / DETACHED_DIR_NAME / part.dir_name / "", part.dir_name);
            LOG_DEBUG(log, "Dropped detached part {}, keep shared data: {}", part.dir_name, keep_shared);
        }
        catch (...)
        {
            /// Without zero-copy-replication we will simply remove it recursively, but with zero-copy it will leave garbage on s3
            if (is_zero_copy && isRetryableException(std::current_exception()))
                throw;
            tryLogCurrentException(log);
        }
    }

    for (const auto & disk : getDisks())
    {
        if (disk->isBroken())
            continue;

        /// It can naturally happen if we cannot drop table from the first time
        /// i.e. get exceptions after remove recursive
        if (!disk->exists(relative_data_path))
        {
            LOG_INFO(log, "dropAllData: path {} is already removed from disk {}", relative_data_path, disk->getName());
            continue;
        }

        LOG_INFO(log, "dropAllData: remove format_version.txt, detached, moving and write ahead logs");
        disk->removeFileIfExists(fs::path(relative_data_path) / FORMAT_VERSION_FILE_NAME);

        if (disk->exists(fs::path(relative_data_path) / DETACHED_DIR_NAME))
            disk->removeSharedRecursive(fs::path(relative_data_path) / DETACHED_DIR_NAME, /*keep_all_shared_data*/ true, {});

        if (disk->exists(fs::path(relative_data_path) / MOVING_DIR_NAME))
            disk->removeRecursive(fs::path(relative_data_path) / MOVING_DIR_NAME);

        try
        {
            if (!disk->isDirectoryEmpty(relative_data_path) &&
                supportsReplication() && disk->supportZeroCopyReplication()
                && settings_ptr->allow_remote_fs_zero_copy_replication)
            {
                std::vector<std::string> files_left;
                disk->listFiles(relative_data_path, files_left);

                throw Exception(
                                ErrorCodes::ZERO_COPY_REPLICATION_ERROR,
                                "Directory {} with table {} not empty (files [{}]) after drop. Will not drop.",
                                relative_data_path, getStorageID().getNameForLogs(), fmt::join(files_left, ", "));
            }

            LOG_INFO(log, "dropAllData: removing table directory recursive to cleanup garbage");
            disk->removeRecursive(relative_data_path);
        }
        catch (const fs::filesystem_error & e)
        {
            if (e.code() == std::errc::no_such_file_or_directory)
            {
                /// If the file is already deleted, log the error message and do nothing.
                tryLogCurrentException(__PRETTY_FUNCTION__);
            }
            else
                throw;
        }
    }

    setDataVolume(0, 0, 0);

    LOG_TRACE(log, "dropAllData: done.");
}

void MergeTreeData::dropIfEmpty()
{
    auto lock = lockParts();

    if (!data_parts_by_info.empty())
        return;

    try
    {
        for (const auto & disk : getDisks())
        {
            if (disk->isBroken())
                continue;
            /// Non recursive, exception is thrown if there are more files.
            disk->removeFileIfExists(fs::path(relative_data_path) / FORMAT_VERSION_FILE_NAME);
            disk->removeDirectory(fs::path(relative_data_path) / DETACHED_DIR_NAME);
            disk->removeDirectory(relative_data_path);
        }
    }
    catch (...)
    {
        // On unsuccessful creation of ReplicatedMergeTree table with multidisk configuration some files may not exist.
        tryLogCurrentException(__PRETTY_FUNCTION__);
    }
}

namespace
{

/// Conversion that is allowed for serializable key (primary key, sorting key).
/// Key should be serialized in the same way after conversion.
/// NOTE: The list is not complete.
bool isSafeForKeyConversion(const IDataType * from, const IDataType * to)
{
    if (from->getName() == to->getName())
        return true;

    /// Enums are serialized in partition key as numbers - so conversion from Enum to number is Ok.
    /// But only for types of identical width because they are serialized as binary in minmax index.
    /// But not from number to Enum because Enum does not necessarily represents all numbers.

    if (const auto * from_enum8 = typeid_cast<const DataTypeEnum8 *>(from))
    {
        if (const auto * to_enum8 = typeid_cast<const DataTypeEnum8 *>(to))
            return to_enum8->contains(*from_enum8);
        if (typeid_cast<const DataTypeInt8 *>(to))
            return true;    // NOLINT
        return false;
    }

    if (const auto * from_enum16 = typeid_cast<const DataTypeEnum16 *>(from))
    {
        if (const auto * to_enum16 = typeid_cast<const DataTypeEnum16 *>(to))
            return to_enum16->contains(*from_enum16);
        if (typeid_cast<const DataTypeInt16 *>(to))
            return true;    // NOLINT
        return false;
    }

    if (const auto * from_lc = typeid_cast<const DataTypeLowCardinality *>(from))
        return from_lc->getDictionaryType()->equals(*to);

    if (const auto * to_lc = typeid_cast<const DataTypeLowCardinality *>(to))
        return to_lc->getDictionaryType()->equals(*from);

    return false;
}

/// Special check for alters of VersionedCollapsingMergeTree version column
void checkVersionColumnTypesConversion(const IDataType * old_type, const IDataType * new_type, const String column_name)
{
    /// Check new type can be used as version
    if (!new_type->canBeUsedAsVersion())
        throw Exception(ErrorCodes::ALTER_OF_COLUMN_IS_FORBIDDEN,
                        "Cannot alter version column {} to type {} because version column must be "
                        "of an integer type or of type Date or DateTime" , backQuoteIfNeed(column_name),
                        new_type->getName());

    auto which_new_type = WhichDataType(new_type);
    auto which_old_type = WhichDataType(old_type);

    /// Check alter to different sign or float -> int and so on
    if ((which_old_type.isInt() && !which_new_type.isInt())
        || (which_old_type.isUInt() && !which_new_type.isUInt())
        || (which_old_type.isDate() && !which_new_type.isDate())
        || (which_old_type.isDate32() && !which_new_type.isDate32())
        || (which_old_type.isDateTime() && !which_new_type.isDateTime())
        || (which_old_type.isFloat() && !which_new_type.isFloat()))
    {
        throw Exception(ErrorCodes::ALTER_OF_COLUMN_IS_FORBIDDEN, "Cannot alter version column {} from type {} to type {} "
                        "because new type will change sort order of version column. "
                        "The only possible conversion is expansion of the number of bytes of the current type.",
                        backQuoteIfNeed(column_name), old_type->getName(), new_type->getName());
    }

    /// Check alter to smaller size: UInt64 -> UInt32 and so on
    if (new_type->getSizeOfValueInMemory() < old_type->getSizeOfValueInMemory())
    {
        throw Exception(ErrorCodes::ALTER_OF_COLUMN_IS_FORBIDDEN, "Cannot alter version column {} from type {} to type {} "
                        "because new type is smaller than current in the number of bytes. "
                        "The only possible conversion is expansion of the number of bytes of the current type.",
                        backQuoteIfNeed(column_name), old_type->getName(), new_type->getName());
    }
}

}

void MergeTreeData::checkAlterIsPossible(const AlterCommands & commands, ContextPtr local_context) const
{
    /// Check that needed transformations can be applied to the list of columns without considering type conversions.
    StorageInMemoryMetadata new_metadata = getInMemoryMetadata();
    StorageInMemoryMetadata old_metadata = getInMemoryMetadata();

    const auto & settings = local_context->getSettingsRef();
    const auto & settings_from_storage = getSettings();

    if (!settings.allow_non_metadata_alters)
    {
        auto mutation_commands = commands.getMutationCommands(new_metadata, settings.materialize_ttl_after_modify, local_context);

        if (!mutation_commands.empty())
            throw Exception(ErrorCodes::ALTER_OF_COLUMN_IS_FORBIDDEN,
                            "The following alter commands: '{}' will modify data on disk, "
                            "but setting `allow_non_metadata_alters` is disabled",
                            queryToString(mutation_commands.ast()));
    }

    commands.apply(new_metadata, local_context);

    if (AlterCommands::hasFullTextIndex(new_metadata) && !settings.allow_experimental_full_text_index)
        throw Exception(ErrorCodes::SUPPORT_IS_DISABLED,
                "Experimental full-text index feature is not enabled (turn on setting 'allow_experimental_full_text_index')");

    for (const auto & disk : getDisks())
        if (!disk->supportsHardLinks() && !commands.isSettingsAlter() && !commands.isCommentAlter())
            throw Exception(
                ErrorCodes::SUPPORT_IS_DISABLED,
                "ALTER TABLE commands are not supported on immutable disk '{}', except for setting and comment alteration",
                disk->getName());

    /// Set of columns that shouldn't be altered.
    NameSet columns_alter_type_forbidden;

    /// Primary key columns can be ALTERed only if they are used in the key as-is
    /// (and not as a part of some expression) and if the ALTER only affects column metadata.
    NameSet columns_alter_type_metadata_only;

    /// Columns to check that the type change is safe for partition key.
    NameSet columns_alter_type_check_safe_for_partition;

    if (old_metadata.hasPartitionKey())
    {
        /// Forbid altering columns inside partition key expressions because it can change partition ID format.
        auto partition_key_expr = old_metadata.getPartitionKey().expression;
        for (const auto & action : partition_key_expr->getActions())
        {
            for (const auto * child : action.node->children)
                columns_alter_type_forbidden.insert(child->result_name);
        }

        /// But allow to alter columns without expressions under certain condition.
        for (const String & col : partition_key_expr->getRequiredColumns())
            columns_alter_type_check_safe_for_partition.insert(col);
    }

    if (old_metadata.hasSortingKey())
    {
        auto sorting_key_expr = old_metadata.getSortingKey().expression;
        for (const auto & action : sorting_key_expr->getActions())
        {
            for (const auto * child : action.node->children)
                columns_alter_type_forbidden.insert(child->result_name);
        }
        for (const String & col : sorting_key_expr->getRequiredColumns())
            columns_alter_type_metadata_only.insert(col);

        /// We don't process sample_by_ast separately because it must be among the primary key columns
        /// and we don't process primary_key_expr separately because it is a prefix of sorting_key_expr.
    }
    if (!merging_params.sign_column.empty())
        columns_alter_type_forbidden.insert(merging_params.sign_column);

    /// All of the above.
    NameSet columns_in_keys;
    columns_in_keys.insert(columns_alter_type_forbidden.begin(), columns_alter_type_forbidden.end());
    columns_in_keys.insert(columns_alter_type_metadata_only.begin(), columns_alter_type_metadata_only.end());
    columns_in_keys.insert(columns_alter_type_check_safe_for_partition.begin(), columns_alter_type_check_safe_for_partition.end());

    std::unordered_map<String, String> columns_in_indices;
    for (const auto & index : old_metadata.getSecondaryIndices())
    {
        for (const String & col : index.expression->getRequiredColumns())
            columns_in_indices.emplace(col, index.name);
    }

    std::unordered_map<String, String> columns_in_projections;
    for (const auto & projection : old_metadata.getProjections())
    {
        for (const String & col : projection.getRequiredColumns())
            columns_in_projections.emplace(col, projection.name);
    }

    NameSet dropped_columns;

    std::map<String, const IDataType *> old_types;
    for (const auto & column : old_metadata.getColumns().getAllPhysical())
        old_types.emplace(column.name, column.type.get());

    NamesAndTypesList columns_to_check_conversion;

    auto unfinished_mutations = getUnfinishedMutationCommands();
    std::optional<NameDependencies> name_deps{};
    for (const AlterCommand & command : commands)
    {
        checkDropCommandDoesntAffectInProgressMutations(command, unfinished_mutations, local_context);
        /// Just validate partition expression
        if (command.partition)
        {
            getPartitionIDFromQuery(command.partition, local_context);
        }

        if (command.column_name == merging_params.version_column)
        {
            /// Some type changes for version column is allowed despite it's a part of sorting key
            if (command.type == AlterCommand::MODIFY_COLUMN)
            {
                const IDataType * new_type = command.data_type.get();
                const IDataType * old_type = old_types[command.column_name];

                if (new_type)
                    checkVersionColumnTypesConversion(old_type, new_type, command.column_name);

                /// No other checks required
                continue;
            }
            else if (command.type == AlterCommand::DROP_COLUMN)
            {
                throw Exception(ErrorCodes::ALTER_OF_COLUMN_IS_FORBIDDEN,
                    "Trying to ALTER DROP version {} column", backQuoteIfNeed(command.column_name));
            }
            else if (command.type == AlterCommand::RENAME_COLUMN)
            {
                throw Exception(ErrorCodes::ALTER_OF_COLUMN_IS_FORBIDDEN,
                    "Trying to ALTER RENAME version {} column", backQuoteIfNeed(command.column_name));
            }
        }
        else if (command.column_name == merging_params.is_deleted_column)
        {
            checkSpecialColumn<DataTypeUInt8>("is_deleted", command);
        }
        else if (command.column_name == merging_params.sign_column)
        {
            checkSpecialColumn<DataTypeUInt8>("sign", command);
        }

        if (command.type == AlterCommand::MODIFY_QUERY)
            throw Exception(ErrorCodes::NOT_IMPLEMENTED,
                            "ALTER MODIFY QUERY is not supported by MergeTree engines family");
        if (command.type == AlterCommand::MODIFY_REFRESH)
            throw Exception(ErrorCodes::NOT_IMPLEMENTED,
                            "ALTER MODIFY REFRESH is not supported by MergeTree engines family");

        if (command.type == AlterCommand::MODIFY_ORDER_BY && !is_custom_partitioned)
        {
            throw Exception(ErrorCodes::BAD_ARGUMENTS,
                            "ALTER MODIFY ORDER BY is not supported for default-partitioned tables created with the old syntax");
        }
        if (command.type == AlterCommand::MODIFY_TTL && !is_custom_partitioned)
        {
            throw Exception(ErrorCodes::BAD_ARGUMENTS,
                            "ALTER MODIFY TTL is not supported for default-partitioned tables created with the old syntax");
        }
        if (command.type == AlterCommand::MODIFY_SAMPLE_BY)
        {
            if (!is_custom_partitioned)
                throw Exception(ErrorCodes::BAD_ARGUMENTS,
                                "ALTER MODIFY SAMPLE BY is not supported for default-partitioned tables created with the old syntax");

            checkSampleExpression(new_metadata, getSettings()->compatibility_allow_sampling_expression_not_in_primary_key,
                                  getSettings()->check_sample_column_is_correct);
        }
        if (command.type == AlterCommand::ADD_INDEX && !is_custom_partitioned)
        {
            throw Exception(ErrorCodes::BAD_ARGUMENTS, "ALTER ADD INDEX is not supported for tables with the old syntax");
        }
        if (command.type == AlterCommand::ADD_PROJECTION)
        {
            if (!is_custom_partitioned)
                throw Exception(ErrorCodes::BAD_ARGUMENTS, "ALTER ADD PROJECTION is not supported for tables with the old syntax");
        }
        if (command.type == AlterCommand::RENAME_COLUMN)
        {
            if (columns_in_keys.contains(command.column_name))
            {
                throw Exception(ErrorCodes::ALTER_OF_COLUMN_IS_FORBIDDEN,
                                "Trying to ALTER RENAME key {} column which is a part of key expression",
                                backQuoteIfNeed(command.column_name));
            }

            /// Don't check columns in indices here. RENAME works fine with index columns.

            if (auto it = columns_in_projections.find(command.column_name); it != columns_in_projections.end())
            {
                throw Exception(
                    ErrorCodes::ALTER_OF_COLUMN_IS_FORBIDDEN,
                    "Trying to ALTER RENAME {} column which is a part of projection {}",
                    backQuoteIfNeed(command.column_name),
                    it->second);
            }
        }
        else if (command.type == AlterCommand::DROP_COLUMN)
        {
            if (columns_in_keys.contains(command.column_name))
            {
                throw Exception(ErrorCodes::ALTER_OF_COLUMN_IS_FORBIDDEN,
                    "Trying to ALTER DROP key {} column which is a part of key expression", backQuoteIfNeed(command.column_name));
            }

            /// Don't check columns in indices or projections here. If required columns of indices
            /// or projections get dropped, it will be checked later in AlterCommands::apply. This
            /// allows projections with * to drop columns. One example can be found in
            /// 02691_drop_column_with_projections_replicated.sql.

            if (!command.clear)
            {
                if (!name_deps)
                    name_deps = getDependentViewsByColumn(local_context);
                const auto & deps_mv = name_deps.value()[command.column_name];
                if (!deps_mv.empty())
                {
                    throw Exception(ErrorCodes::ALTER_OF_COLUMN_IS_FORBIDDEN,
                        "Trying to ALTER DROP column {} which is referenced by materialized view {}",
                        backQuoteIfNeed(command.column_name), toString(deps_mv));
                }
            }

            if (old_metadata.columns.has(command.column_name))
            {
                dropped_columns.emplace(command.column_name);
            }
            else
            {
                const auto & nested = old_metadata.columns.getNested(command.column_name);
                for (const auto & nested_column : nested)
                    dropped_columns.emplace(nested_column.name);
            }

        }
        else if (command.type == AlterCommand::RESET_SETTING)
        {
            for (const auto & reset_setting : command.settings_resets)
            {
                if (!settings_from_storage->has(reset_setting))
                    throw Exception(ErrorCodes::BAD_ARGUMENTS,
                                    "Cannot reset setting '{}' because it doesn't exist for MergeTree engines family",
                                    reset_setting);
            }
        }
        else if (command.isRequireMutationStage(getInMemoryMetadata()))
        {
            /// This alter will override data on disk. Let's check that it doesn't
            /// modify immutable column.
            if (columns_alter_type_forbidden.contains(command.column_name))
                throw Exception(ErrorCodes::ALTER_OF_COLUMN_IS_FORBIDDEN, "ALTER of key column {} is forbidden",
                    backQuoteIfNeed(command.column_name));

            if (auto it = columns_in_indices.find(command.column_name); it != columns_in_indices.end())
            {
                throw Exception(
                    ErrorCodes::ALTER_OF_COLUMN_IS_FORBIDDEN,
                    "Trying to ALTER {} column which is a part of index {}",
                    backQuoteIfNeed(command.column_name),
                    it->second);
            }

            /// Don't check columns in projections here. If required columns of projections get
            /// modified, it will be checked later in AlterCommands::apply.

            if (command.type == AlterCommand::MODIFY_COLUMN)
            {
                if (columns_alter_type_check_safe_for_partition.contains(command.column_name))
                {
                    auto it = old_types.find(command.column_name);

                    assert(it != old_types.end());
                    if (!isSafeForKeyConversion(it->second, command.data_type.get()))
                        throw Exception(ErrorCodes::ALTER_OF_COLUMN_IS_FORBIDDEN,
                                        "ALTER of partition key column {} from type {} "
                                        "to type {} is not safe because it can change the representation "
                                        "of partition key", backQuoteIfNeed(command.column_name),
                                        it->second->getName(), command.data_type->getName());
                }

                if (columns_alter_type_metadata_only.contains(command.column_name))
                {
                    auto it = old_types.find(command.column_name);
                    assert(it != old_types.end());
                    if (!isSafeForKeyConversion(it->second, command.data_type.get()))
                        throw Exception(ErrorCodes::ALTER_OF_COLUMN_IS_FORBIDDEN,
                                        "ALTER of key column {} from type {} "
                                        "to type {} is not safe because it can change the representation "
                                        "of primary key", backQuoteIfNeed(command.column_name),
                                        it->second->getName(), command.data_type->getName());
                }

                if (old_metadata.getColumns().has(command.column_name))
                {
                    columns_to_check_conversion.push_back(
                        new_metadata.getColumns().getPhysical(command.column_name));

                    const auto & old_column = old_metadata.getColumns().get(command.column_name);
                    if (!old_column.statistics.empty())
                    {
                        const auto & new_column = new_metadata.getColumns().get(command.column_name);
                        if (!old_column.type->equals(*new_column.type))
                            throw Exception(ErrorCodes::ALTER_OF_COLUMN_IS_FORBIDDEN,
                                            "ALTER types of column {} with statistics is not not safe "
                                            "because it can change the representation of statistics",
                                            backQuoteIfNeed(command.column_name));
                    }
                }
            }
        }
    }

    checkColumnFilenamesForCollision(new_metadata, /*throw_on_error=*/ true);
    checkProperties(new_metadata, old_metadata, false, false, allow_nullable_key, local_context);
    checkTTLExpressions(new_metadata, old_metadata);

    if (!columns_to_check_conversion.empty())
    {
        auto old_header = old_metadata.getSampleBlock();
        performRequiredConversions(old_header, columns_to_check_conversion, local_context);
    }

    if (old_metadata.hasSettingsChanges())
    {
        const auto current_changes = old_metadata.getSettingsChanges()->as<const ASTSetQuery &>().changes;
        const auto & new_changes = new_metadata.settings_changes->as<const ASTSetQuery &>().changes;
        local_context->checkMergeTreeSettingsConstraints(*settings_from_storage, new_changes);

        for (const auto & changed_setting : new_changes)
        {
            const auto & setting_name = changed_setting.name;
            const auto & new_value = changed_setting.value;
            MergeTreeSettings::checkCanSet(setting_name, new_value);
            const Field * current_value = current_changes.tryGet(setting_name);

            if ((!current_value || *current_value != new_value)
                && MergeTreeSettings::isReadonlySetting(setting_name))
            {
                throw Exception(ErrorCodes::READONLY_SETTING, "Setting '{}' is readonly for storage '{}'", setting_name, getName());
            }

            if (!current_value && MergeTreeSettings::isPartFormatSetting(setting_name))
            {
                MergeTreeSettings copy = *getSettings();
                copy.applyChange(changed_setting);
                String reason;
                if (!canUsePolymorphicParts(copy, reason) && !reason.empty())
                    throw Exception(ErrorCodes::NOT_IMPLEMENTED, "Can't change settings. Reason: {}", reason);
            }

            if (setting_name == "storage_policy")
                checkStoragePolicy(local_context->getStoragePolicy(new_value.safeGet<String>()));
        }

        /// Check if it is safe to reset the settings
        for (const auto & current_setting : current_changes)
        {
            const auto & setting_name = current_setting.name;
            const Field * new_value = new_changes.tryGet(setting_name);
            /// Prevent unsetting readonly setting
            if (MergeTreeSettings::isReadonlySetting(setting_name) && !new_value)
            {
                throw Exception(ErrorCodes::READONLY_SETTING, "Setting '{}' is readonly for storage '{}'", setting_name, getName());
            }

            if (MergeTreeSettings::isPartFormatSetting(setting_name) && !new_value)
            {
                /// Use default settings + new and check if doesn't affect part format settings
                auto copy = getDefaultSettings();
                copy->applyChanges(new_changes);
                String reason;
                if (!canUsePolymorphicParts(*copy, reason) && !reason.empty())
                    throw Exception(ErrorCodes::NOT_IMPLEMENTED, "Can't change settings. Reason: {}", reason);
            }

        }
    }

    for (const auto & part : getDataPartsVectorForInternalUsage())
    {
        bool at_least_one_column_rest = false;
        for (const auto & column : part->getColumns())
        {
            if (!dropped_columns.contains(column.name))
            {
                at_least_one_column_rest = true;
                break;
            }
        }
        if (!at_least_one_column_rest)
        {
            std::string postfix;
            if (dropped_columns.size() > 1)
                postfix = "s";
            throw Exception(ErrorCodes::BAD_ARGUMENTS,
                            "Cannot drop or clear column{} '{}', because all columns "
                            "in part '{}' will be removed from disk. Empty parts are not allowed",
                            postfix, boost::algorithm::join(dropped_columns, ", "), part->name);
        }
    }
}


void MergeTreeData::checkMutationIsPossible(const MutationCommands & /*commands*/, const Settings & /*settings*/) const
{
    for (const auto & disk : getDisks())
        if (!disk->supportsHardLinks())
            throw Exception(ErrorCodes::SUPPORT_IS_DISABLED, "Mutations are not supported for immutable disk '{}'", disk->getName());
}

MergeTreeDataPartFormat MergeTreeData::choosePartFormat(size_t bytes_uncompressed, size_t rows_count) const
{
    using PartType = MergeTreeDataPartType;
    using PartStorageType = MergeTreeDataPartStorageType;

    String out_reason;
    const auto settings = getSettings();
    if (!canUsePolymorphicParts(*settings, out_reason))
        return {PartType::Wide, PartStorageType::Full};

    auto satisfies = [&](const auto & min_bytes_for, const auto & min_rows_for)
    {
        return bytes_uncompressed < min_bytes_for || rows_count < min_rows_for;
    };

    auto part_type = PartType::Wide;
    if (satisfies(settings->min_bytes_for_wide_part, settings->min_rows_for_wide_part))
        part_type = PartType::Compact;

    return {part_type, PartStorageType::Full};
}

MergeTreeDataPartFormat MergeTreeData::choosePartFormatOnDisk(size_t bytes_uncompressed, size_t rows_count) const
{
    return choosePartFormat(bytes_uncompressed, rows_count);
}

MergeTreeDataPartBuilder MergeTreeData::getDataPartBuilder(
    const String & name, const VolumePtr & volume, const String & part_dir) const
{
    return MergeTreeDataPartBuilder(*this, name, volume, relative_data_path, part_dir);
}

void MergeTreeData::changeSettings(
        const ASTPtr & new_settings,
        AlterLockHolder & /* table_lock_holder */)
{
    if (new_settings)
    {
        bool has_storage_policy_changed = false;

        const auto & new_changes = new_settings->as<const ASTSetQuery &>().changes;

        for (const auto & change : new_changes)
        {
            if (change.name == "storage_policy")
            {
                StoragePolicyPtr new_storage_policy = getContext()->getStoragePolicy(change.value.safeGet<String>());
                StoragePolicyPtr old_storage_policy = getStoragePolicy();

                /// StoragePolicy of different version or name is guaranteed to have different pointer
                if (new_storage_policy != old_storage_policy)
                {
                    checkStoragePolicy(new_storage_policy);

                    std::unordered_set<String> all_diff_disk_names;
                    for (const auto & disk : new_storage_policy->getDisks())
                        all_diff_disk_names.insert(disk->getName());
                    for (const auto & disk : old_storage_policy->getDisks())
                        all_diff_disk_names.erase(disk->getName());

                    for (const String & disk_name : all_diff_disk_names)
                    {
                        auto disk = new_storage_policy->getDiskByName(disk_name);
                        if (disk->exists(relative_data_path))
                            throw Exception(ErrorCodes::LOGICAL_ERROR, "New storage policy contain disks which already contain data of a table with the same name");
                    }

                    for (const String & disk_name : all_diff_disk_names)
                    {
                        auto disk = new_storage_policy->getDiskByName(disk_name);
                        disk->createDirectories(relative_data_path);
                        disk->createDirectories(fs::path(relative_data_path) / DETACHED_DIR_NAME);
                    }
                    /// FIXME how would that be done while reloading configuration???

                    has_storage_policy_changed = true;
                }
            }
        }

        /// Reset to default settings before applying existing.
        auto copy = getDefaultSettings();
        copy->applyChanges(new_changes);
        copy->sanityCheck(getContext()->getMergeMutateExecutor()->getMaxTasksCount());

        storage_settings.set(std::move(copy));
        StorageInMemoryMetadata new_metadata = getInMemoryMetadata();
        new_metadata.setSettingsChanges(new_settings);
        setInMemoryMetadata(new_metadata);

        if (has_storage_policy_changed)
            startBackgroundMovesIfNeeded();
    }
}

void MergeTreeData::PartsTemporaryRename::addPart(const String & old_name, const String & new_name, const DiskPtr & disk)
{
    old_and_new_names.push_back({old_name, new_name, disk});
}

void MergeTreeData::PartsTemporaryRename::tryRenameAll()
{
    renamed = true;
    for (size_t i = 0; i < old_and_new_names.size(); ++i)
    {
        try
        {
            const auto & [old_name, new_name, disk] = old_and_new_names[i];
            if (old_name.empty() || new_name.empty())
                throw DB::Exception(ErrorCodes::LOGICAL_ERROR, "Empty part name. Most likely it's a bug.");
            const auto full_path = fs::path(storage.relative_data_path) / source_dir;
            disk->moveFile(fs::path(full_path) / old_name, fs::path(full_path) / new_name);
        }
        catch (...)
        {
            old_and_new_names.resize(i);
            LOG_WARNING(storage.log, "Cannot rename parts to perform operation on them: {}", getCurrentExceptionMessage(false));
            throw;
        }
    }
}

MergeTreeData::PartsTemporaryRename::~PartsTemporaryRename()
{
    // TODO what if server had crashed before this destructor was called?
    if (!renamed)
        return;
    for (const auto & [old_name, new_name, disk] : old_and_new_names)
    {
        if (old_name.empty())
            continue;

        try
        {
            const String full_path = fs::path(storage.relative_data_path) / source_dir;
            disk->moveFile(fs::path(full_path) / new_name, fs::path(full_path) / old_name);
        }
        catch (...)
        {
            tryLogCurrentException(__PRETTY_FUNCTION__);
        }
    }
}

MergeTreeData::PartHierarchy MergeTreeData::getPartHierarchy(
    const MergeTreePartInfo & part_info,
    DataPartState state,
    DataPartsLock & /* data_parts_lock */) const
{
    PartHierarchy result;

    /// Parts contained in the part are consecutive in data_parts, intersecting the insertion place for the part itself.
    auto it_middle = data_parts_by_state_and_info.lower_bound(DataPartStateAndInfo{state, part_info});
    auto committed_parts_range = getDataPartsStateRange(state);

    /// Go to the left.
    DataPartIteratorByStateAndInfo begin = it_middle;
    while (begin != committed_parts_range.begin())
    {
        auto prev = std::prev(begin);

        if (!part_info.contains((*prev)->info))
        {
            if ((*prev)->info.contains(part_info))
            {
                result.covering_parts.push_back(*prev);
            }
            else if (!part_info.isDisjoint((*prev)->info))
            {
                result.intersected_parts.push_back(*prev);
            }

            break;
        }

        begin = prev;
    }

    std::reverse(result.covering_parts.begin(), result.covering_parts.end());

    /// Go to the right.
    DataPartIteratorByStateAndInfo end = it_middle;
    while (end != committed_parts_range.end())
    {
        if ((*end)->info == part_info)
        {
            result.duplicate_part = *end;
        }

        if (!part_info.contains((*end)->info))
        {
            if ((*end)->info.contains(part_info))
            {
                result.covering_parts.push_back(*end);
            }
            else if (!part_info.isDisjoint((*end)->info))
            {
                result.intersected_parts.push_back(*end);
            }

            break;
        }

        ++end;
    }

    if (begin != committed_parts_range.end() && (*begin)->info == part_info)
        ++begin;

    result.covered_parts.insert(result.covered_parts.end(), begin, end);

    return result;
}

MergeTreeData::DataPartsVector MergeTreeData::getCoveredOutdatedParts(
    const DataPartPtr & part,
    DataPartsLock & data_parts_lock) const
{
    part->assertState({DataPartState::Active, DataPartState::PreActive, DataPartState::Outdated});
    bool is_outdated_part = part->getState() == DataPartState::Outdated;
    PartHierarchy hierarchy = getPartHierarchy(part->info, DataPartState::Outdated, data_parts_lock);

    if (hierarchy.duplicate_part && !is_outdated_part)
        throw Exception(ErrorCodes::LOGICAL_ERROR, "Unexpected duplicate part {}. It is a bug.", hierarchy.duplicate_part->getNameWithState());

    return hierarchy.covered_parts;
}

MergeTreeData::DataPartsVector MergeTreeData::getActivePartsToReplace(
    const MergeTreePartInfo & new_part_info,
    const String & new_part_name,
    DataPartPtr & out_covering_part,
    DataPartsLock & data_parts_lock) const
{
    PartHierarchy hierarchy = getPartHierarchy(new_part_info, DataPartState::Active, data_parts_lock);

    if (!hierarchy.intersected_parts.empty())
        throw Exception(ErrorCodes::LOGICAL_ERROR, "Part {} intersects part {}. It is a bug.",
                        new_part_name, hierarchy.intersected_parts.back()->getNameWithState());

    if (hierarchy.duplicate_part)
        throw Exception(ErrorCodes::LOGICAL_ERROR, "Unexpected duplicate part {}. It is a bug.", hierarchy.duplicate_part->getNameWithState());

    if (!hierarchy.covering_parts.empty())
        out_covering_part = std::move(hierarchy.covering_parts.back());

    return std::move(hierarchy.covered_parts);
}

void MergeTreeData::checkPartPartition(MutableDataPartPtr & part, DataPartsLock & lock) const
{
    if (DataPartPtr existing_part_in_partition = getAnyPartInPartition(part->info.partition_id, lock))
    {
        if (part->partition.value != existing_part_in_partition->partition.value)
            throw Exception(ErrorCodes::CORRUPTED_DATA, "Partition value mismatch between two parts with the same partition ID. "
                "Existing part: {}, newly added part: {}", existing_part_in_partition->name, part->name);
    }
}

void MergeTreeData::checkPartDuplicate(MutableDataPartPtr & part, Transaction & transaction, DataPartsLock & /*lock*/) const
{
    auto it_duplicate = data_parts_by_info.find(part->info);

    if (it_duplicate != data_parts_by_info.end())
    {
        if ((*it_duplicate)->checkState({DataPartState::Outdated, DataPartState::Deleting}))
            throw Exception(ErrorCodes::PART_IS_TEMPORARILY_LOCKED, "Part {} already exists, but it will be deleted soon",
                            (*it_duplicate)->getNameWithState());

        if (transaction.txn)
            throw Exception(ErrorCodes::SERIALIZATION_ERROR, "Part {} already exists", (*it_duplicate)->getNameWithState());

        throw Exception(ErrorCodes::DUPLICATE_DATA_PART, "Part {} already exists", (*it_duplicate)->getNameWithState());
    }
}

void MergeTreeData::checkPartDynamicColumns(MutableDataPartPtr & part, DataPartsLock & /*lock*/) const
{
    auto metadata_snapshot = getInMemoryMetadataPtr();
    const auto & columns = metadata_snapshot->getColumns();
    auto virtuals = getVirtualsPtr();

    if (!hasDynamicSubcolumns(columns))
        return;

    const auto & part_columns = part->getColumns();
    for (const auto & part_column : part_columns)
    {
        if (virtuals->has(part_column.name))
            continue;

        auto storage_column = columns.getPhysical(part_column.name);
        if (!storage_column.type->hasDynamicSubcolumnsDeprecated())
            continue;

        auto concrete_storage_column = object_columns.getPhysical(part_column.name);

        /// It will throw if types are incompatible.
        getLeastCommonTypeForDynamicColumns(storage_column.type, {concrete_storage_column.type, part_column.type}, true);
    }
}

void MergeTreeData::preparePartForCommit(MutableDataPartPtr & part, Transaction & out_transaction, bool need_rename)
{
    part->is_temp = false;
    part->setState(DataPartState::PreActive);

    assert([&]()
           {
               String dir_name = fs::path(part->getDataPartStorage().getRelativePath()).filename();
               bool may_be_cleaned_up = dir_name.starts_with("tmp_") || dir_name.starts_with("tmp-fetch_");
               return !may_be_cleaned_up || temporary_parts.contains(dir_name);
           }());

    if (need_rename)
        part->renameTo(part->name, true);

    LOG_TEST(log, "preparePartForCommit: inserting {} into data_parts_indexes", part->getNameWithState());
    data_parts_indexes.insert(part);
    out_transaction.addPart(part);
}

bool MergeTreeData::addTempPart(
    MutableDataPartPtr & part,
    Transaction & out_transaction,
    DataPartsLock & lock,
    DataPartsVector * out_covered_parts)
{
    LOG_TRACE(log, "Adding temporary part from directory {} with name {}.", part->getDataPartStorage().getPartDirectory(), part->name);
    if (&out_transaction.data != this)
        throw Exception(ErrorCodes::LOGICAL_ERROR, "MergeTreeData::Transaction for one table cannot be used with another. It is a bug.");

    if (part->hasLightweightDelete())
        has_lightweight_delete_parts.store(true);

    checkPartPartition(part, lock);
    checkPartDuplicate(part, out_transaction, lock);
    checkPartDynamicColumns(part, lock);

    DataPartPtr covering_part;
    DataPartsVector covered_parts = getActivePartsToReplace(part->info, part->name, covering_part, lock);

    if (covering_part)
    {
        LOG_WARNING(log, "Tried to add obsolete part {} covered by {}", part->name, covering_part->getNameWithState());
        return false;
    }

    /// All checks are passed. Now we can rename the part on disk.
    /// So, we maintain invariant: if a non-temporary part in filesystem then it is in data_parts
    preparePartForCommit(part, out_transaction, /* need_rename = */false);

    if (out_covered_parts)
    {
        out_covered_parts->reserve(covered_parts.size());

        for (DataPartPtr & covered_part : covered_parts)
            out_covered_parts->emplace_back(std::move(covered_part));
    }

    return true;
}


bool MergeTreeData::renameTempPartAndReplaceImpl(
    MutableDataPartPtr & part,
    Transaction & out_transaction,
    DataPartsLock & lock,
    DataPartsVector * out_covered_parts)
{
    LOG_TRACE(log, "Renaming temporary part {} to {} with tid {}.", part->getDataPartStorage().getPartDirectory(), part->name, out_transaction.getTID());

    if (&out_transaction.data != this)
        throw Exception(ErrorCodes::LOGICAL_ERROR, "MergeTreeData::Transaction for one table cannot be used with another. It is a bug.");

    part->assertState({DataPartState::Temporary});
    checkPartPartition(part, lock);
    checkPartDuplicate(part, out_transaction, lock);
    checkPartDynamicColumns(part, lock);

    PartHierarchy hierarchy = getPartHierarchy(part->info, DataPartState::Active, lock);

    if (!hierarchy.intersected_parts.empty())
    {
        // Drop part|partition operation inside some transactions sees some stale snapshot from the time when transactions has been started.
        // So such operation may attempt to delete already outdated part. In this case, this outdated part is most likely covered by the other part and intersection may occur.
        // Part mayght be outdated due to merge|mutation|update|optimization operations.
        if (part->isEmpty() || (hierarchy.intersected_parts.size() == 1 && hierarchy.intersected_parts.back()->isEmpty()))
        {
            throw Exception(ErrorCodes::SERIALIZATION_ERROR, "Part {} intersects part {}. One of them is empty part. "
                            "That is a race between drop operation under transaction and a merge/mutation.",
                            part->name, hierarchy.intersected_parts.back()->getNameWithState());
        }

        throw Exception(ErrorCodes::LOGICAL_ERROR, "Part {} intersects part {}. There are {} intersected parts. It is a bug.",
                        part->name, hierarchy.intersected_parts.back()->getNameWithState(), hierarchy.intersected_parts.size());
    }

    if (hierarchy.duplicate_part)
        throw Exception(ErrorCodes::LOGICAL_ERROR, "Unexpected duplicate part {}. It is a bug.", hierarchy.duplicate_part->getNameWithState());


    if (part->hasLightweightDelete())
        has_lightweight_delete_parts.store(true);

    /// All checks are passed. Now we can rename the part on disk.
    /// So, we maintain invariant: if a non-temporary part in filesystem then it is in data_parts
    preparePartForCommit(part, out_transaction, /* need_rename */ true);

    if (out_covered_parts)
    {
        out_covered_parts->reserve(out_covered_parts->size() + hierarchy.covered_parts.size());
        std::move(hierarchy.covered_parts.begin(), hierarchy.covered_parts.end(), std::back_inserter(*out_covered_parts));
    }

    return true;
}

bool MergeTreeData::renameTempPartAndReplaceUnlocked(
    MutableDataPartPtr & part,
    Transaction & out_transaction,
    DataPartsLock & lock,
    DataPartsVector * out_covered_parts)
{
    return renameTempPartAndReplaceImpl(part, out_transaction, lock, out_covered_parts);
}

MergeTreeData::DataPartsVector MergeTreeData::renameTempPartAndReplace(
    MutableDataPartPtr & part,
    Transaction & out_transaction)
{
    auto part_lock = lockParts();
    DataPartsVector covered_parts;
    renameTempPartAndReplaceImpl(part, out_transaction, part_lock, &covered_parts);
    return covered_parts;
}

bool MergeTreeData::renameTempPartAndAdd(
    MutableDataPartPtr & part,
    Transaction & out_transaction,
    DataPartsLock & lock)
{
    DataPartsVector covered_parts;

    if (!renameTempPartAndReplaceImpl(part, out_transaction, lock, &covered_parts))
        return false;

    if (!covered_parts.empty())
        throw Exception(ErrorCodes::LOGICAL_ERROR, "Added part {} covers {} existing part(s) (including {})",
            part->name, covered_parts.size(), covered_parts[0]->name);

    return true;
}

void MergeTreeData::removePartsFromWorkingSet(MergeTreeTransaction * txn, const MergeTreeData::DataPartsVector & remove, bool clear_without_timeout, DataPartsLock & acquired_lock)
{
    if (txn)
        transactions_enabled.store(true);

    auto remove_time = clear_without_timeout ? 0 : time(nullptr);
    bool removed_active_part = false;

    for (const DataPartPtr & part : remove)
    {
        if (part->version.creation_csn != Tx::RolledBackCSN)
            MergeTreeTransaction::removeOldPart(shared_from_this(), part, txn);

        if (part->getState() == MergeTreeDataPartState::Active)
        {
            removePartContributionToColumnAndSecondaryIndexSizes(part);
            removePartContributionToDataVolume(part);
            removed_active_part = true;
        }

        if (part->getState() == MergeTreeDataPartState::Active || clear_without_timeout)
            part->remove_time.store(remove_time, std::memory_order_relaxed);

        if (part->getState() != MergeTreeDataPartState::Outdated)
            modifyPartState(part, MergeTreeDataPartState::Outdated);
    }

    if (removed_active_part)
        resetObjectColumnsFromActiveParts(acquired_lock);
}

void MergeTreeData::removePartsFromWorkingSetImmediatelyAndSetTemporaryState(const DataPartsVector & remove)
{
    auto lock = lockParts();

    for (const auto & part : remove)
    {
        auto it_part = data_parts_by_info.find(part->info);
        if (it_part == data_parts_by_info.end())
            throw Exception(ErrorCodes::LOGICAL_ERROR, "Part {} not found in data_parts", part->getNameWithState());

        assert(part->getState() == MergeTreeDataPartState::PreActive);

        modifyPartState(part, MergeTreeDataPartState::Temporary);
        /// Erase immediately
        LOG_TEST(log, "removePartsFromWorkingSetImmediatelyAndSetTemporaryState: removing {} from data_parts_indexes", part->getNameWithState());
        data_parts_indexes.erase(it_part);
    }
}

void MergeTreeData::removePartsFromWorkingSet(
        MergeTreeTransaction * txn, const DataPartsVector & remove, bool clear_without_timeout, DataPartsLock * acquired_lock)
{
    auto lock = (acquired_lock) ? DataPartsLock() : lockParts();

    for (const auto & part : remove)
    {
        if (!data_parts_by_info.count(part->info))
            throw Exception(ErrorCodes::LOGICAL_ERROR, "Part {} not found in data_parts", part->getNameWithState());

        part->assertState({DataPartState::PreActive, DataPartState::Active, DataPartState::Outdated});
    }

    removePartsFromWorkingSet(txn, remove, clear_without_timeout, lock);
}


void MergeTreeData::removePartsInRangeFromWorkingSet(MergeTreeTransaction * txn, const MergeTreePartInfo & drop_range, DataPartsLock & lock)
{
    removePartsInRangeFromWorkingSetAndGetPartsToRemoveFromZooKeeper(txn, drop_range, lock, /*create_empty_part*/ false);
}

DataPartsVector MergeTreeData::grabActivePartsToRemoveForDropRange(
    MergeTreeTransaction * txn, const MergeTreePartInfo & drop_range, DataPartsLock & lock)
{
    DataPartsVector parts_to_remove;

    if (drop_range.min_block > drop_range.max_block)
        throw Exception(ErrorCodes::LOGICAL_ERROR, "Invalid drop range: {}", drop_range.getPartNameForLogs());

    auto partition_range = getVisibleDataPartsVectorInPartition(txn, drop_range.partition_id, &lock);

    for (const DataPartPtr & part : partition_range)
    {
        if (part->info.partition_id != drop_range.partition_id)
            throw Exception(ErrorCodes::LOGICAL_ERROR, "Unexpected partition_id of part {}. This is a bug.", part->name);

        /// It's a DROP PART and it's already executed by fetching some covering part
        bool is_drop_part = !drop_range.isFakeDropRangePart() && drop_range.min_block;

        if (is_drop_part && (part->info.min_block != drop_range.min_block || part->info.max_block != drop_range.max_block || part->info.getMutationVersion() != drop_range.getMutationVersion()))
        {
            /// Why we check only min and max blocks here without checking merge
            /// level? It's a tricky situation which can happen on a stale
            /// replica. For example, we have parts all_1_1_0, all_2_2_0 and
            /// all_3_3_0. Fast replica assign some merges (OPTIMIZE FINAL or
            /// TTL) all_2_2_0 -> all_2_2_1 -> all_2_2_2. So it has set of parts
            /// all_1_1_0, all_2_2_2 and all_3_3_0. After that it decides to
            /// drop part all_2_2_2. Now set of parts is all_1_1_0 and
            /// all_3_3_0. Now fast replica assign merge all_1_1_0 + all_3_3_0
            /// to all_1_3_1 and finishes it. Slow replica pulls the queue and
            /// have two contradictory tasks -- drop all_2_2_2 and merge/fetch
            /// all_1_3_1. If this replica will fetch all_1_3_1 first and then tries
            /// to drop all_2_2_2 after that it will receive the LOGICAL ERROR.
            /// So here we just check that all_1_3_1 covers blocks from drop
            /// all_2_2_2.
            ///
            bool is_covered_by_min_max_block = part->info.min_block <= drop_range.min_block && part->info.max_block >= drop_range.max_block && part->info.getMutationVersion() >= drop_range.getMutationVersion();
            if (is_covered_by_min_max_block)
            {
                LOG_INFO(log, "Skipping drop range for part {} because covering part {} already exists", drop_range.getPartNameForLogs(), part->name);
                return {};
            }
        }

        if (part->info.min_block < drop_range.min_block)
        {
            if (drop_range.min_block <= part->info.max_block)
            {
                /// Intersect left border
                throw Exception(ErrorCodes::LOGICAL_ERROR, "Unexpected merged part {} intersecting drop range {}",
                                part->name, drop_range.getPartNameForLogs());
            }

            continue;
        }

        /// Stop on new parts
        if (part->info.min_block > drop_range.max_block)
            break;

        if (part->info.min_block <= drop_range.max_block && drop_range.max_block < part->info.max_block)
        {
            /// Intersect right border
            throw Exception(ErrorCodes::LOGICAL_ERROR, "Unexpected merged part {} intersecting drop range {}",
                            part->name, drop_range.getPartNameForLogs());
        }

        parts_to_remove.emplace_back(part);
    }
    return parts_to_remove;
}

MergeTreeData::PartsToRemoveFromZooKeeper MergeTreeData::removePartsInRangeFromWorkingSetAndGetPartsToRemoveFromZooKeeper(
        MergeTreeTransaction * txn, const MergeTreePartInfo & drop_range, DataPartsLock & lock, bool create_empty_part)
{
#ifndef NDEBUG
    {
        /// All parts (including outdated) must be loaded at this moment.
        std::lock_guard outdated_parts_lock(outdated_data_parts_mutex);
        assert(outdated_unloaded_data_parts.empty());
    }
#endif

    auto parts_to_remove = grabActivePartsToRemoveForDropRange(txn, drop_range, lock);

    bool clear_without_timeout = true;
    /// We a going to remove active parts covered by drop_range without timeout.
    /// Let's also reset timeout for inactive parts
    /// and add these parts to list of parts to remove from ZooKeeper
    auto inactive_parts_to_remove_immediately = getDataPartsVectorInPartitionForInternalUsage({DataPartState::Outdated, DataPartState::Deleting}, drop_range.partition_id, &lock);

    /// FIXME refactor removePartsFromWorkingSet(...), do not remove parts twice
    removePartsFromWorkingSet(txn, parts_to_remove, clear_without_timeout, lock);

    /// We can only create a covering part for a blocks range that starts with 0 (otherwise we may get "intersecting parts"
    /// if we remove a range from the middle when dropping a part).
    /// Maybe we could do it by incrementing mutation version to get a name for the empty covering part,
    /// but it's okay to simply avoid creating it for DROP PART (for a part in the middle).
    /// NOTE: Block numbers in ReplicatedMergeTree start from 0. For MergeTree, is_new_syntax is always false.
    assert(!create_empty_part || supportsReplication());
    bool range_in_the_middle = drop_range.min_block;
    bool is_new_syntax = format_version >= MERGE_TREE_DATA_MIN_FORMAT_VERSION_WITH_CUSTOM_PARTITIONING;
    if (create_empty_part && !parts_to_remove.empty() && is_new_syntax && !range_in_the_middle)
    {
        /// We are going to remove a lot of parts from zookeeper just after returning from this function.
        /// And we will remove parts from disk later (because some queries may use them).
        /// But if the server restarts in-between, then it will notice a lot of unexpected parts,
        /// so it may refuse to start. Let's create an empty part that covers them.
        /// We don't need to commit it to zk, and don't even need to activate it.

        MergeTreePartInfo empty_info = drop_range;
        empty_info.level = empty_info.mutation = 0;
        empty_info.min_block = MergeTreePartInfo::MAX_BLOCK_NUMBER;
        for (const auto & part : parts_to_remove)
        {
            /// We still have to take min_block into account to avoid creating multiple covering ranges
            /// that intersect each other
            empty_info.min_block = std::min(empty_info.min_block, part->info.min_block);
            empty_info.level = std::max(empty_info.level, part->info.level);
            empty_info.mutation = std::max(empty_info.mutation, part->info.mutation);
        }
        empty_info.level += 1;

        const auto & partition = parts_to_remove.front()->partition;
        String empty_part_name = empty_info.getPartNameAndCheckFormat(format_version);
        auto [new_data_part, tmp_dir_holder] = createEmptyPart(empty_info, partition, empty_part_name, NO_TRANSACTION_PTR);

        MergeTreeData::Transaction transaction(*this, NO_TRANSACTION_RAW);
        renameTempPartAndAdd(new_data_part, transaction, lock);     /// All covered parts must be already removed

        /// It will add the empty part to the set of Outdated parts without making it Active (exactly what we need)
        transaction.rollback(&lock);
        new_data_part->remove_time.store(0, std::memory_order_relaxed);
        /// Such parts are always local, they don't participate in replication, they don't have shared blobs.
        /// So we don't have locks for shared data in zk for them, and can just remove blobs (this avoids leaving garbage in S3)
        new_data_part->remove_tmp_policy = IMergeTreeDataPart::BlobsRemovalPolicyForTemporaryParts::REMOVE_BLOBS_OF_NOT_TEMPORARY;
    }

    /// Since we can return parts in Deleting state, we have to use a wrapper that restricts access to such parts.
    PartsToRemoveFromZooKeeper parts_to_remove_from_zookeeper;
    for (auto & part : parts_to_remove)
        parts_to_remove_from_zookeeper.emplace_back(std::move(part));

    for (auto & part : inactive_parts_to_remove_immediately)
    {
        if (!drop_range.contains(part->info))
            continue;
        part->remove_time.store(0, std::memory_order_relaxed);
        parts_to_remove_from_zookeeper.emplace_back(std::move(part), /* was_active */ false);
    }

    return parts_to_remove_from_zookeeper;
}

void MergeTreeData::restoreAndActivatePart(const DataPartPtr & part, DataPartsLock * acquired_lock)
{
    auto lock = (acquired_lock) ? DataPartsLock() : lockParts();
    if (part->getState() == DataPartState::Active)
        return;
    addPartContributionToColumnAndSecondaryIndexSizes(part);
    addPartContributionToDataVolume(part);
    modifyPartState(part, DataPartState::Active);
}


void MergeTreeData::outdateUnexpectedPartAndCloneToDetached(const DataPartPtr & part_to_detach)
{
    LOG_INFO(log, "Cloning part {} to unexpected_{} and making it obsolete.", part_to_detach->getDataPartStorage().getPartDirectory(), part_to_detach->name);
    part_to_detach->makeCloneInDetached("unexpected", getInMemoryMetadataPtr(), /*disk_transaction*/ {});

    DataPartsLock lock = lockParts();
    part_to_detach->is_unexpected_local_part = true;
    if (part_to_detach->getState() == DataPartState::Active)
        removePartsFromWorkingSet(NO_TRANSACTION_RAW, {part_to_detach}, true, &lock);
}

void MergeTreeData::forcefullyMovePartToDetachedAndRemoveFromMemory(const MergeTreeData::DataPartPtr & part_to_detach, const String & prefix)
{
    if (prefix.empty())
        LOG_INFO(log, "Renaming {} to {} and forgetting it.", part_to_detach->getDataPartStorage().getPartDirectory(), part_to_detach->name);
    else
        LOG_INFO(log, "Renaming {} to {}_{} and forgetting it.", part_to_detach->getDataPartStorage().getPartDirectory(), prefix, part_to_detach->name);

    auto lock = lockParts();
    bool removed_active_part = false;
    bool restored_active_part = false;

    auto it_part = data_parts_by_info.find(part_to_detach->info);
    if (it_part == data_parts_by_info.end())
        throw Exception(ErrorCodes::NO_SUCH_DATA_PART, "No such data part {}", part_to_detach->getNameWithState());

    /// What if part_to_detach is a reference to *it_part? Make a new owner just in case.
    /// Important to own part pointer here (not const reference), because it will be removed from data_parts_indexes
    /// few lines below.
    DataPartPtr part = *it_part; // NOLINT

    if (part->getState() == DataPartState::Active)
    {
        removePartContributionToDataVolume(part);
        removePartContributionToColumnAndSecondaryIndexSizes(part);
        removed_active_part = true;
    }

    modifyPartState(it_part, DataPartState::Deleting);
    asMutableDeletingPart(part)->renameToDetached(prefix);
    LOG_TEST(log, "forcefullyMovePartToDetachedAndRemoveFromMemory: removing {} from data_parts_indexes", part->getNameWithState());
    data_parts_indexes.erase(it_part);

    if (removed_active_part || restored_active_part)
        resetObjectColumnsFromActiveParts(lock);
}


bool MergeTreeData::tryRemovePartImmediately(DataPartPtr && part)
{
    DataPartPtr part_to_delete;
    {
        auto lock = lockParts();

        auto part_name_with_state = part->getNameWithState();
        LOG_TRACE(log, "Trying to immediately remove part {}", part_name_with_state);

        if (part->getState() != DataPartState::Temporary)
        {
            auto it = data_parts_by_info.find(part->info);
            if (it == data_parts_by_info.end() || (*it).get() != part.get())
                throw Exception(ErrorCodes::LOGICAL_ERROR, "Part {} doesn't exist", part->name);

            part.reset();

            if (!((*it)->getState() == DataPartState::Outdated && isSharedPtrUnique(*it)))
            {
                if ((*it)->getState() != DataPartState::Outdated)
                    LOG_WARNING(log, "Cannot immediately remove part {} because it's not in Outdated state "
                             "usage counter {}", part_name_with_state, it->use_count());

                if (!isSharedPtrUnique(*it))
                    LOG_WARNING(log, "Cannot immediately remove part {} because someone using it right now "
                             "usage counter {}", part_name_with_state, it->use_count());
                return false;
            }

            modifyPartState(it, DataPartState::Deleting);

            part_to_delete = *it;
        }
        else
        {
            part_to_delete = std::move(part);
        }
    }

    try
    {
        asMutableDeletingPart(part_to_delete)->remove();
    }
    catch (...)
    {
        rollbackDeletingParts({part_to_delete});
        throw;
    }

    removePartsFinally({part_to_delete});
    LOG_TRACE(log, "Removed part {}", part_to_delete->name);
    return true;
}


size_t MergeTreeData::getTotalActiveSizeInBytes() const
{
    return total_active_size_bytes.load(std::memory_order_acquire);
}


size_t MergeTreeData::getTotalActiveSizeInRows() const
{
    return total_active_size_rows.load(std::memory_order_acquire);
}


size_t MergeTreeData::getActivePartsCount() const
{
    return total_active_size_parts.load(std::memory_order_acquire);
}


size_t MergeTreeData::getOutdatedPartsCount() const
{
    return total_outdated_parts_count.load(std::memory_order_relaxed);
}

size_t MergeTreeData::getNumberOfOutdatedPartsWithExpiredRemovalTime() const
{
    size_t res = 0;

    auto time_now = time(nullptr);

    auto parts_lock = lockParts();
    auto outdated_parts_range = getDataPartsStateRange(DataPartState::Outdated);
    for (const auto & part : outdated_parts_range)
    {
        auto part_remove_time = part->remove_time.load(std::memory_order_relaxed);
        if (part_remove_time <= time_now && time_now - part_remove_time >= getSettings()->old_parts_lifetime.totalSeconds() && isSharedPtrUnique(part))
            ++res;
    }

    return res;
}

std::pair<size_t, size_t> MergeTreeData::getMaxPartsCountAndSizeForPartitionWithState(DataPartState state) const
{
    auto lock = lockParts();

    size_t cur_parts_count = 0;
    size_t cur_parts_size = 0;
    size_t max_parts_count = 0;
    size_t argmax_parts_size = 0;

    const String * cur_partition_id = nullptr;

    for (const auto & part : getDataPartsStateRange(state))
    {
        if (!cur_partition_id || part->info.partition_id != *cur_partition_id)
        {
            cur_partition_id = &part->info.partition_id;
            cur_parts_count = 0;
            cur_parts_size = 0;
        }

        ++cur_parts_count;
        cur_parts_size += part->getBytesOnDisk();

        if (cur_parts_count > max_parts_count)
        {
            max_parts_count = cur_parts_count;
            argmax_parts_size = cur_parts_size;
        }
    }

    return {max_parts_count, argmax_parts_size};
}


std::pair<size_t, size_t> MergeTreeData::getMaxPartsCountAndSizeForPartition() const
{
    return getMaxPartsCountAndSizeForPartitionWithState(DataPartState::Active);
}


size_t MergeTreeData::getMaxOutdatedPartsCountForPartition() const
{
    return getMaxPartsCountAndSizeForPartitionWithState(DataPartState::Outdated).first;
}


std::optional<Int64> MergeTreeData::getMinPartDataVersion() const
{
    auto lock = lockParts();

    std::optional<Int64> result;
    for (const auto & part : getDataPartsStateRange(DataPartState::Active))
    {
        if (!result || *result > part->info.getDataVersion())
            result = part->info.getDataVersion();
    }

    return result;
}


void MergeTreeData::delayInsertOrThrowIfNeeded(Poco::Event * until, const ContextPtr & query_context, bool allow_throw) const
{
    const auto settings = getSettings();
    const auto & query_settings = query_context->getSettingsRef();
    const size_t parts_count_in_total = getActivePartsCount();

    /// Check if we have too many parts in total
    if (allow_throw && parts_count_in_total >= settings->max_parts_in_total)
    {
        ProfileEvents::increment(ProfileEvents::RejectedInserts);
        throw Exception(
            ErrorCodes::TOO_MANY_PARTS,
            "Too many parts ({}) in all partitions in total in table '{}'. This indicates wrong choice of partition key. The threshold can be modified "
            "with 'max_parts_in_total' setting in <merge_tree> element in config.xml or with per-table setting.",
            parts_count_in_total, getLogName());
    }

    size_t outdated_parts_over_threshold = 0;
    {
        size_t outdated_parts_count_in_partition = 0;
        if (settings->inactive_parts_to_throw_insert > 0 || settings->inactive_parts_to_delay_insert > 0)
            outdated_parts_count_in_partition = getMaxOutdatedPartsCountForPartition();

        if (allow_throw && settings->inactive_parts_to_throw_insert > 0 && outdated_parts_count_in_partition >= settings->inactive_parts_to_throw_insert)
        {
            ProfileEvents::increment(ProfileEvents::RejectedInserts);
            throw Exception(
                ErrorCodes::TOO_MANY_PARTS,
                "Too many inactive parts ({}) in table '{}'. Parts cleaning are processing significantly slower than inserts",
                outdated_parts_count_in_partition, getLogName());
        }
        if (settings->inactive_parts_to_delay_insert > 0 && outdated_parts_count_in_partition >= settings->inactive_parts_to_delay_insert)
            outdated_parts_over_threshold = outdated_parts_count_in_partition - settings->inactive_parts_to_delay_insert + 1;
    }

    auto [parts_count_in_partition, size_of_partition] = getMaxPartsCountAndSizeForPartition();
    size_t average_part_size = parts_count_in_partition ? size_of_partition / parts_count_in_partition : 0;
    const auto active_parts_to_delay_insert
        = query_settings.parts_to_delay_insert ? query_settings.parts_to_delay_insert : settings->parts_to_delay_insert;
    const auto active_parts_to_throw_insert
        = query_settings.parts_to_throw_insert ? query_settings.parts_to_throw_insert : settings->parts_to_throw_insert;
    size_t active_parts_over_threshold = 0;

    {
        bool parts_are_large_enough_in_average
            = settings->max_avg_part_size_for_too_many_parts && average_part_size > settings->max_avg_part_size_for_too_many_parts;

        if (allow_throw && parts_count_in_partition >= active_parts_to_throw_insert && !parts_are_large_enough_in_average)
        {
            ProfileEvents::increment(ProfileEvents::RejectedInserts);
            throw Exception(
                ErrorCodes::TOO_MANY_PARTS,
                "Too many parts ({} with average size of {}) in table '{}'. Merges are processing significantly slower than inserts",
                parts_count_in_partition,
                ReadableSize(average_part_size),
                getLogName());
        }
        if (active_parts_to_delay_insert > 0 && parts_count_in_partition >= active_parts_to_delay_insert
            && !parts_are_large_enough_in_average)
            /// if parts_count == parts_to_delay_insert -> we're 1 part over threshold
            active_parts_over_threshold = parts_count_in_partition - active_parts_to_delay_insert + 1;
    }

    /// no need for delay
    if (!active_parts_over_threshold && !outdated_parts_over_threshold)
        return;

    UInt64 delay_milliseconds = 0;
    {
        size_t parts_over_threshold = 0;
        size_t allowed_parts_over_threshold = 1;
        const bool use_active_parts_threshold = (active_parts_over_threshold >= outdated_parts_over_threshold);
        if (use_active_parts_threshold)
        {
            parts_over_threshold = active_parts_over_threshold;
            allowed_parts_over_threshold = active_parts_to_throw_insert - active_parts_to_delay_insert;
        }
        else
        {
            parts_over_threshold = outdated_parts_over_threshold;
            allowed_parts_over_threshold = outdated_parts_over_threshold; /// if throw threshold is not set, will use max delay
            if (settings->inactive_parts_to_throw_insert > 0)
                allowed_parts_over_threshold = settings->inactive_parts_to_throw_insert - settings->inactive_parts_to_delay_insert;
        }

        const UInt64 max_delay_milliseconds = (settings->max_delay_to_insert > 0 ? settings->max_delay_to_insert * 1000 : 1000);
        if (allowed_parts_over_threshold == 0 || parts_over_threshold > allowed_parts_over_threshold)
        {
            delay_milliseconds = max_delay_milliseconds;
        }
        else
        {
            double delay_factor = static_cast<double>(parts_over_threshold) / allowed_parts_over_threshold;
            const UInt64 min_delay_milliseconds = settings->min_delay_to_insert_ms;
            delay_milliseconds = std::max(min_delay_milliseconds, static_cast<UInt64>(max_delay_milliseconds * delay_factor));
        }
    }

    ProfileEvents::increment(ProfileEvents::DelayedInserts);
    ProfileEvents::increment(ProfileEvents::DelayedInsertsMilliseconds, delay_milliseconds);

    CurrentMetrics::Increment metric_increment(CurrentMetrics::DelayedInserts);

    LOG_INFO(log, "Delaying inserting block by {} ms. because there are {} parts and their average size is {}",
        delay_milliseconds, parts_count_in_partition, ReadableSize(average_part_size));

    if (until)
        until->tryWait(delay_milliseconds);
    else
        std::this_thread::sleep_for(std::chrono::milliseconds(static_cast<size_t>(delay_milliseconds)));
}

void MergeTreeData::delayMutationOrThrowIfNeeded(Poco::Event * until, const ContextPtr & query_context) const
{
    const auto settings = getSettings();
    const auto & query_settings = query_context->getSettingsRef();

    size_t num_mutations_to_delay = query_settings.number_of_mutations_to_delay
        ? query_settings.number_of_mutations_to_delay
        : settings->number_of_mutations_to_delay;

    size_t num_mutations_to_throw = query_settings.number_of_mutations_to_throw
        ? query_settings.number_of_mutations_to_throw
        : settings->number_of_mutations_to_throw;

    if (!num_mutations_to_delay && !num_mutations_to_throw)
        return;

    size_t num_unfinished_mutations = getUnfinishedMutationCommands().size();
    if (num_mutations_to_throw && num_unfinished_mutations >= num_mutations_to_throw)
    {
        ProfileEvents::increment(ProfileEvents::RejectedMutations);
        throw Exception(ErrorCodes::TOO_MANY_MUTATIONS,
            "Too many unfinished mutations ({}) in table {}",
            num_unfinished_mutations, getLogName());
    }

    if (num_mutations_to_delay && num_unfinished_mutations >= num_mutations_to_delay)
    {
        if (!num_mutations_to_throw)
            num_mutations_to_throw = num_mutations_to_delay * 2;

        size_t mutations_over_threshold = num_unfinished_mutations - num_mutations_to_delay;
        size_t allowed_mutations_over_threshold = num_mutations_to_throw - num_mutations_to_delay;

        double delay_factor = std::min(static_cast<double>(mutations_over_threshold) / allowed_mutations_over_threshold, 1.0);
        size_t delay_milliseconds = static_cast<size_t>(interpolateLinear(settings->min_delay_to_mutate_ms, settings->max_delay_to_mutate_ms, delay_factor));

        ProfileEvents::increment(ProfileEvents::DelayedMutations);
        ProfileEvents::increment(ProfileEvents::DelayedMutationsMilliseconds, delay_milliseconds);

        if (until)
            until->tryWait(delay_milliseconds);
        else
            std::this_thread::sleep_for(std::chrono::milliseconds(delay_milliseconds));
    }
}

MergeTreeData::DataPartPtr MergeTreeData::getActiveContainingPart(
    const MergeTreePartInfo & part_info, MergeTreeData::DataPartState state, DataPartsLock & /*lock*/) const
{
    auto current_state_parts_range = getDataPartsStateRange(state);

    /// The part can be covered only by the previous or the next one in data_parts.
    auto it = data_parts_by_state_and_info.lower_bound(DataPartStateAndInfo{state, part_info});

    if (it != current_state_parts_range.end())
    {
        if ((*it)->info == part_info)
            return *it;
        if ((*it)->info.contains(part_info))
            return *it;
    }

    if (it != current_state_parts_range.begin())
    {
        --it;
        if ((*it)->info.contains(part_info))
            return *it;
    }

    return nullptr;
}


void MergeTreeData::swapActivePart(MergeTreeData::DataPartPtr part_copy, DataPartsLock &)
{
    for (auto original_active_part : getDataPartsStateRange(DataPartState::Active)) // NOLINT (copy is intended)
    {
        if (part_copy->name == original_active_part->name)
        {
            auto active_part_it = data_parts_by_info.find(original_active_part->info);
            if (active_part_it == data_parts_by_info.end())
                throw Exception(ErrorCodes::NO_SUCH_DATA_PART, "Cannot swap part '{}', no such active part.", part_copy->name);

            /// We do not check allow_remote_fs_zero_copy_replication here because data may be shared
            /// when allow_remote_fs_zero_copy_replication turned on and off again
            original_active_part->force_keep_shared_data = false;

            if (original_active_part->getDataPartStorage().supportZeroCopyReplication() &&
                part_copy->getDataPartStorage().supportZeroCopyReplication() &&
                original_active_part->getDataPartStorage().getUniqueId() == part_copy->getDataPartStorage().getUniqueId())
            {
                /// May be when several volumes use the same S3/HDFS storage
                original_active_part->force_keep_shared_data = true;
            }

            modifyPartState(original_active_part, DataPartState::DeleteOnDestroy);
            LOG_TEST(log, "swapActivePart: removing {} from data_parts_indexes", (*active_part_it)->getNameWithState());
            data_parts_indexes.erase(active_part_it);

            LOG_TEST(log, "swapActivePart: inserting {} into data_parts_indexes", part_copy->getNameWithState());
            auto part_it = data_parts_indexes.insert(part_copy).first;
            modifyPartState(part_it, DataPartState::Active);

            ssize_t diff_bytes = part_copy->getBytesOnDisk() - original_active_part->getBytesOnDisk();
            ssize_t diff_rows = part_copy->rows_count - original_active_part->rows_count;
            increaseDataVolume(diff_bytes, diff_rows, /* parts= */ 0);

            /// Move parts are non replicated operations, so we take lock here.
            /// All other locks are taken in StorageReplicatedMergeTree
            lockSharedData(*part_copy, /* replace_existing_lock */ true);

            return;
        }
    }
    throw Exception(ErrorCodes::NO_SUCH_DATA_PART, "Cannot swap part '{}', no such active part.", part_copy->name);
}


MergeTreeData::DataPartPtr MergeTreeData::getActiveContainingPart(const MergeTreePartInfo & part_info) const
{
    auto lock = lockParts();
    return getActiveContainingPart(part_info, DataPartState::Active, lock);
}

MergeTreeData::DataPartPtr MergeTreeData::getActiveContainingPart(const String & part_name) const
{
    auto part_info = MergeTreePartInfo::fromPartName(part_name, format_version);
    return getActiveContainingPart(part_info);
}

MergeTreeData::DataPartPtr MergeTreeData::getActiveContainingPart(const String & part_name, DataPartsLock & lock) const
{
    auto part_info = MergeTreePartInfo::fromPartName(part_name, format_version);
    return getActiveContainingPart(part_info, DataPartState::Active, lock);
}

MergeTreeData::DataPartsVector MergeTreeData::getVisibleDataPartsVectorInPartition(ContextPtr local_context, const String & partition_id) const
{
    return getVisibleDataPartsVectorInPartition(local_context->getCurrentTransaction().get(), partition_id);
}


MergeTreeData::DataPartsVector MergeTreeData::getVisibleDataPartsVectorInPartition(
    ContextPtr local_context, const String & partition_id, DataPartsLock & lock) const
{
    return getVisibleDataPartsVectorInPartition(local_context->getCurrentTransaction().get(), partition_id, &lock);
}

MergeTreeData::DataPartsVector MergeTreeData::getVisibleDataPartsVectorInPartition(
    MergeTreeTransaction * txn, const String & partition_id, DataPartsLock * acquired_lock) const
{
    if (txn)
    {
        DataPartStateAndPartitionID active_parts{MergeTreeDataPartState::Active, partition_id};
        DataPartStateAndPartitionID outdated_parts{MergeTreeDataPartState::Outdated, partition_id};
        DataPartsVector res;
        {
            auto lock = (acquired_lock) ? DataPartsLock() : lockParts();
            res.insert(res.end(), data_parts_by_state_and_info.lower_bound(active_parts), data_parts_by_state_and_info.upper_bound(active_parts));
            res.insert(res.end(), data_parts_by_state_and_info.lower_bound(outdated_parts), data_parts_by_state_and_info.upper_bound(outdated_parts));
        }
        filterVisibleDataParts(res, txn->getSnapshot(), txn->tid);
        return res;
    }

    return getDataPartsVectorInPartitionForInternalUsage(MergeTreeDataPartState::Active, partition_id, acquired_lock);
}


MergeTreeData::DataPartsVector MergeTreeData::getDataPartsVectorInPartitionForInternalUsage(const DataPartStates & affordable_states, const String & partition_id, DataPartsLock * acquired_lock) const
{
    auto lock = (acquired_lock) ? DataPartsLock() : lockParts();
    DataPartsVector res;
    for (const auto & state : affordable_states)
    {
        DataPartStateAndPartitionID state_with_partition{state, partition_id};
        res.insert(res.end(), data_parts_by_state_and_info.lower_bound(state_with_partition), data_parts_by_state_and_info.upper_bound(state_with_partition));
    }
    return res;
}

MergeTreeData::DataPartsVector MergeTreeData::getDataPartsVectorInPartitionForInternalUsage(
    const MergeTreeData::DataPartState & state, const String & partition_id, DataPartsLock * acquired_lock) const
{
    DataPartStateAndPartitionID state_with_partition{state, partition_id};

    auto lock = (acquired_lock) ? DataPartsLock() : lockParts();
    return DataPartsVector(
        data_parts_by_state_and_info.lower_bound(state_with_partition),
        data_parts_by_state_and_info.upper_bound(state_with_partition));
}

MergeTreeData::DataPartsVector MergeTreeData::getVisibleDataPartsVectorInPartitions(ContextPtr local_context, const std::unordered_set<String> & partition_ids) const
{
    auto txn = local_context->getCurrentTransaction();
    DataPartsVector res;
    {
        auto lock = lockParts();
        for (const auto & partition_id : partition_ids)
        {
            DataPartStateAndPartitionID active_parts{MergeTreeDataPartState::Active, partition_id};
            insertAtEnd(
                res,
                DataPartsVector(
                    data_parts_by_state_and_info.lower_bound(active_parts),
                    data_parts_by_state_and_info.upper_bound(active_parts)));

            if (txn)
            {
                DataPartStateAndPartitionID outdated_parts{MergeTreeDataPartState::Active, partition_id};

                insertAtEnd(
                    res,
                    DataPartsVector(
                        data_parts_by_state_and_info.lower_bound(outdated_parts),
                        data_parts_by_state_and_info.upper_bound(outdated_parts)));
            }
        }
    }

    if (txn)
        filterVisibleDataParts(res, txn->getSnapshot(), txn->tid);

    return res;
}

MergeTreeData::DataPartPtr MergeTreeData::getPartIfExists(const MergeTreePartInfo & part_info, const MergeTreeData::DataPartStates & valid_states) const
{
    auto lock = lockParts();
    return getPartIfExistsUnlocked(part_info, valid_states, lock);
}

MergeTreeData::DataPartPtr MergeTreeData::getPartIfExists(const String & part_name, const MergeTreeData::DataPartStates & valid_states) const
{
    auto lock = lockParts();
    return getPartIfExistsUnlocked(part_name, valid_states, lock);
}

MergeTreeData::DataPartPtr MergeTreeData::getPartIfExistsUnlocked(const String & part_name, const DataPartStates & valid_states, DataPartsLock & acquired_lock) const
{
    return getPartIfExistsUnlocked(MergeTreePartInfo::fromPartName(part_name, format_version), valid_states, acquired_lock);
}

MergeTreeData::DataPartPtr MergeTreeData::getPartIfExistsUnlocked(const MergeTreePartInfo & part_info, const DataPartStates & valid_states, DataPartsLock & /* acquired_lock */) const
{
    auto it = data_parts_by_info.find(part_info);
    if (it == data_parts_by_info.end())
        return nullptr;

    for (auto state : valid_states)
        if ((*it)->getState() == state)
            return *it;

    return nullptr;
}

static void loadPartAndFixMetadataImpl(MergeTreeData::MutableDataPartPtr part, ContextPtr local_context, int32_t metadata_version, bool sync)
{
    /// Remove metadata version file and take it from table.
    /// Currently we cannot attach parts with different schema, so
    /// we can assume that it's equal to table's current schema.
    part->removeMetadataVersion();
    {
        auto out_metadata = part->getDataPartStorage().writeFile(IMergeTreeDataPart::METADATA_VERSION_FILE_NAME, 4096, local_context->getWriteSettings());
        writeText(metadata_version, *out_metadata);
        out_metadata->finalize();
        if (sync)
            out_metadata->sync();
    }

    part->loadColumnsChecksumsIndexes(false, true);
    part->modification_time = part->getDataPartStorage().getLastModified().epochTime();
    part->removeDeleteOnDestroyMarker();
    part->removeVersionMetadata();
}

void MergeTreeData::calculateColumnAndSecondaryIndexSizesImpl()
{
    column_sizes.clear();

    /// Take into account only committed parts
    auto committed_parts_range = getDataPartsStateRange(DataPartState::Active);
    for (const auto & part : committed_parts_range)
        addPartContributionToColumnAndSecondaryIndexSizes(part);
}

void MergeTreeData::addPartContributionToColumnAndSecondaryIndexSizes(const DataPartPtr & part)
{
    for (const auto & column : part->getColumns())
    {
        ColumnSize & total_column_size = column_sizes[column.name];
        ColumnSize part_column_size = part->getColumnSize(column.name);
        total_column_size.add(part_column_size);
    }

    auto indexes_descriptions = getInMemoryMetadataPtr()->secondary_indices;
    for (const auto & index : indexes_descriptions)
    {
        IndexSize & total_secondary_index_size = secondary_index_sizes[index.name];
        IndexSize part_index_size = part->getSecondaryIndexSize(index.name);
        total_secondary_index_size.add(part_index_size);
    }
}

void MergeTreeData::removePartContributionToColumnAndSecondaryIndexSizes(const DataPartPtr & part)
{
    for (const auto & column : part->getColumns())
    {
        ColumnSize & total_column_size = column_sizes[column.name];
        ColumnSize part_column_size = part->getColumnSize(column.name);

        auto log_subtract = [&](size_t & from, size_t value, const char * field)
        {
            if (value > from)
                LOG_ERROR(log, "Possibly incorrect column size subtraction: {} - {} = {}, column: {}, field: {}",
                    from, value, from - value, column.name, field);

            from -= value;
        };

        log_subtract(total_column_size.data_compressed, part_column_size.data_compressed, ".data_compressed");
        log_subtract(total_column_size.data_uncompressed, part_column_size.data_uncompressed, ".data_uncompressed");
        log_subtract(total_column_size.marks, part_column_size.marks, ".marks");
    }

    for (auto & [secondary_index_name, total_secondary_index_size] : secondary_index_sizes)
    {
        if (!part->hasSecondaryIndex(secondary_index_name))
            continue;

        IndexSize part_secondary_index_size = part->getSecondaryIndexSize(secondary_index_name);

        auto log_subtract = [&](size_t & from, size_t value, const char * field)
        {
            if (value > from)
                LOG_ERROR(log, "Possibly incorrect index size subtraction: {} - {} = {}, index: {}, field: {}",
                    from, value, from - value, secondary_index_name, field);

            from -= value;
        };

        log_subtract(total_secondary_index_size.data_compressed, part_secondary_index_size.data_compressed, ".data_compressed");
        log_subtract(total_secondary_index_size.data_uncompressed, part_secondary_index_size.data_uncompressed, ".data_uncompressed");
        log_subtract(total_secondary_index_size.marks, part_secondary_index_size.marks, ".marks");
    }
}

void MergeTreeData::checkAlterPartitionIsPossible(
    const PartitionCommands & commands, const StorageMetadataPtr & /*metadata_snapshot*/, const Settings & settings, ContextPtr local_context) const
{
    for (const auto & disk : getDisks())
        if (!disk->supportsHardLinks())
            throw Exception(
                ErrorCodes::SUPPORT_IS_DISABLED, "ALTER TABLE PARTITION is not supported for immutable disk '{}'", disk->getName());

    for (const auto & command : commands)
    {
        if (command.type == PartitionCommand::DROP_DETACHED_PARTITION
            && !settings.allow_drop_detached)
            throw DB::Exception(ErrorCodes::SUPPORT_IS_DISABLED,
                                "Cannot execute query: DROP DETACHED PART "
                                "is disabled (see allow_drop_detached setting)");

        if (command.partition && command.type != PartitionCommand::DROP_DETACHED_PARTITION)
        {
            if (command.part)
            {
                auto part_name = command.partition->as<ASTLiteral &>().value.safeGet<String>();
                /// We are able to parse it
                MergeTreePartInfo::fromPartName(part_name, format_version);
            }
            else
            {
                /// We are able to parse it
                const auto * partition_ast = command.partition->as<ASTPartition>();
                if (partition_ast && partition_ast->all)
                {
                    if (command.type != PartitionCommand::DROP_PARTITION && command.type != PartitionCommand::ATTACH_PARTITION)
                        throw DB::Exception(ErrorCodes::SUPPORT_IS_DISABLED, "Only support DROP/DETACH/ATTACH PARTITION ALL currently");
                }
                else
                {
                    String partition_id = getPartitionIDFromQuery(command.partition, local_context);
                    if (command.type == PartitionCommand::FORGET_PARTITION)
                    {
                        DataPartsLock lock = lockParts();
                        auto parts_in_partition = getDataPartsPartitionRange(partition_id);
                        if (!parts_in_partition.empty())
                            throw Exception(ErrorCodes::CANNOT_FORGET_PARTITION, "Partition {} is not empty", partition_id);
                    }
                }
            }
        }
    }
}

void MergeTreeData::checkPartitionCanBeDropped(const ASTPtr & partition, ContextPtr local_context)
{
    if (!supportsReplication() && isStaticStorage())
        return;

    DataPartsVector parts_to_remove;
    const auto * partition_ast = partition->as<ASTPartition>();
    if (partition_ast && partition_ast->all)
        parts_to_remove = getVisibleDataPartsVector(local_context);
    else
    {
        const String partition_id = getPartitionIDFromQuery(partition, local_context);
        parts_to_remove = getVisibleDataPartsVectorInPartition(local_context, partition_id);
    }
    UInt64 partition_size = 0;

    for (const auto & part : parts_to_remove)
        partition_size += part->getBytesOnDisk();

    auto table_id = getStorageID();

    const auto & query_settings = local_context->getSettingsRef();
    if (query_settings.max_partition_size_to_drop.changed)
    {
        getContext()->checkPartitionCanBeDropped(table_id.database_name, table_id.table_name, partition_size, query_settings.max_partition_size_to_drop);
        return;
    }

    getContext()->checkPartitionCanBeDropped(table_id.database_name, table_id.table_name, partition_size);
}

void MergeTreeData::checkPartCanBeDropped(const String & part_name, ContextPtr local_context)
{
    if (!supportsReplication() && isStaticStorage())
        return;

    auto part = getPartIfExists(part_name, {MergeTreeDataPartState::Active});
    if (!part)
        throw Exception(ErrorCodes::NO_SUCH_DATA_PART, "No part {} in committed state", part_name);

    auto table_id = getStorageID();

    const auto & query_settings = local_context->getSettingsRef();
    if (query_settings.max_partition_size_to_drop.changed)
    {
        getContext()->checkPartitionCanBeDropped(table_id.database_name, table_id.table_name, part->getBytesOnDisk(), query_settings.max_partition_size_to_drop);
        return;
    }

    getContext()->checkPartitionCanBeDropped(table_id.database_name, table_id.table_name, part->getBytesOnDisk());
}

void MergeTreeData::movePartitionToDisk(const ASTPtr & partition, const String & name, bool moving_part, ContextPtr local_context)
{
    String partition_id;

    if (moving_part)
        partition_id = partition->as<ASTLiteral &>().value.safeGet<String>();
    else
        partition_id = getPartitionIDFromQuery(partition, local_context);

    DataPartsVector parts;
    if (moving_part)
    {
        auto part_info = MergeTreePartInfo::fromPartName(partition_id, format_version);
        parts.push_back(getActiveContainingPart(part_info));
        if (!parts.back() || parts.back()->name != part_info.getPartNameAndCheckFormat(format_version))
            throw Exception(ErrorCodes::NO_SUCH_DATA_PART, "Part {} is not exists or not active", partition_id);
    }
    else
        parts = getVisibleDataPartsVectorInPartition(local_context, partition_id);

    auto disk = getStoragePolicy()->getDiskByName(name);
    std::erase_if(parts, [&](auto part_ptr)
        {
            return part_ptr->getDataPartStorage().getDiskName() == disk->getName();
        });

    if (parts.empty())
    {
        if (moving_part)
            throw Exception(ErrorCodes::UNKNOWN_DISK, "Part '{}' is already on disk '{}'", partition_id, disk->getName());
        else
            throw Exception(ErrorCodes::UNKNOWN_DISK, "All parts of partition '{}' are already on disk '{}'", partition_id, disk->getName());
    }

    if (parts_mover.moves_blocker.isCancelled())
        throw Exception(ErrorCodes::ABORTED, "Cannot move parts because moves are manually disabled");

    auto moving_tagger = checkPartsForMove(parts, std::static_pointer_cast<Space>(disk));
    if (moving_tagger->parts_to_move.empty())
        throw Exception(ErrorCodes::NO_SUCH_DATA_PART, "No parts to move are found in partition {}", partition_id);

    const auto & query_settings = local_context->getSettingsRef();
    std::future<MovePartsOutcome> moves_future = movePartsToSpace(moving_tagger, local_context->getReadSettings(), local_context->getWriteSettings(), query_settings.alter_move_to_space_execute_async);

    if (query_settings.alter_move_to_space_execute_async && moves_future.wait_for(std::chrono::seconds(0)) != std::future_status::ready)
    {
        return;
    }
    else
    {
        auto moves_outcome = moves_future.get();
        switch (moves_outcome)
        {
            case MovePartsOutcome::MovesAreCancelled:
                throw Exception(ErrorCodes::ABORTED, "Cannot move parts because moves are manually disabled");
            case MovePartsOutcome::NothingToMove:
                throw Exception(ErrorCodes::NO_SUCH_DATA_PART, "No parts to move are found in partition {}", partition_id);
            case MovePartsOutcome::MoveWasPostponedBecauseOfZeroCopy:
                throw Exception(ErrorCodes::PART_IS_TEMPORARILY_LOCKED, "Move was not finished, because zero copy mode is enabled and someone other is moving the same parts right now");
            case MovePartsOutcome::CannotScheduleMove:
                throw Exception(ErrorCodes::CANNOT_SCHEDULE_TASK, "Cannot schedule move, no free threads, try to wait until all in-progress move finish or increase <background_move_pool_size>");
            case MovePartsOutcome::PartsMoved:
                break;
        }
    }
}


void MergeTreeData::movePartitionToVolume(const ASTPtr & partition, const String & name, bool moving_part, ContextPtr local_context)
{
    String partition_id;

    if (moving_part)
        partition_id = partition->as<ASTLiteral &>().value.safeGet<String>();
    else
        partition_id = getPartitionIDFromQuery(partition, local_context);

    DataPartsVector parts;
    if (moving_part)
    {
        auto part_info = MergeTreePartInfo::fromPartName(partition_id, format_version);
        parts.emplace_back(getActiveContainingPart(part_info));
        if (!parts.back() || parts.back()->name != part_info.getPartNameAndCheckFormat(format_version))
            throw Exception(ErrorCodes::NO_SUCH_DATA_PART, "Part {} is not exists or not active", partition_id);
    }
    else
        parts = getVisibleDataPartsVectorInPartition(local_context, partition_id);

    auto volume = getStoragePolicy()->getVolumeByName(name);
    if (!volume)
        throw Exception(ErrorCodes::UNKNOWN_DISK, "Volume {} does not exist on policy {}", name, getStoragePolicy()->getName());

    if (parts.empty())
        throw Exception(ErrorCodes::NO_SUCH_DATA_PART, "Nothing to move (check that the partition exists).");

    std::erase_if(parts, [&](auto part_ptr)
        {
            for (const auto & disk : volume->getDisks())
            {
                if (part_ptr->getDataPartStorage().getDiskName() == disk->getName())
                {
                    return true;
                }
            }
            return false;
        });

    if (parts.empty())
    {
        if (moving_part)
            throw Exception(ErrorCodes::UNKNOWN_DISK, "Part '{}' is already on volume '{}'", partition_id, volume->getName());
        else
            throw Exception(ErrorCodes::UNKNOWN_DISK, "All parts of partition '{}' are already on volume '{}'", partition_id, volume->getName());
    }

    if (parts_mover.moves_blocker.isCancelled())
        throw Exception(ErrorCodes::ABORTED, "Cannot move parts because moves are manually disabled");

    auto moving_tagger = checkPartsForMove(parts, std::static_pointer_cast<Space>(volume));
    if (moving_tagger->parts_to_move.empty())
        throw Exception(ErrorCodes::NO_SUCH_DATA_PART, "No parts to move are found in partition {}", partition_id);

    const auto & query_settings = local_context->getSettingsRef();
    std::future<MovePartsOutcome> moves_future = movePartsToSpace(moving_tagger, local_context->getReadSettings(), local_context->getWriteSettings(), query_settings.alter_move_to_space_execute_async);

    if (query_settings.alter_move_to_space_execute_async && moves_future.wait_for(std::chrono::seconds(0)) != std::future_status::ready)
    {
        return;
    }
    else
    {
        auto moves_outcome = moves_future.get();
        switch (moves_outcome)
        {
            case MovePartsOutcome::MovesAreCancelled:
                throw Exception(ErrorCodes::ABORTED, "Cannot move parts because moves are manually disabled");
            case MovePartsOutcome::NothingToMove:
                throw Exception(ErrorCodes::NO_SUCH_DATA_PART, "No parts to move are found in partition {}", partition_id);
            case MovePartsOutcome::MoveWasPostponedBecauseOfZeroCopy:
                throw Exception(ErrorCodes::PART_IS_TEMPORARILY_LOCKED, "Move was not finished, because zero copy mode is enabled and someone other is moving the same parts right now");
            case MovePartsOutcome::CannotScheduleMove:
                throw Exception(ErrorCodes::CANNOT_SCHEDULE_TASK, "Cannot schedule move, no free threads, try to wait until all in-progress move finish or increase <background_move_pool_size>");
            case MovePartsOutcome::PartsMoved:
                break;
        }
    }
}

void MergeTreeData::movePartitionToTable(const PartitionCommand & command, ContextPtr query_context)
{
    String dest_database = query_context->resolveDatabase(command.to_database);
    auto dest_storage = DatabaseCatalog::instance().getTable({dest_database, command.to_table}, query_context);

    /// The target table and the source table are the same.
    if (dest_storage->getStorageID() == this->getStorageID())
        return;

    auto * dest_storage_merge_tree = dynamic_cast<MergeTreeData *>(dest_storage.get());
    if (!dest_storage_merge_tree)
        throw Exception(ErrorCodes::NOT_IMPLEMENTED,
            "Cannot move partition from table {} to table {} with storage {}",
            getStorageID().getNameForLogs(), dest_storage->getStorageID().getNameForLogs(), dest_storage->getName());

    dest_storage_merge_tree->waitForOutdatedPartsToBeLoaded();
    movePartitionToTable(dest_storage, command.partition, query_context);
}

void MergeTreeData::movePartitionToShard(const ASTPtr & /*partition*/, bool /*move_part*/, const String & /*to*/, ContextPtr /*query_context*/)
{
    throw Exception(ErrorCodes::NOT_IMPLEMENTED, "MOVE PARTITION TO SHARD is not supported by storage {}", getName());
}

void MergeTreeData::fetchPartition(
    const ASTPtr & /*partition*/,
    const StorageMetadataPtr & /*metadata_snapshot*/,
    const String & /*from*/,
    bool /*fetch_part*/,
    ContextPtr /*query_context*/)
{
    throw Exception(ErrorCodes::NOT_IMPLEMENTED, "FETCH PARTITION is not supported by storage {}", getName());
}

void MergeTreeData::forgetPartition(const ASTPtr & /*partition*/, ContextPtr /*query_context*/)
{
    throw Exception(ErrorCodes::NOT_IMPLEMENTED, "FORGET PARTITION is not supported by storage {}", getName());
}

Pipe MergeTreeData::alterPartition(
    const StorageMetadataPtr & metadata_snapshot,
    const PartitionCommands & commands,
    ContextPtr query_context)
{
    /// Wait for loading of outdated parts
    /// because partition commands (DROP, MOVE, etc.)
    /// must be applied to all parts on disk.
    waitForOutdatedPartsToBeLoaded();

    PartitionCommandsResultInfo result;
    for (const PartitionCommand & command : commands)
    {
        PartitionCommandsResultInfo current_command_results;
        switch (command.type)
        {
            case PartitionCommand::DROP_PARTITION:
            {
                if (command.part)
                {
                    auto part_name = command.partition->as<ASTLiteral &>().value.safeGet<String>();
                    checkPartCanBeDropped(part_name, query_context);
                    dropPart(part_name, command.detach, query_context);
                }
                else
                {
                    checkPartitionCanBeDropped(command.partition, query_context);
                    dropPartition(command.partition, command.detach, query_context);
                }
            }
            break;

            case PartitionCommand::DROP_DETACHED_PARTITION:
                dropDetached(command.partition, command.part, query_context);
                break;

            case PartitionCommand::FORGET_PARTITION:
                forgetPartition(command.partition, query_context);
                break;

            case PartitionCommand::ATTACH_PARTITION:
                current_command_results = attachPartition(command.partition, metadata_snapshot, command.part, query_context);
                break;
            case PartitionCommand::MOVE_PARTITION:
            {
                switch (*command.move_destination_type)
                {
                    case PartitionCommand::MoveDestinationType::DISK:
                        movePartitionToDisk(command.partition, command.move_destination_name, command.part, query_context);
                        break;

                    case PartitionCommand::MoveDestinationType::VOLUME:
                        movePartitionToVolume(command.partition, command.move_destination_name, command.part, query_context);
                        break;

                    case PartitionCommand::MoveDestinationType::TABLE:
                        movePartitionToTable(command, query_context);
                        break;

                    case PartitionCommand::MoveDestinationType::SHARD:
                    {
                        if (!getSettings()->part_moves_between_shards_enable)
                            throw Exception(ErrorCodes::SUPPORT_IS_DISABLED,
                                            "Moving parts between shards is experimental and work in progress"
                                            ", see part_moves_between_shards_enable setting");
                        movePartitionToShard(command.partition, command.part, command.move_destination_name, query_context);
                    }
                    break;
                }
            }
            break;

            case PartitionCommand::REPLACE_PARTITION:
            {
                if (command.replace)
                    checkPartitionCanBeDropped(command.partition, query_context);

                auto resolved = query_context->resolveStorageID({command.from_database, command.from_table});
                auto from_storage = DatabaseCatalog::instance().getTable(resolved, query_context);

                auto * from_storage_merge_tree = dynamic_cast<MergeTreeData *>(from_storage.get());
                if (!from_storage_merge_tree)
                    throw Exception(ErrorCodes::NOT_IMPLEMENTED,
                        "Cannot replace partition from table {} with storage {} to table {}",
                        from_storage->getStorageID().getNameForLogs(), from_storage->getName(), getStorageID().getNameForLogs());

                from_storage_merge_tree->waitForOutdatedPartsToBeLoaded();
                replacePartitionFrom(from_storage, command.partition, command.replace, query_context);
            }
            break;

            case PartitionCommand::FETCH_PARTITION:
                fetchPartition(command.partition, metadata_snapshot, command.from_zookeeper_path, command.part, query_context);
                break;

            case PartitionCommand::FREEZE_PARTITION:
            {
                auto lock = lockForShare(query_context->getCurrentQueryId(), query_context->getSettingsRef().lock_acquire_timeout);
                current_command_results = freezePartition(command.partition, command.with_name, query_context, lock);
            }
            break;

            case PartitionCommand::FREEZE_ALL_PARTITIONS:
            {
                auto lock = lockForShare(query_context->getCurrentQueryId(), query_context->getSettingsRef().lock_acquire_timeout);
                current_command_results = freezeAll(command.with_name, query_context, lock);
            }
            break;

            case PartitionCommand::UNFREEZE_PARTITION:
            {
                auto lock = lockForShare(query_context->getCurrentQueryId(), query_context->getSettingsRef().lock_acquire_timeout);
                current_command_results = unfreezePartition(command.partition, command.with_name, query_context, lock);
            }
            break;

            case PartitionCommand::UNFREEZE_ALL_PARTITIONS:
            {
                auto lock = lockForShare(query_context->getCurrentQueryId(), query_context->getSettingsRef().lock_acquire_timeout);
                current_command_results = unfreezeAll(command.with_name, query_context, lock);
            }

            break;

            default:
                throw Exception(ErrorCodes::LOGICAL_ERROR, "Uninitialized partition command");
        }
        for (auto & command_result : current_command_results)
            command_result.command_type = command.typeToString();
        result.insert(result.end(), current_command_results.begin(), current_command_results.end());
    }

    if (query_context->getSettingsRef().alter_partition_verbose_result)
        return convertCommandsResultToSource(result);

    return {};
}

MergeTreeData::PartsBackupEntries MergeTreeData::backupParts(
    const DataPartsVector & data_parts,
    const String & data_path_in_backup,
    const BackupSettings & backup_settings,
    const ReadSettings & read_settings,
    const ContextPtr & local_context)
{
    MergeTreeData::PartsBackupEntries res;
    std::map<DiskPtr, std::shared_ptr<TemporaryFileOnDisk>> temp_dirs;
    TableLockHolder table_lock;

    for (const auto & part : data_parts)
    {
        /// Hard links is the default way to ensure that we'll be keeping access to the files of parts.
        bool make_temporary_hard_links = true;
        bool hold_storage_and_part_ptrs = false;
        bool hold_table_lock = false;

        if (getStorageID().hasUUID())
        {
            /// Tables in atomic databases have UUIDs. When using atomic database we don't have to create hard links to make a backup,
            /// we can just hold smart pointers to a storage and to data parts instead. That's enough to protect those files from deleting
            /// until the backup is done (see the calls `part.unique()` in grabOldParts() and table.unique() in DatabaseCatalog).
            make_temporary_hard_links = false;
            hold_storage_and_part_ptrs = true;
        }
        else if (supportsReplication() && part->getDataPartStorage().supportZeroCopyReplication() && getSettings()->allow_remote_fs_zero_copy_replication)
        {
            /// Hard links don't work correctly with zero copy replication.
            make_temporary_hard_links = false;
            hold_storage_and_part_ptrs = true;
            hold_table_lock = true;
        }

        if (hold_table_lock && !table_lock)
            table_lock = lockForShare(local_context->getCurrentQueryId(), local_context->getSettingsRef().lock_acquire_timeout);

        if (backup_settings.check_projection_parts)
            part->checkConsistencyWithProjections(/* require_part_metadata= */ true);

        BackupEntries backup_entries_from_part;
        part->getDataPartStorage().backup(
            part->checksums,
            part->getFileNamesWithoutChecksums(),
            data_path_in_backup,
            backup_settings,
            read_settings,
            make_temporary_hard_links,
            backup_entries_from_part,
            &temp_dirs,
            false, false);

        auto backup_projection = [&](IDataPartStorage & storage, IMergeTreeDataPart & projection_part)
        {
            storage.backup(
                projection_part.checksums,
                projection_part.getFileNamesWithoutChecksums(),
                fs::path{data_path_in_backup} / part->name,
                backup_settings,
                read_settings,
                make_temporary_hard_links,
                backup_entries_from_part,
                &temp_dirs,
                projection_part.is_broken,
                backup_settings.allow_backup_broken_projections);
        };

        auto projection_parts = part->getProjectionParts();
        std::string proj_suffix = ".proj";
        std::unordered_set<String> defined_projections;

        for (const auto & [projection_name, projection_part] : projection_parts)
        {
            defined_projections.emplace(projection_name);
            backup_projection(projection_part->getDataPartStorage(), *projection_part);
        }

        /// It is possible that the part has a written but not loaded projection,
        /// e.g. it is written to parent part's checksums.txt and exists on disk,
        /// but does not exist in table's projections definition.
        /// Such a part can appear server was restarted after DROP PROJECTION but before old part was removed.
        /// In this case, the old part will load only projections from metadata.
        /// See 031145_non_loaded_projection_backup.sh.
        for (const auto & [name, _] : part->checksums.files)
        {
            auto projection_name = fs::path(name).stem().string();
            if (endsWith(name, proj_suffix) && !defined_projections.contains(projection_name))
            {
                auto projection_storage = part->getDataPartStorage().getProjection(projection_name + proj_suffix);
                if (projection_storage->exists("checksums.txt"))
                {
                    auto projection_part = const_cast<IMergeTreeDataPart &>(*part).getProjectionPartBuilder(
                        projection_name, /* is_temp_projection */false).withPartFormatFromDisk().build();
                    backup_projection(projection_part->getDataPartStorage(), *projection_part);
                }
            }
        }

        if (hold_storage_and_part_ptrs)
        {
            /// Wrap backup entries with smart pointers to data parts and to the storage itself
            /// (we'll be holding those smart pointers for as long as we'll be using the backup entries).
            auto storage_and_part = std::make_pair(shared_from_this(), part);
            if (hold_table_lock)
                wrapBackupEntriesWith(backup_entries_from_part, std::make_pair(storage_and_part, table_lock));
            else
                wrapBackupEntriesWith(backup_entries_from_part, storage_and_part);
        }

        auto & part_backup_entries = res.emplace_back();
        part_backup_entries.part_name = part->name;
        part_backup_entries.part_checksum = part->checksums.getTotalChecksumUInt128();
        part_backup_entries.backup_entries = std::move(backup_entries_from_part);
    }

    return res;
}

void MergeTreeData::restoreDataFromBackup(RestorerFromBackup & restorer, const String & data_path_in_backup, const std::optional<ASTs> & partitions)
{
    auto backup = restorer.getBackup();
    if (!backup->hasFiles(data_path_in_backup))
        return;

    if (!restorer.isNonEmptyTableAllowed() && getTotalActiveSizeInBytes() && backup->hasFiles(data_path_in_backup))
        RestorerFromBackup::throwTableIsNotEmpty(getStorageID());

    restorePartsFromBackup(restorer, data_path_in_backup, partitions);
}

class MergeTreeData::RestoredPartsHolder
{
public:
    RestoredPartsHolder(const std::shared_ptr<MergeTreeData> & storage_, const BackupPtr & backup_)
        : storage(storage_), backup(backup_)
    {
    }

    BackupPtr getBackup() const { return backup; }

    void setNumParts(size_t num_parts_)
    {
        std::lock_guard lock{mutex};
        num_parts = num_parts_;
        attachIfAllPartsRestored();
    }

    void increaseNumBrokenParts()
    {
        std::lock_guard lock{mutex};
        ++num_broken_parts;
        attachIfAllPartsRestored();
    }

    void addPart(MutableDataPartPtr part)
    {
        std::lock_guard lock{mutex};
        parts.emplace_back(part);
        attachIfAllPartsRestored();
    }

    String getTemporaryDirectory(const DiskPtr & disk)
    {
        std::lock_guard lock{mutex};
        auto it = temp_dirs.find(disk);
        if (it == temp_dirs.end())
            it = temp_dirs.emplace(disk, std::make_shared<TemporaryFileOnDisk>(disk, "tmp/")).first;
        return it->second->getRelativePath();
    }

private:
    void attachIfAllPartsRestored()
    {
        if (!num_parts || (parts.size() + num_broken_parts < num_parts))
            return;

        /// Sort parts by min_block (because we need to preserve the order of parts).
        std::sort(
            parts.begin(),
            parts.end(),
            [](const MutableDataPartPtr & lhs, const MutableDataPartPtr & rhs) { return lhs->info.min_block < rhs->info.min_block; });

        storage->attachRestoredParts(std::move(parts));
        parts.clear();
        temp_dirs.clear();
        num_parts = 0;
    }

    const std::shared_ptr<MergeTreeData> storage;
    const BackupPtr backup;
    size_t num_parts = 0;
    size_t num_broken_parts = 0;
    MutableDataPartsVector parts;
    std::map<DiskPtr, std::shared_ptr<TemporaryFileOnDisk>> temp_dirs;
    mutable std::mutex mutex;
};

void MergeTreeData::restorePartsFromBackup(RestorerFromBackup & restorer, const String & data_path_in_backup, const std::optional<ASTs> & partitions)
{
    std::optional<std::unordered_set<String>> partition_ids;
    if (partitions)
        partition_ids = getPartitionIDsFromQuery(*partitions, restorer.getContext());

    auto backup = restorer.getBackup();
    Strings part_names = backup->listFiles(data_path_in_backup, /*recursive*/ false);
    std::erase(part_names, "mutations");

    bool restore_broken_parts_as_detached = restorer.getRestoreSettings().restore_broken_parts_as_detached;

    auto restored_parts_holder = std::make_shared<RestoredPartsHolder>(std::static_pointer_cast<MergeTreeData>(shared_from_this()), backup);

    fs::path data_path_in_backup_fs = data_path_in_backup;
    size_t num_parts = 0;

    for (const String & part_name : part_names)
    {
        const auto part_info = MergeTreePartInfo::tryParsePartName(part_name, format_version);
        if (!part_info)
        {
            throw Exception(ErrorCodes::CANNOT_RESTORE_TABLE, "File name {} is not a part's name",
                            String{data_path_in_backup_fs / part_name});
        }

        if (partition_ids && !partition_ids->contains(part_info->partition_id))
            continue;

        restorer.addDataRestoreTask(
            [storage = std::static_pointer_cast<MergeTreeData>(shared_from_this()),
             backup,
             part_path_in_backup = data_path_in_backup_fs / part_name,
             my_part_info = *part_info,
             restore_broken_parts_as_detached,
             restored_parts_holder]
            { storage->restorePartFromBackup(restored_parts_holder, my_part_info, part_path_in_backup, restore_broken_parts_as_detached); });

        ++num_parts;
    }

    restored_parts_holder->setNumParts(num_parts);
}

void MergeTreeData::restorePartFromBackup(std::shared_ptr<RestoredPartsHolder> restored_parts_holder, const MergeTreePartInfo & part_info, const String & part_path_in_backup, bool detach_if_broken) const
{
    String part_name = part_info.getPartNameAndCheckFormat(format_version);
    auto backup = restored_parts_holder->getBackup();

    /// Calculate the total size of the part.
    UInt64 total_size_of_part = 0;
    Strings filenames = backup->listFiles(part_path_in_backup, /* recursive= */ true);
    fs::path part_path_in_backup_fs = part_path_in_backup;
    for (const String & filename : filenames)
        total_size_of_part += backup->getFileSize(part_path_in_backup_fs / filename);

    std::shared_ptr<IReservation> reservation = getStoragePolicy()->reserveAndCheck(total_size_of_part);

    /// Calculate paths, for example:
    /// part_name = 0_1_1_0
    /// part_path_in_backup = /data/test/table/0_1_1_0
    /// tmp_dir = tmp/1aaaaaa
    /// tmp_part_dir = tmp/1aaaaaa/data/test/table/0_1_1_0
    auto disk = reservation->getDisk();
    fs::path temp_dir = restored_parts_holder->getTemporaryDirectory(disk);
    fs::path temp_part_dir = temp_dir / part_path_in_backup_fs.relative_path();

    /// Subdirectories in the part's directory. It's used to restore projections.
    std::unordered_set<String> subdirs;

    /// Copy files from the backup to the directory `tmp_part_dir`.
    disk->createDirectories(temp_part_dir);

    for (const String & filename : filenames)
    {
        /// Needs to create subdirectories before copying the files. Subdirectories are used to represent projections.
        auto separator_pos = filename.rfind('/');
        if (separator_pos != String::npos)
        {
            String subdir = filename.substr(0, separator_pos);
            if (subdirs.emplace(subdir).second)
                disk->createDirectories(temp_part_dir / subdir);
        }

        /// TODO Transactions: Decide what to do with version metadata (if any). Let's just skip it for now.
        if (filename.ends_with(IMergeTreeDataPart::TXN_VERSION_METADATA_FILE_NAME))
            continue;

        size_t file_size = backup->copyFileToDisk(part_path_in_backup_fs / filename, disk, temp_part_dir / filename, WriteMode::Rewrite);
        reservation->update(reservation->getSize() - file_size);
    }

    if (auto part = loadPartRestoredFromBackup(disk, temp_part_dir.parent_path(), part_name, detach_if_broken))
        restored_parts_holder->addPart(part);
    else
        restored_parts_holder->increaseNumBrokenParts();
}

MergeTreeData::MutableDataPartPtr MergeTreeData::loadPartRestoredFromBackup(const DiskPtr & disk, const String & temp_dir, const String & part_name, bool detach_if_broken) const
{
    MutableDataPartPtr part;

    auto single_disk_volume = std::make_shared<SingleDiskVolume>(disk->getName(), disk, 0);

    /// Load this part from the directory `tmp_part_dir`.
    auto load_part = [&]
    {
        MergeTreeDataPartBuilder builder(*this, part_name, single_disk_volume, temp_dir, part_name);
        builder.withPartFormatFromDisk();
        part = std::move(builder).build();
        part->version.setCreationTID(Tx::PrehistoricTID, nullptr);
        part->loadColumnsChecksumsIndexes(/* require_columns_checksums= */ false, /* check_consistency= */ true);
    };

    /// Broken parts can appear in a backup sometimes.
    auto mark_broken = [&](const std::exception_ptr error)
    {
        tryLogException(error, log,
                        fmt::format("Part {} will be restored as detached because it's broken. You need to resolve this manually", part_name));
        if (!part)
        {
            /// Make a fake data part only to copy its files to /detached/.
            part = MergeTreeDataPartBuilder{*this, part_name, single_disk_volume, temp_dir, part_name}
                       .withPartStorageType(MergeTreeDataPartStorageType::Full)
                       .withPartType(MergeTreeDataPartType::Wide)
                       .build();
        }
        part->renameToDetached("broken-from-backup");
    };

    /// Try to load this part multiple times.
    auto backoff_ms = loading_parts_initial_backoff_ms;
    for (size_t try_no = 0; try_no < loading_parts_max_tries; ++try_no)
    {
        std::exception_ptr error;
        bool retryable = false;
        try
        {
            load_part();
        }
        catch (const Poco::Net::NetException &)
        {
            error = std::current_exception();
            retryable = true;
        }
        catch (const Poco::TimeoutException &)
        {
            error = std::current_exception();
            retryable = true;
        }
        catch (...)
        {
            error = std::current_exception();
            retryable = isRetryableException(std::current_exception());
        }

        if (!error)
            return part;

        if (!retryable && detach_if_broken)
        {
            mark_broken(error);
            return nullptr;
        }

        if (!retryable)
        {
            LOG_ERROR(log,
                      "Failed to restore part {} because it's broken. You can skip broken parts while restoring by setting "
                      "'restore_broken_parts_as_detached = true'",
                      part_name);
        }

        if (!retryable || (try_no + 1 == loading_parts_max_tries))
        {
            if (Exception * e = exception_cast<Exception *>(error))
                e->addMessage("while restoring part {} of table {}", part->name, getStorageID());
            std::rethrow_exception(error);
        }

        tryLogException(error, log,
                        fmt::format("Failed to load part {} at try {} with a retryable error. Will retry in {} ms", part_name, try_no, backoff_ms));

        std::this_thread::sleep_for(std::chrono::milliseconds(backoff_ms));
        backoff_ms = std::min(backoff_ms * 2, loading_parts_max_backoff_ms);
    }

    UNREACHABLE();
}


String MergeTreeData::getPartitionIDFromQuery(const ASTPtr & ast, ContextPtr local_context, DataPartsLock * acquired_lock) const
{
    const auto & partition_ast = ast->as<ASTPartition &>();

    if (partition_ast.all)
        throw Exception(ErrorCodes::SUPPORT_IS_DISABLED, "Only Support DETACH PARTITION ALL currently");

    if (!partition_ast.value)
    {
        MergeTreePartInfo::validatePartitionID(partition_ast.id->clone(), format_version);
        return partition_ast.id->as<ASTLiteral>()->value.safeGet<String>();
    }
    size_t partition_ast_fields_count = 0;
    ASTPtr partition_value_ast = partition_ast.value->clone();
    if (!partition_ast.fields_count.has_value())
    {
        if (partition_value_ast->as<ASTLiteral>())
        {
            partition_ast_fields_count = 1;
        }
        else if (const auto * tuple_ast = partition_value_ast->as<ASTFunction>())
        {
            if (tuple_ast->name != "tuple")
            {
                if (isFunctionCast(tuple_ast))
                {
                    if (tuple_ast->arguments->as<ASTExpressionList>()->children.empty())
                    {
                        throw Exception(
                            ErrorCodes::INVALID_PARTITION_VALUE, "Expected tuple for complex partition key, got {}", tuple_ast->name);
                    }
                    auto first_arg = tuple_ast->arguments->as<ASTExpressionList>()->children.at(0);
                    if (const auto * inner_tuple = first_arg->as<ASTFunction>(); inner_tuple && inner_tuple->name == "tuple")
                    {
                        const auto * arguments_ast = tuple_ast->arguments->as<ASTExpressionList>();
                        if (arguments_ast)
                            partition_ast_fields_count = arguments_ast->children.size();
                        else
                            partition_ast_fields_count = 0;
                    }
                    else if (const auto * inner_literal_tuple = first_arg->as<ASTLiteral>(); inner_literal_tuple)
                    {
                        if (inner_literal_tuple->value.getType() == Field::Types::Tuple)
                            partition_ast_fields_count = inner_literal_tuple->value.safeGet<Tuple>().size();
                        else
                            partition_ast_fields_count = 1;
                    }
                    else
                    {
                        throw Exception(
                            ErrorCodes::INVALID_PARTITION_VALUE, "Expected tuple for complex partition key, got {}", tuple_ast->name);
                    }
                }
                else
                    throw Exception(ErrorCodes::INVALID_PARTITION_VALUE, "Expected tuple for complex partition key, got {}", tuple_ast->name);
            }
            else
            {
                const auto * arguments_ast = tuple_ast->arguments->as<ASTExpressionList>();
                if (arguments_ast)
                    partition_ast_fields_count = arguments_ast->children.size();
                else
                    partition_ast_fields_count = 0;
            }
        }
        else
        {
            throw Exception(
                ErrorCodes::INVALID_PARTITION_VALUE, "Expected literal or tuple for partition key, got {}", partition_value_ast->getID());
        }
    }
    else
    {
        partition_ast_fields_count = *partition_ast.fields_count;
    }

    if (format_version < MERGE_TREE_DATA_MIN_FORMAT_VERSION_WITH_CUSTOM_PARTITIONING)
    {
        /// Month-partitioning specific - partition ID can be passed in the partition value.
        const auto * partition_lit = partition_ast.value->as<ASTLiteral>();
        if (partition_lit && partition_lit->value.getType() == Field::Types::String)
        {
            MergeTreePartInfo::validatePartitionID(partition_ast.value->clone(), format_version);
            return partition_lit->value.get<String>();
        }
    }

    /// Re-parse partition key fields using the information about expected field types.
    auto metadata_snapshot = getInMemoryMetadataPtr();
    const Block & key_sample_block = metadata_snapshot->getPartitionKey().sample_block;
    size_t fields_count = key_sample_block.columns();
    if (partition_ast_fields_count != fields_count)
        throw Exception(ErrorCodes::INVALID_PARTITION_VALUE,
                        "Wrong number of fields in the partition expression: {}, must be: {}",
                        partition_ast_fields_count, fields_count);

    Row partition_row(fields_count);
    if (fields_count == 0)
    {
        /// Function tuple(...) requires at least one argument, so empty key is a special case
        assert(!partition_ast_fields_count);
        assert(typeid_cast<ASTFunction *>(partition_value_ast.get()));
        assert(partition_value_ast->as<ASTFunction>()->name == "tuple");
        assert(partition_value_ast->as<ASTFunction>()->arguments);
        auto args = partition_value_ast->as<ASTFunction>()->arguments;
        if (!args)
            throw Exception(ErrorCodes::BAD_ARGUMENTS, "Expected at least one argument in partition AST");
        bool empty_tuple = partition_value_ast->as<ASTFunction>()->arguments->children.empty();
        if (!empty_tuple)
            throw Exception(ErrorCodes::INVALID_PARTITION_VALUE, "Partition key is empty, expected 'tuple()' as partition key");
    }
    else if (fields_count == 1)
    {
        if (auto * tuple = partition_value_ast->as<ASTFunction>(); tuple)
        {
            if (tuple->name == "tuple")
            {
                assert(tuple->arguments);
                assert(tuple->arguments->children.size() == 1);
                partition_value_ast = tuple->arguments->children[0];
            }
            else if (isFunctionCast(tuple))
            {
                assert(tuple->arguments);
                assert(tuple->arguments->children.size() == 2);
            }
            else
            {
                throw Exception(
                    ErrorCodes::INVALID_PARTITION_VALUE,
                    "Expected literal or tuple for partition key, got {}",
                    partition_value_ast->getID());
            }
        }
        /// Simple partition key, need to evaluate and cast
        Field partition_key_value = evaluateConstantExpression(partition_value_ast, local_context).first;
        partition_row[0] = convertFieldToTypeOrThrow(partition_key_value, *key_sample_block.getByPosition(0).type);
    }
    else
    {
        /// Complex key, need to evaluate, untuple and cast
        Field partition_key_value = evaluateConstantExpression(partition_value_ast, local_context).first;
        if (partition_key_value.getType() != Field::Types::Tuple)
            throw Exception(ErrorCodes::INVALID_PARTITION_VALUE,
                            "Expected tuple for complex partition key, got {}", partition_key_value.getTypeName());

        const Tuple & tuple = partition_key_value.get<Tuple>();
        if (tuple.size() != fields_count)
            throw Exception(ErrorCodes::LOGICAL_ERROR,
                            "Wrong number of fields in the partition expression: {}, must be: {}", tuple.size(), fields_count);

        for (size_t i = 0; i < fields_count; ++i)
            partition_row[i] = convertFieldToTypeOrThrow(tuple[i], *key_sample_block.getByPosition(i).type);
    }

    MergeTreePartition partition(std::move(partition_row));
    String partition_id = partition.getID(*this);

    {
        auto data_parts_lock = (acquired_lock) ? DataPartsLock() : lockParts();
        DataPartPtr existing_part_in_partition = getAnyPartInPartition(partition_id, data_parts_lock);
        if (existing_part_in_partition && existing_part_in_partition->partition.value != partition.value)
        {
            WriteBufferFromOwnString buf;
            partition.serializeText(*this, buf, FormatSettings{});
            throw Exception(ErrorCodes::LOGICAL_ERROR, "Parsed partition value: {} "
                            "doesn't match partition value for an existing part with the same partition ID: {}",
                            buf.str(), existing_part_in_partition->name);
        }
    }

    return partition_id;
}


DataPartsVector MergeTreeData::getVisibleDataPartsVector(ContextPtr local_context) const
{
    return getVisibleDataPartsVector(local_context->getCurrentTransaction());
}

DataPartsVector MergeTreeData::getVisibleDataPartsVectorUnlocked(ContextPtr local_context, const DataPartsLock & lock) const
{
    DataPartsVector res;
    if (const auto * txn = local_context->getCurrentTransaction().get())
    {
        res = getDataPartsVectorForInternalUsage({DataPartState::Active, DataPartState::Outdated}, lock);
        filterVisibleDataParts(res, txn->getSnapshot(), txn->tid);
    }
    else
    {
        res = getDataPartsVectorForInternalUsage({DataPartState::Active}, lock);
    }
    return res;
}

MergeTreeData::DataPartsVector MergeTreeData::getVisibleDataPartsVector(const MergeTreeTransactionPtr & txn) const
{
    DataPartsVector res;
    if (txn)
    {
        res = getDataPartsVectorForInternalUsage({DataPartState::Active, DataPartState::Outdated});
        filterVisibleDataParts(res, txn->getSnapshot(), txn->tid);
    }
    else
    {
        res = getDataPartsVectorForInternalUsage();
    }
    return res;
}

MergeTreeData::DataPartsVector MergeTreeData::getVisibleDataPartsVector(CSN snapshot_version, TransactionID current_tid) const
{
    auto res = getDataPartsVectorForInternalUsage({DataPartState::Active, DataPartState::Outdated});
    filterVisibleDataParts(res, snapshot_version, current_tid);
    return res;
}

void MergeTreeData::filterVisibleDataParts(DataPartsVector & maybe_visible_parts, CSN snapshot_version, TransactionID current_tid) const
{
    [[maybe_unused]] size_t total_size = maybe_visible_parts.size();

    auto need_remove_pred = [snapshot_version, &current_tid] (const DataPartPtr & part) -> bool
    {
        return !part->version.isVisible(snapshot_version, current_tid);
    };

    std::erase_if(maybe_visible_parts, need_remove_pred);
    [[maybe_unused]] size_t visible_size = maybe_visible_parts.size();

    LOG_TEST(log, "Got {} parts (of {}) visible in snapshot {} (TID {}): {}",
             visible_size, total_size, snapshot_version, current_tid, fmt::join(getPartsNames(maybe_visible_parts), ", "));
}


std::unordered_set<String> MergeTreeData::getPartitionIDsFromQuery(const ASTs & asts, ContextPtr local_context) const
{
    std::unordered_set<String> partition_ids;
    for (const auto & ast : asts)
        partition_ids.emplace(getPartitionIDFromQuery(ast, local_context));
    return partition_ids;
}

std::set<String> MergeTreeData::getPartitionIdsAffectedByCommands(
    const MutationCommands & commands, ContextPtr query_context) const
{
    std::set<String> affected_partition_ids;

    for (const auto & command : commands)
    {
        if (!command.partition)
        {
            affected_partition_ids.clear();
            break;
        }

        affected_partition_ids.insert(
            getPartitionIDFromQuery(command.partition, query_context)
        );
    }

    return affected_partition_ids;
}

std::unordered_set<String> MergeTreeData::getAllPartitionIds() const
{
    auto lock = lockParts();
    std::unordered_set<String> res;
    std::string_view prev_id;
    for (const auto & part : getDataPartsStateRange(DataPartState::Active))
    {
        if (prev_id == part->info.partition_id)
            continue;

        res.insert(part->info.partition_id);
        prev_id = part->info.partition_id;
    }
    return res;
}


MergeTreeData::DataPartsVector MergeTreeData::getDataPartsVectorForInternalUsage(
    const DataPartStates & affordable_states, const DataPartsLock & /*lock*/, DataPartStateVector * out_states) const
{
    DataPartsVector res;
    DataPartsVector buf;

    for (auto state : affordable_states)
    {
        auto range = getDataPartsStateRange(state);
        std::swap(buf, res);
        res.clear();
        std::merge(range.begin(), range.end(), buf.begin(), buf.end(), std::back_inserter(res), LessDataPart());
    }

    if (out_states != nullptr)
    {
        out_states->resize(res.size());
        for (size_t i = 0; i < res.size(); ++i)
            (*out_states)[i] = res[i]->getState();
    }

    return res;
}

MergeTreeData::DataPartsVector
MergeTreeData::getDataPartsVectorForInternalUsage(const DataPartStates & affordable_states, DataPartStateVector * out_states) const
{
    auto lock = lockParts();
    return getDataPartsVectorForInternalUsage(affordable_states, lock, out_states);
}

MergeTreeData::ProjectionPartsVector
MergeTreeData::getProjectionPartsVectorForInternalUsage(const DataPartStates & affordable_states, DataPartStateVector * out_states) const
{
    auto lock = lockParts();
    ProjectionPartsVector res;
    for (auto state : affordable_states)
    {
        auto range = getDataPartsStateRange(state);
        for (const auto & part : range)
        {
            res.data_parts.push_back(part);
            for (const auto & [_, projection_part] : part->getProjectionParts())
                res.projection_parts.push_back(projection_part);
        }
    }

    if (out_states != nullptr)
    {
        out_states->resize(res.projection_parts.size());
        for (size_t i = 0; i < res.projection_parts.size(); ++i)
            (*out_states)[i] = res.projection_parts[i]->getParentPart()->getState();
    }

    return res;
}

MergeTreeData::DataPartsVector MergeTreeData::getAllDataPartsVector(MergeTreeData::DataPartStateVector * out_states) const
{
    DataPartsVector res;
    auto lock = lockParts();
    res.assign(data_parts_by_info.begin(), data_parts_by_info.end());
    if (out_states != nullptr)
    {
        out_states->resize(res.size());
        for (size_t i = 0; i < res.size(); ++i)
            (*out_states)[i] = res[i]->getState();
    }

    return res;
}

size_t MergeTreeData::getAllPartsCount() const
{
    auto lock = lockParts();
    return data_parts_by_info.size();
}

size_t MergeTreeData::getTotalMarksCount() const
{
    size_t total_marks = 0;
    auto lock = lockParts();
    for (const auto & part : data_parts_by_info)
    {
        total_marks += part->getMarksCount();
    }
    return total_marks;
}

bool MergeTreeData::supportsLightweightDelete() const
{
    auto lock = lockParts();
    for (const auto & part : data_parts_by_info)
    {
        if (part->getState() == MergeTreeDataPartState::Outdated
            || part->getState() == MergeTreeDataPartState::Deleting)
            continue;

        if (!part->supportLightweightDeleteMutate())
            return false;
    }
    return true;
}

<<<<<<< HEAD
=======
bool MergeTreeData::hasProjection() const
{
    auto lock = lockParts();
    for (const auto & part : data_parts_by_info)
    {
        if (part->getState() == MergeTreeDataPartState::Outdated
            || part->getState() == MergeTreeDataPartState::Deleting)
            continue;

        if (part->hasProjection())
            return true;
    }
    return false;
}

bool MergeTreeData::areAsynchronousInsertsEnabled() const
{
    return getSettings()->async_insert;
}

>>>>>>> 8340cec8
MergeTreeData::ProjectionPartsVector MergeTreeData::getAllProjectionPartsVector(MergeTreeData::DataPartStateVector * out_states) const
{
    ProjectionPartsVector res;
    auto lock = lockParts();
    for (const auto & part : data_parts_by_info)
    {
        res.data_parts.push_back(part);
        for (const auto & [p_name, projection_part] : part->getProjectionParts())
            res.projection_parts.push_back(projection_part);
    }

    if (out_states != nullptr)
    {
        out_states->resize(res.projection_parts.size());
        for (size_t i = 0; i < res.projection_parts.size(); ++i)
            (*out_states)[i] = res.projection_parts[i]->getParentPart()->getState();
    }
    return res;
}

DetachedPartsInfo MergeTreeData::getDetachedParts() const
{
    DetachedPartsInfo res;

    for (const auto & disk : getDisks())
    {
        String detached_path = fs::path(relative_data_path) / DETACHED_DIR_NAME;

        /// Note: we don't care about TOCTOU issue here.
        if (disk->exists(detached_path))
        {
            for (auto it = disk->iterateDirectory(detached_path); it->isValid(); it->next())
            {
                res.push_back(DetachedPartInfo::parseDetachedPartName(disk, it->name(), format_version));
            }
        }
    }
    return res;
}

void MergeTreeData::validateDetachedPartName(const String & name)
{
    if (name.find('/') != std::string::npos || name == "." || name == "..")
        throw DB::Exception(ErrorCodes::INCORRECT_FILE_NAME, "Invalid part name '{}'", name);

    if (startsWith(name, "attaching_") || startsWith(name, "deleting_"))
        throw DB::Exception(ErrorCodes::BAD_DATA_PART_NAME, "Cannot drop part {}: "
                            "most likely it is used by another DROP or ATTACH query.", name);
}

void MergeTreeData::dropDetached(const ASTPtr & partition, bool part, ContextPtr local_context)
{
    PartsTemporaryRename renamed_parts(*this, DETACHED_DIR_NAME);

    if (part)
    {
        String part_name = partition->as<ASTLiteral &>().value.safeGet<String>();
        validateDetachedPartName(part_name);
        auto disk = getDiskForDetachedPart(part_name);
        renamed_parts.addPart(part_name, "deleting_" + part_name, disk);
    }
    else
    {
        String partition_id = getPartitionIDFromQuery(partition, local_context);
        DetachedPartsInfo detached_parts = getDetachedParts();
        for (const auto & part_info : detached_parts)
            if (part_info.valid_name && part_info.partition_id == partition_id
                && part_info.prefix != "attaching" && part_info.prefix != "deleting")
                renamed_parts.addPart(part_info.dir_name, "deleting_" + part_info.dir_name, part_info.disk);
    }

    LOG_DEBUG(log, "Will drop {} detached parts.", renamed_parts.old_and_new_names.size());

    renamed_parts.tryRenameAll();

    for (auto & [old_name, new_name, disk] : renamed_parts.old_and_new_names)
    {
        bool keep_shared = removeDetachedPart(disk, fs::path(relative_data_path) / DETACHED_DIR_NAME / new_name / "", old_name);
        LOG_DEBUG(log, "Dropped detached part {}, keep shared data: {}", old_name, keep_shared);
        old_name.clear();
    }
}

MergeTreeData::MutableDataPartsVector MergeTreeData::tryLoadPartsToAttach(const ASTPtr & partition, bool attach_part,
        ContextPtr local_context, PartsTemporaryRename & renamed_parts)
{
    const fs::path source_dir = DETACHED_DIR_NAME;

    /// Let's compose a list of parts that should be added.
    if (attach_part)
    {
        const String part_id = partition->as<ASTLiteral &>().value.safeGet<String>();
        validateDetachedPartName(part_id);
        if (temporary_parts.contains(source_dir / part_id))
        {
            LOG_WARNING(log, "Will not try to attach part {} because its directory is temporary, "
                             "probably it's being detached right now", part_id);
        }
        else
        {
            auto disk = getDiskForDetachedPart(part_id);
            renamed_parts.addPart(part_id, "attaching_" + part_id, disk);
        }
    }
    else
    {
        String partition_id;
        if (partition->as<ASTPartition>()->all)
        {
            LOG_DEBUG(log, "Looking for parts for all partitions in {}", source_dir);
        }
        else
        {
            partition_id = getPartitionIDFromQuery(partition, local_context);
            LOG_DEBUG(log, "Looking for parts for partition {} in {}", partition_id, source_dir);
        }

        ActiveDataPartSet active_parts(format_version);

        auto detached_parts = getDetachedParts();
        std::erase_if(detached_parts, [&partition_id](const DetachedPartInfo & part_info)
        {
            return !part_info.valid_name || !part_info.prefix.empty() || (!partition_id.empty() && part_info.partition_id != partition_id);
        });

        for (const auto & part_info : detached_parts)
        {
            if (temporary_parts.contains(String(DETACHED_DIR_NAME) + "/" + part_info.dir_name))
            {
                LOG_WARNING(log, "Will not try to attach part {} because its directory is temporary, "
                                 "probably it's being detached right now", part_info.dir_name);
                continue;
            }
            LOG_DEBUG(log, "Found part {}", part_info.dir_name);
            active_parts.add(part_info.dir_name);
        }

        LOG_DEBUG(log, "{} of them are active", active_parts.size());

        /// Inactive parts are renamed so they can not be attached in case of repeated ATTACH.
        for (const auto & part_info : detached_parts)
        {
            const String containing_part = active_parts.getContainingPart(part_info.dir_name);
            if (containing_part.empty())
                continue;

            LOG_DEBUG(log, "Found containing part {} for part {}", containing_part, part_info.dir_name);

            if (containing_part != part_info.dir_name)
                part_info.disk->moveDirectory(fs::path(relative_data_path) / source_dir / part_info.dir_name,
                    fs::path(relative_data_path) / source_dir / ("inactive_" + part_info.dir_name));
            else
                renamed_parts.addPart(part_info.dir_name, "attaching_" + part_info.dir_name, part_info.disk);
        }
    }


    /// Try to rename all parts before attaching to prevent race with DROP DETACHED and another ATTACH.
    renamed_parts.tryRenameAll();

    /// Synchronously check that added parts exist and are not broken. We will write checksums.txt if it does not exist.
    LOG_DEBUG(log, "Checking {} parts", renamed_parts.old_and_new_names.size());
    MutableDataPartsVector loaded_parts;
    loaded_parts.reserve(renamed_parts.old_and_new_names.size());

    for (const auto & [old_name, new_name, disk] : renamed_parts.old_and_new_names)
    {
        LOG_DEBUG(log, "Checking part {}", new_name);

        auto single_disk_volume = std::make_shared<SingleDiskVolume>("volume_" + old_name, disk);
        auto part = getDataPartBuilder(old_name, single_disk_volume, source_dir / new_name)
            .withPartFormatFromDisk()
            .build();

        loadPartAndFixMetadataImpl(part, local_context, getInMemoryMetadataPtr()->getMetadataVersion(), getSettings()->fsync_after_insert);
        loaded_parts.push_back(part);
    }

    return loaded_parts;
}

namespace
{

inline ReservationPtr checkAndReturnReservation(UInt64 expected_size, ReservationPtr reservation)
{
    if (reservation)
        return reservation;

    throw Exception(ErrorCodes::NOT_ENOUGH_SPACE, "Cannot reserve {}, not enough space", ReadableSize(expected_size));
}

}

ReservationPtr MergeTreeData::reserveSpace(UInt64 expected_size) const
{
    expected_size = std::max(RESERVATION_MIN_ESTIMATION_SIZE, expected_size);
    return getStoragePolicy()->reserveAndCheck(expected_size);
}

ReservationPtr MergeTreeData::reserveSpace(UInt64 expected_size, SpacePtr space)
{
    expected_size = std::max(RESERVATION_MIN_ESTIMATION_SIZE, expected_size);
    auto reservation = tryReserveSpace(expected_size, space);
    return checkAndReturnReservation(expected_size, std::move(reservation));
}

ReservationPtr MergeTreeData::reserveSpace(UInt64 expected_size, const IDataPartStorage & data_part_storage)
{
    expected_size = std::max(RESERVATION_MIN_ESTIMATION_SIZE, expected_size);
    return data_part_storage.reserve(expected_size);
}

ReservationPtr MergeTreeData::tryReserveSpace(UInt64 expected_size, const IDataPartStorage & data_part_storage)
{
    expected_size = std::max(RESERVATION_MIN_ESTIMATION_SIZE, expected_size);
    return data_part_storage.tryReserve(expected_size);
}

ReservationPtr MergeTreeData::tryReserveSpace(UInt64 expected_size, SpacePtr space)
{
    expected_size = std::max(RESERVATION_MIN_ESTIMATION_SIZE, expected_size);
    return space->reserve(expected_size);
}

ReservationPtr MergeTreeData::reserveSpacePreferringTTLRules(
    const StorageMetadataPtr & metadata_snapshot,
    UInt64 expected_size,
    const IMergeTreeDataPart::TTLInfos & ttl_infos,
    time_t time_of_move,
    size_t min_volume_index,
    bool is_insert,
    DiskPtr selected_disk) const
{
    expected_size = std::max(RESERVATION_MIN_ESTIMATION_SIZE, expected_size);

    ReservationPtr reservation = tryReserveSpacePreferringTTLRules(
        metadata_snapshot, expected_size, ttl_infos, time_of_move, min_volume_index, is_insert, selected_disk);

    return checkAndReturnReservation(expected_size, std::move(reservation));
}

ReservationPtr MergeTreeData::tryReserveSpacePreferringTTLRules(
    const StorageMetadataPtr & metadata_snapshot,
    UInt64 expected_size,
    const IMergeTreeDataPart::TTLInfos & ttl_infos,
    time_t time_of_move,
    size_t min_volume_index,
    bool is_insert,
    DiskPtr selected_disk) const
{
    expected_size = std::max(RESERVATION_MIN_ESTIMATION_SIZE, expected_size);
    ReservationPtr reservation;

    auto move_ttl_entry = selectTTLDescriptionForTTLInfos(metadata_snapshot->getMoveTTLs(), ttl_infos.moves_ttl, time_of_move, true);

    if (move_ttl_entry)
    {
        LOG_TRACE(log, "Trying to reserve {} to apply a TTL rule. Will try to reserve in the destination", ReadableSize(expected_size));
        SpacePtr destination_ptr = getDestinationForMoveTTL(*move_ttl_entry);
        bool perform_ttl_move_on_insert = is_insert && destination_ptr && shouldPerformTTLMoveOnInsert(destination_ptr);

        if (!destination_ptr)
        {
            if (move_ttl_entry->destination_type == DataDestinationType::VOLUME && !move_ttl_entry->if_exists)
                LOG_WARNING(
                    log,
                    "Would like to reserve space on volume '{}' by TTL rule of table '{}' but volume was not found",
                    move_ttl_entry->destination_name,
                    log.loadName());
            else if (move_ttl_entry->destination_type == DataDestinationType::DISK && !move_ttl_entry->if_exists)
                LOG_WARNING(
                    log,
                    "Would like to reserve space on disk '{}' by TTL rule of table '{}' but disk was not found",
                    move_ttl_entry->destination_name,
                    log.loadName());
        }
        else if (is_insert && !perform_ttl_move_on_insert)
        {
            LOG_TRACE(
                log,
                "TTL move on insert to {} {} for table {} is disabled",
                (move_ttl_entry->destination_type == DataDestinationType::VOLUME ? "volume" : "disk"),
                move_ttl_entry->destination_name,
                log.loadName());
        }
        else
        {
            reservation = destination_ptr->reserve(expected_size);
            if (reservation)
            {
                return reservation;
            }
            else
            {
                if (move_ttl_entry->destination_type == DataDestinationType::VOLUME)
                    LOG_WARNING(
                        log,
                        "Would like to reserve space on volume '{}' by TTL rule of table '{}' but there is not enough space",
                        move_ttl_entry->destination_name,
                        log.loadName());
                else if (move_ttl_entry->destination_type == DataDestinationType::DISK)
                    LOG_WARNING(
                        log,
                        "Would like to reserve space on disk '{}' by TTL rule of table '{}' but there is not enough space",
                        move_ttl_entry->destination_name,
                        log.loadName());
            }
        }
    }

    // Prefer selected_disk
    if (selected_disk)
    {
        LOG_TRACE(
            log,
            "Trying to reserve {} on the selected disk: {} (with type {})",
            ReadableSize(expected_size),
            selected_disk->getName(),
            selected_disk->getDataSourceDescription().toString());
        reservation = selected_disk->reserve(expected_size);
    }

    if (!reservation)
    {
        LOG_TRACE(log, "Trying to reserve {} using storage policy from min volume index {}", ReadableSize(expected_size), min_volume_index);
        reservation = getStoragePolicy()->reserve(expected_size, min_volume_index);
    }

    return reservation;
}

SpacePtr MergeTreeData::getDestinationForMoveTTL(const TTLDescription & move_ttl) const
{
    auto policy = getStoragePolicy();
    if (move_ttl.destination_type == DataDestinationType::VOLUME)
        return policy->tryGetVolumeByName(move_ttl.destination_name);
    else if (move_ttl.destination_type == DataDestinationType::DISK)
        return policy->tryGetDiskByName(move_ttl.destination_name);
    else
        return {};
}

bool MergeTreeData::shouldPerformTTLMoveOnInsert(const SpacePtr & move_destination) const
{
    if (move_destination->isVolume())
    {
        auto volume = std::static_pointer_cast<IVolume>(move_destination);
        return volume->perform_ttl_move_on_insert;
    }
    if (move_destination->isDisk())
    {
        auto disk = std::static_pointer_cast<IDisk>(move_destination);
        if (auto volume = getStoragePolicy()->tryGetVolumeByDiskName(disk->getName()))
            return volume->perform_ttl_move_on_insert;
    }
    return false;
}

bool MergeTreeData::isPartInTTLDestination(const TTLDescription & ttl, const IMergeTreeDataPart & part) const
{
    auto policy = getStoragePolicy();
    if (ttl.destination_type == DataDestinationType::VOLUME)
    {
        for (const auto & disk : policy->getVolumeByName(ttl.destination_name)->getDisks())
            if (disk->getName() == part.getDataPartStorage().getDiskName())
                return true;
    }
    else if (ttl.destination_type == DataDestinationType::DISK)
        return policy->getDiskByName(ttl.destination_name)->getName() == part.getDataPartStorage().getDiskName();
    return false;
}

CompressionCodecPtr MergeTreeData::getCompressionCodecForPart(size_t part_size_compressed, const IMergeTreeDataPart::TTLInfos & ttl_infos, time_t current_time) const
{
    auto metadata_snapshot = getInMemoryMetadataPtr();

    const auto & recompression_ttl_entries = metadata_snapshot->getRecompressionTTLs();
    auto best_ttl_entry = selectTTLDescriptionForTTLInfos(recompression_ttl_entries, ttl_infos.recompression_ttl, current_time, true);

    if (best_ttl_entry)
        return CompressionCodecFactory::instance().get(best_ttl_entry->recompression_codec, {});

    return getContext()->chooseCompressionCodec(
        part_size_compressed,
        static_cast<double>(part_size_compressed) / getTotalActiveSizeInBytes());
}


MergeTreeData::DataParts MergeTreeData::getDataParts(const DataPartStates & affordable_states) const
{
    DataParts res;
    {
        auto lock = lockParts();
        for (auto state : affordable_states)
        {
            auto range = getDataPartsStateRange(state);
            res.insert(range.begin(), range.end());
        }
    }
    return res;
}

MergeTreeData::DataParts MergeTreeData::getDataPartsForInternalUsage() const
{
    return getDataParts({DataPartState::Active});
}

MergeTreeData::DataPartsVector MergeTreeData::getDataPartsVectorForInternalUsage() const
{
    return getDataPartsVectorForInternalUsage({DataPartState::Active});
}

MergeTreeData::DataPartPtr MergeTreeData::getAnyPartInPartition(
    const String & partition_id, DataPartsLock & /*data_parts_lock*/) const
{
    auto it = data_parts_by_state_and_info.lower_bound(DataPartStateAndPartitionID{DataPartState::Active, partition_id});

    if (it != data_parts_by_state_and_info.end() && (*it)->getState() == DataPartState::Active && (*it)->info.partition_id == partition_id)
        return *it;

    return nullptr;
}


MergeTreeData::Transaction::Transaction(MergeTreeData & data_, MergeTreeTransaction * txn_)
    : data(data_)
    , txn(txn_)
{
    if (txn)
        data.transactions_enabled.store(true);
}

void MergeTreeData::Transaction::rollbackPartsToTemporaryState()
{
    if (!isEmpty())
    {
        WriteBufferFromOwnString buf;
        buf << " Rollbacking parts state to temporary and removing from working set:";
        for (const auto & part : precommitted_parts)
            buf << " " << part->getDataPartStorage().getPartDirectory();
        buf << ".";
        LOG_DEBUG(data.log, "Undoing transaction.{}", buf.str());

        data.removePartsFromWorkingSetImmediatelyAndSetTemporaryState(
            DataPartsVector(precommitted_parts.begin(), precommitted_parts.end()));
    }

    clear();
}

TransactionID MergeTreeData::Transaction::getTID() const
{
    if (txn)
        return txn->tid;
    return Tx::PrehistoricTID;
}

void MergeTreeData::Transaction::addPart(MutableDataPartPtr & part)
{
    precommitted_parts.insert(part);
}

void MergeTreeData::Transaction::rollback(DataPartsLock * lock)
{
    if (!isEmpty())
    {
        WriteBufferFromOwnString buf;
        buf << "Removing parts:";
        for (const auto & part : precommitted_parts)
            buf << " " << part->getDataPartStorage().getPartDirectory();
        buf << ".";
        LOG_DEBUG(data.log, "Undoing transaction {}. {}", getTID(), buf.str());

        for (const auto & part : precommitted_parts)
            part->version.creation_csn.store(Tx::RolledBackCSN);

        /// It would be much better with TSA...
        auto our_lock = (lock) ? DataPartsLock() : data.lockParts();

        if (data.data_parts_indexes.empty())
        {
            /// Table was dropped concurrently and all parts (including PreActive parts) were cleared, so there's nothing to rollback
            if (!data.all_data_dropped)
            {
                Strings part_names;
                for (const auto & part : precommitted_parts)
                    part_names.emplace_back(part->name);
                throw Exception(ErrorCodes::LOGICAL_ERROR, "There are some PreActive parts ({}) to rollback, "
                                "but data parts set is empty and table {} was not dropped. It's a bug",
                                fmt::join(part_names, ", "), data.getStorageID().getNameForLogs());
            }
        }
        else
        {
            data.removePartsFromWorkingSet(txn,
                DataPartsVector(precommitted_parts.begin(), precommitted_parts.end()),
                /* clear_without_timeout = */ true, &our_lock);
        }
    }

    clear();
}

void MergeTreeData::Transaction::clear()
{
    precommitted_parts.clear();
}

MergeTreeData::DataPartsVector MergeTreeData::Transaction::commit(DataPartsLock * acquired_parts_lock)
{
    DataPartsVector total_covered_parts;

    if (!isEmpty())
    {
        auto settings = data.getSettings();
        auto parts_lock = acquired_parts_lock ? DataPartsLock() : data.lockParts();
        auto * owing_parts_lock = acquired_parts_lock ? acquired_parts_lock : &parts_lock;

        for (const auto & part : precommitted_parts)
            if (part->getDataPartStorage().hasActiveTransaction())
                part->getDataPartStorage().commitTransaction();

        if (txn)
        {
            for (const auto & part : precommitted_parts)
            {
                DataPartPtr covering_part;
                DataPartsVector covered_active_parts = data.getActivePartsToReplace(part->info, part->name, covering_part, *owing_parts_lock);

                /// outdated parts should be also collected here
                /// the visible outdated parts should be tried to be removed
                /// more likely the conflict happens at the removing visible outdated parts, what is right actually
                DataPartsVector covered_outdated_parts = data.getCoveredOutdatedParts(part, *owing_parts_lock);

                LOG_TEST(data.log, "Got {} oudated parts covered by {} (TID {} CSN {}): {}",
                         covered_outdated_parts.size(), part->getNameWithState(), txn->tid, txn->getSnapshot(), fmt::join(getPartsNames(covered_outdated_parts), ", "));
                data.filterVisibleDataParts(covered_outdated_parts, txn->getSnapshot(), txn->tid);

                DataPartsVector covered_parts;
                covered_parts.reserve(covered_active_parts.size() + covered_outdated_parts.size());
                std::move(covered_active_parts.begin(), covered_active_parts.end(), std::back_inserter(covered_parts));
                std::move(covered_outdated_parts.begin(), covered_outdated_parts.end(), std::back_inserter(covered_parts));

                MergeTreeTransaction::addNewPartAndRemoveCovered(data.shared_from_this(), part, covered_parts, txn);
            }
        }

        NOEXCEPT_SCOPE({
            auto current_time = time(nullptr);

            size_t add_bytes = 0;
            size_t add_rows = 0;
            size_t add_parts = 0;

            size_t reduce_bytes = 0;
            size_t reduce_rows = 0;
            size_t reduce_parts = 0;

            for (const auto & part : precommitted_parts)
            {
                DataPartPtr covering_part;
                DataPartsVector covered_parts = data.getActivePartsToReplace(part->info, part->name, covering_part, *owing_parts_lock);
                if (covering_part)
                {
                    /// It's totally fine for zero-level parts, because of possible race condition between ReplicatedMergeTreeSink and
                    /// background queue execution (new part is added to ZK before this function is called,
                    /// so other replica may produce covering part and replication queue may download covering part).
                    if (part->info.level)
                        LOG_WARNING(data.log, "Tried to commit obsolete part {} covered by {}", part->name, covering_part->getNameWithState());
                    else
                        LOG_INFO(data.log, "Tried to commit obsolete part {} covered by {}", part->name, covering_part->getNameWithState());

                    part->remove_time.store(0, std::memory_order_relaxed); /// The part will be removed without waiting for old_parts_lifetime seconds.
                    data.modifyPartState(part, DataPartState::Outdated);
                }
                else
                {
                    if (!txn)
                        MergeTreeTransaction::addNewPartAndRemoveCovered(data.shared_from_this(), part, covered_parts, NO_TRANSACTION_RAW);

                    total_covered_parts.insert(total_covered_parts.end(), covered_parts.begin(), covered_parts.end());
                    for (const auto & covered_part : covered_parts)
                    {
                        covered_part->remove_time.store(current_time, std::memory_order_relaxed);

                        reduce_bytes += covered_part->getBytesOnDisk();
                        reduce_rows += covered_part->rows_count;

                        data.modifyPartState(covered_part, DataPartState::Outdated);
                        data.removePartContributionToColumnAndSecondaryIndexSizes(covered_part);
                    }

                    reduce_parts += covered_parts.size();

                    add_bytes += part->getBytesOnDisk();
                    add_rows += part->rows_count;
                    ++add_parts;

                    data.modifyPartState(part, DataPartState::Active);
                    data.addPartContributionToColumnAndSecondaryIndexSizes(part);
                }
            }

            if (reduce_parts == 0)
            {
                for (const auto & part : precommitted_parts)
                    data.updateObjectColumns(part, parts_lock);
            }
            else
                data.resetObjectColumnsFromActiveParts(parts_lock);

            ssize_t diff_bytes = add_bytes - reduce_bytes;
            ssize_t diff_rows = add_rows - reduce_rows;
            ssize_t diff_parts  = add_parts - reduce_parts;
            data.increaseDataVolume(diff_bytes, diff_rows, diff_parts);
        });
    }

    clear();

    return total_covered_parts;
}

bool MergeTreeData::isPrimaryOrMinMaxKeyColumnPossiblyWrappedInFunctions(
    const ASTPtr & node, const StorageMetadataPtr & metadata_snapshot) const
{
    const String column_name = node->getColumnName();

    for (const auto & name : metadata_snapshot->getPrimaryKeyColumns())
        if (column_name == name)
            return true;

    for (const auto & name : getMinMaxColumnsNames(metadata_snapshot->getPartitionKey()))
        if (column_name == name)
            return true;

    if (const auto * func = node->as<ASTFunction>())
        if (func->arguments->children.size() == 1)
            return isPrimaryOrMinMaxKeyColumnPossiblyWrappedInFunctions(func->arguments->children.front(), metadata_snapshot);

    return false;
}

using PartitionIdToMaxBlock = std::unordered_map<String, Int64>;

Block MergeTreeData::getMinMaxCountProjectionBlock(
    const StorageMetadataPtr & metadata_snapshot,
    const Names & required_columns,
    const ActionsDAGPtr & filter_dag,
    const DataPartsVector & parts,
    const PartitionIdToMaxBlock * max_block_numbers_to_read,
    ContextPtr query_context) const
{
    if (!metadata_snapshot->minmax_count_projection)
        throw Exception(ErrorCodes::LOGICAL_ERROR,
                        "Cannot find the definition of minmax_count projection but it's used in current query. "
                        "It's a bug");

    auto block = metadata_snapshot->minmax_count_projection->sample_block.cloneEmpty();
    bool need_primary_key_max_column = false;
    const auto & primary_key_max_column_name = metadata_snapshot->minmax_count_projection->primary_key_max_column_name;
    NameSet required_columns_set(required_columns.begin(), required_columns.end());

    if (!primary_key_max_column_name.empty())
        need_primary_key_max_column = required_columns_set.contains(primary_key_max_column_name);

    auto partition_minmax_count_columns = block.mutateColumns();
    auto partition_minmax_count_column_names = block.getNames();
    auto insert = [](ColumnAggregateFunction & column, const Field & value)
    {
        auto func = column.getAggregateFunction();
        Arena & arena = column.createOrGetArena();
        size_t size_of_state = func->sizeOfData();
        size_t align_of_state = func->alignOfData();
        auto * place = arena.alignedAlloc(size_of_state, align_of_state);
        func->create(place);
        if (const AggregateFunctionCount * agg_count = typeid_cast<const AggregateFunctionCount *>(func.get()))
            AggregateFunctionCount::set(place, value.get<UInt64>());
        else
        {
            auto value_column = func->getArgumentTypes().front()->createColumnConst(1, value)->convertToFullColumnIfConst();
            const auto * value_column_ptr = value_column.get();
            func->add(place, &value_column_ptr, 0, &arena);
        }
        column.insertFrom(place);
    };

    Block virtual_columns_block;
    auto virtual_block = getHeaderWithVirtualsForFilter(metadata_snapshot);
    bool has_virtual_column = std::any_of(required_columns.begin(), required_columns.end(), [&](const auto & name) { return virtual_block.has(name); });
    if (has_virtual_column || filter_dag)
    {
        virtual_columns_block = getBlockWithVirtualsForFilter(metadata_snapshot, parts, /*ignore_empty=*/true);
        if (virtual_columns_block.rows() == 0)
            return {};
    }

    size_t rows = parts.size();
    ColumnPtr part_name_column;
    std::optional<PartitionPruner> partition_pruner;
    std::optional<KeyCondition> minmax_idx_condition;
    DataTypes minmax_columns_types;
    if (filter_dag)
    {
        if (metadata_snapshot->hasPartitionKey())
        {
            const auto & partition_key = metadata_snapshot->getPartitionKey();
            auto minmax_columns_names = getMinMaxColumnsNames(partition_key);
            minmax_columns_types = getMinMaxColumnsTypes(partition_key);

            minmax_idx_condition.emplace(
                filter_dag, query_context, minmax_columns_names,
                getMinMaxExpr(partition_key, ExpressionActionsSettings::fromContext(query_context)));
            partition_pruner.emplace(metadata_snapshot, filter_dag, query_context, false /* strict */);
        }

        const auto * predicate = filter_dag->getOutputs().at(0);

        // Generate valid expressions for filtering
        VirtualColumnUtils::filterBlockWithPredicate(predicate, virtual_columns_block, query_context);

        rows = virtual_columns_block.rows();
        part_name_column = virtual_columns_block.getByName("_part").column;
    }

    auto filter_column = ColumnUInt8::create();
    auto & filter_column_data = filter_column->getData();

    DataPartsVector real_parts;
    real_parts.reserve(rows);
    for (size_t row = 0, part_idx = 0; row < rows; ++row, ++part_idx)
    {
        if (part_name_column)
        {
            while (parts[part_idx]->name != part_name_column->getDataAt(row))
                ++part_idx;
        }

        const auto & part = parts[part_idx];

        if (part->isEmpty())
            continue;

        if (!part->minmax_idx->initialized)
            throw Exception(ErrorCodes::LOGICAL_ERROR, "Found a non-empty part with uninitialized minmax_idx. It's a bug");

        filter_column_data.emplace_back();

        if (max_block_numbers_to_read)
        {
            auto blocks_iterator = max_block_numbers_to_read->find(part->info.partition_id);
            if (blocks_iterator == max_block_numbers_to_read->end() || part->info.max_block > blocks_iterator->second)
                continue;
        }

        if (minmax_idx_condition
            && !minmax_idx_condition->checkInHyperrectangle(part->minmax_idx->hyperrectangle, minmax_columns_types).can_be_true)
            continue;

        if (partition_pruner)
        {
            if (partition_pruner->canBePruned(*part))
                continue;
        }

        /// It's extremely rare that some parts have final marks while others don't. To make it
        /// straightforward, disable minmax_count projection when `max(pk)' encounters any part with
        /// no final mark.
        if (need_primary_key_max_column && !part->index_granularity.hasFinalMark())
            return {};

        real_parts.push_back(part);
        filter_column_data.back() = 1;
    }

    if (real_parts.empty())
        return {};

    FilterDescription filter(*filter_column);
    for (size_t i = 0; i < virtual_columns_block.columns(); ++i)
    {
        ColumnPtr & column = virtual_columns_block.safeGetByPosition(i).column;
        column = column->filter(*filter.data, -1);
    }

    size_t pos = 0;
    for (size_t i : metadata_snapshot->minmax_count_projection->partition_value_indices)
    {
        if (required_columns_set.contains(partition_minmax_count_column_names[pos]))
            for (const auto & part : real_parts)
                partition_minmax_count_columns[pos]->insert(part->partition.value[i]);
        ++pos;
    }

    size_t minmax_idx_size = real_parts.front()->minmax_idx->hyperrectangle.size();
    for (size_t i = 0; i < minmax_idx_size; ++i)
    {
        if (required_columns_set.contains(partition_minmax_count_column_names[pos]))
        {
            for (const auto & part : real_parts)
            {
                const auto & range = part->minmax_idx->hyperrectangle[i];
                auto & min_column = assert_cast<ColumnAggregateFunction &>(*partition_minmax_count_columns[pos]);
                insert(min_column, range.left);
            }
        }
        ++pos;

        if (required_columns_set.contains(partition_minmax_count_column_names[pos]))
        {
            for (const auto & part : real_parts)
            {
                const auto & range = part->minmax_idx->hyperrectangle[i];
                auto & max_column = assert_cast<ColumnAggregateFunction &>(*partition_minmax_count_columns[pos]);
                insert(max_column, range.right);
            }
        }
        ++pos;
    }

    if (!primary_key_max_column_name.empty())
    {
        if (required_columns_set.contains(partition_minmax_count_column_names[pos]))
        {
            for (const auto & part : real_parts)
            {
                const auto & primary_key_column = *part->getIndex()->at(0);
                auto & min_column = assert_cast<ColumnAggregateFunction &>(*partition_minmax_count_columns[pos]);
                insert(min_column, primary_key_column[0]);
            }
        }
        ++pos;

        if (required_columns_set.contains(partition_minmax_count_column_names[pos]))
        {
            for (const auto & part : real_parts)
            {
                const auto & primary_key_column = *part->getIndex()->at(0);
                auto & max_column = assert_cast<ColumnAggregateFunction &>(*partition_minmax_count_columns[pos]);
                insert(max_column, primary_key_column[primary_key_column.size() - 1]);
            }
        }
        ++pos;
    }

    bool has_count
        = std::any_of(required_columns.begin(), required_columns.end(), [&](const auto & name) { return startsWith(name, "count"); });
    if (has_count)
    {
        for (const auto & part : real_parts)
        {
            auto & column = assert_cast<ColumnAggregateFunction &>(*partition_minmax_count_columns.back());
            insert(column, part->rows_count);
        }
    }

    block.setColumns(std::move(partition_minmax_count_columns));

    Block res;
    for (const auto & name : required_columns)
    {
        if (virtual_columns_block.has(name))
            res.insert(virtual_columns_block.getByName(name));
        else if (block.has(name))
            res.insert(block.getByName(name));
        else if (startsWith(name, "count")) // special case to match count(...) variants
        {
            const auto & column = block.getByName("count()");
            res.insert({column.column, column.type, name});
        }
        else
            throw Exception(
                ErrorCodes::LOGICAL_ERROR,
                "Cannot find column {} in minmax_count projection but query analysis still selects this projection. It's a bug",
                name);
    }
    return res;
}

ActionDAGNodes MergeTreeData::getFiltersForPrimaryKeyAnalysis(const InterpreterSelectQuery & select)
{
    const auto & analysis_result = select.getAnalysisResult();
    const auto & before_where = analysis_result.before_where;
    const auto & where_column_name = analysis_result.where_column_name;

    ActionDAGNodes filter_nodes;
    if (auto additional_filter_info = select.getAdditionalQueryInfo())
        filter_nodes.nodes.push_back(&additional_filter_info->actions->findInOutputs(additional_filter_info->column_name));

    if (before_where)
        filter_nodes.nodes.push_back(&before_where->dag.findInOutputs(where_column_name));

    return filter_nodes;
}

QueryProcessingStage::Enum MergeTreeData::getQueryProcessingStage(
    ContextPtr query_context,
    QueryProcessingStage::Enum to_stage,
    const StorageSnapshotPtr &,
    SelectQueryInfo &) const
{
    /// with new analyzer, Planner make decision regarding parallel replicas usage, and so about processing stage on reading
    if (!query_context->getSettingsRef().allow_experimental_analyzer)
    {
        const auto & settings = query_context->getSettingsRef();
        if (query_context->canUseParallelReplicasCustomKey())
        {
            if (query_context->getClientInfo().distributed_depth > 0)
                return QueryProcessingStage::FetchColumns;

            if (!supportsReplication() && !settings.parallel_replicas_for_non_replicated_merge_tree)
                return QueryProcessingStage::Enum::FetchColumns;

            if (to_stage >= QueryProcessingStage::WithMergeableState
                && query_context->canUseParallelReplicasCustomKeyForCluster(*query_context->getClusterForParallelReplicas()))
                return QueryProcessingStage::WithMergeableStateAfterAggregationAndLimit;
        }

        if (query_context->getClientInfo().collaborate_with_initiator)
            return QueryProcessingStage::Enum::FetchColumns;

        /// Parallel replicas
        if (query_context->canUseParallelReplicasOnInitiator() && to_stage >= QueryProcessingStage::WithMergeableState)
        {
            /// ReplicatedMergeTree
            if (supportsReplication())
                return QueryProcessingStage::Enum::WithMergeableState;

            /// For non-replicated MergeTree we allow them only if parallel_replicas_for_non_replicated_merge_tree is enabled
            if (settings.parallel_replicas_for_non_replicated_merge_tree)
                return QueryProcessingStage::Enum::WithMergeableState;
        }
    }

    return QueryProcessingStage::Enum::FetchColumns;
}


UInt64 MergeTreeData::estimateNumberOfRowsToRead(
    ContextPtr query_context, const StorageSnapshotPtr & storage_snapshot, const SelectQueryInfo & query_info) const
{
    const auto & snapshot_data = assert_cast<const MergeTreeData::SnapshotData &>(*storage_snapshot->data);
    const auto & parts = snapshot_data.parts;

    MergeTreeDataSelectExecutor reader(*this);
    auto result_ptr = reader.estimateNumMarksToRead(
        parts,
        storage_snapshot->getMetadataForQuery()->getColumns().getAll().getNames(),
        storage_snapshot->metadata,
        query_info,
        query_context,
        query_context->getSettingsRef().max_threads);

    UInt64 total_rows = result_ptr->selected_rows;
    if (query_info.trivial_limit > 0 && query_info.trivial_limit < total_rows)
        total_rows = query_info.trivial_limit;
    return total_rows;
}

void MergeTreeData::checkColumnFilenamesForCollision(const StorageInMemoryMetadata & metadata, bool throw_on_error) const
{
    auto settings = getDefaultSettings();
    if (metadata.settings_changes)
    {
        const auto & changes = metadata.settings_changes->as<const ASTSetQuery &>().changes;
        settings->applyChanges(changes);
    }

    checkColumnFilenamesForCollision(metadata.getColumns(), *settings, throw_on_error);
}

void MergeTreeData::checkColumnFilenamesForCollision(const ColumnsDescription & columns, const MergeTreeSettings & settings, bool throw_on_error) const
{
    std::unordered_map<String, std::pair<String, String>> stream_name_to_full_name;
    auto columns_list = Nested::collect(columns.getAllPhysical());

    for (const auto & column : columns_list)
    {
        std::unordered_map<String, String> column_streams;

        auto callback = [&](const auto & substream_path)
        {
            String stream_name;
            auto full_stream_name = ISerialization::getFileNameForStream(column, substream_path);

            if (settings.replace_long_file_name_to_hash && full_stream_name.size() > settings.max_file_name_length)
                stream_name = sipHash128String(full_stream_name);
            else
                stream_name = full_stream_name;

            column_streams.emplace(stream_name, full_stream_name);
        };

        auto serialization = column.type->getDefaultSerialization();
        serialization->enumerateStreams(callback);

        if (column.type->supportsSparseSerialization() && settings.ratio_of_defaults_for_sparse_serialization < 1.0)
        {
            auto sparse_serialization = column.type->getSparseSerialization();
            sparse_serialization->enumerateStreams(callback);
        }

        for (const auto & [stream_name, full_stream_name] : column_streams)
        {
            auto [it, inserted] = stream_name_to_full_name.emplace(stream_name, std::pair{full_stream_name, column.name});
            if (!inserted)
            {
                const auto & [other_full_name, other_column_name] = it->second;
                auto other_type = columns.getPhysical(other_column_name).type;

                auto message = fmt::format(
                    "Columns '{} {}' and '{} {}' have streams ({} and {}) with collision in file name {}",
                    column.name, column.type->getName(), other_column_name, other_type->getName(), full_stream_name, other_full_name, stream_name);

                if (settings.replace_long_file_name_to_hash)
                    message += ". It may be a collision between a filename for one column and a hash of filename for another column (see setting 'replace_long_file_name_to_hash')";

                if (throw_on_error)
                    throw Exception(ErrorCodes::BAD_ARGUMENTS, "{}", message);

                LOG_ERROR(log, "Table definition is incorrect. {}. It may lead to corruption of data or crashes. You need to resolve it manually", message);
                return;
            }
        }
    }
}

MergeTreeData & MergeTreeData::checkStructureAndGetMergeTreeData(IStorage & source_table, const StorageMetadataPtr & src_snapshot, const StorageMetadataPtr & my_snapshot) const
{
    MergeTreeData * src_data = dynamic_cast<MergeTreeData *>(&source_table);
    if (!src_data)
        throw Exception(ErrorCodes::NOT_IMPLEMENTED,
                        "Table {} supports attachPartitionFrom only for MergeTree family of table engines. Got {}",
                        source_table.getStorageID().getNameForLogs(), source_table.getName());

    if (my_snapshot->getColumns().getAllPhysical().sizeOfDifference(src_snapshot->getColumns().getAllPhysical()))
        throw Exception(ErrorCodes::INCOMPATIBLE_COLUMNS, "Tables have different structure");

    auto query_to_string = [] (const ASTPtr & ast)
    {
        return ast ? queryToString(ast) : "";
    };

    if (query_to_string(my_snapshot->getSortingKeyAST()) != query_to_string(src_snapshot->getSortingKeyAST()))
        throw Exception(ErrorCodes::BAD_ARGUMENTS, "Tables have different ordering");

    if (query_to_string(my_snapshot->getPartitionKeyAST()) != query_to_string(src_snapshot->getPartitionKeyAST()))
        throw Exception(ErrorCodes::BAD_ARGUMENTS, "Tables have different partition key");

    if (format_version != src_data->format_version)
        throw Exception(ErrorCodes::BAD_ARGUMENTS, "Tables have different format_version");

    if (query_to_string(my_snapshot->getPrimaryKeyAST()) != query_to_string(src_snapshot->getPrimaryKeyAST()))
        throw Exception(ErrorCodes::BAD_ARGUMENTS, "Tables have different primary key");

    const auto check_definitions = [](const auto & my_descriptions, const auto & src_descriptions)
    {
        if (my_descriptions.size() != src_descriptions.size())
            return false;

        std::unordered_set<std::string> my_query_strings;
        for (const auto & description : my_descriptions)
            my_query_strings.insert(queryToString(description.definition_ast));

        for (const auto & src_description : src_descriptions)
            if (!my_query_strings.contains(queryToString(src_description.definition_ast)))
                return false;

        return true;
    };

    if (!check_definitions(my_snapshot->getSecondaryIndices(), src_snapshot->getSecondaryIndices()))
        throw Exception(ErrorCodes::BAD_ARGUMENTS, "Tables have different secondary indices");

    if (!check_definitions(my_snapshot->getProjections(), src_snapshot->getProjections()))
        throw Exception(ErrorCodes::BAD_ARGUMENTS, "Tables have different projections");

    return *src_data;
}

MergeTreeData & MergeTreeData::checkStructureAndGetMergeTreeData(
    const StoragePtr & source_table, const StorageMetadataPtr & src_snapshot, const StorageMetadataPtr & my_snapshot) const
{
    return checkStructureAndGetMergeTreeData(*source_table, src_snapshot, my_snapshot);
}

/// must_on_same_disk=false is used only when attach partition; Both for same disk and different disk.
std::pair<MergeTreeData::MutableDataPartPtr, scope_guard> MergeTreeData::cloneAndLoadDataPart(
    const MergeTreeData::DataPartPtr & src_part,
    const String & tmp_part_prefix,
    const MergeTreePartInfo & dst_part_info,
    const StorageMetadataPtr & metadata_snapshot,
    const IDataPartStorage::ClonePartParams & params,
    const ReadSettings & read_settings,
    const WriteSettings & write_settings,
    bool must_on_same_disk)
{
    chassert(!isStaticStorage());

    /// Check that the storage policy contains the disk where the src_part is located.
    bool on_same_disk = false;
    for (const DiskPtr & disk : getStoragePolicy()->getDisks())
    {
        if (disk->getName() == src_part->getDataPartStorage().getDiskName())
        {
            on_same_disk = true;
            break;
        }
    }
    if (!on_same_disk && must_on_same_disk)
        throw Exception(
            ErrorCodes::BAD_ARGUMENTS,
            "Could not clone and load part {} because disk does not belong to storage policy",
            quoteString(src_part->getDataPartStorage().getFullPath()));

    String dst_part_name = src_part->getNewName(dst_part_info);
    String tmp_dst_part_name = tmp_part_prefix + dst_part_name;
    auto temporary_directory_lock = getTemporaryPartDirectoryHolder(tmp_dst_part_name);

    auto reservation = src_part->getDataPartStorage().reserve(src_part->getBytesOnDisk());
    auto src_part_storage = src_part->getDataPartStoragePtr();

    scope_guard src_flushed_tmp_dir_lock;
    MergeTreeData::MutableDataPartPtr src_flushed_tmp_part;

    String with_copy;
    if (params.copy_instead_of_hardlink)
        with_copy = " (copying data)";

    std::shared_ptr<IDataPartStorage> dst_part_storage{};
    if (on_same_disk)
    {
        dst_part_storage = src_part_storage->freeze(
            relative_data_path,
            tmp_dst_part_name,
            read_settings,
            write_settings,
            /* save_metadata_callback= */ {},
            params);
    }
    else
    {
        auto reservation_on_dst = getStoragePolicy()->reserve(src_part->getBytesOnDisk());
        if (!reservation_on_dst)
            throw Exception(ErrorCodes::NOT_ENOUGH_SPACE, "Not enough space on disk.");
        dst_part_storage = src_part_storage->freezeRemote(
            relative_data_path,
            tmp_dst_part_name,
            /* dst_disk = */reservation_on_dst->getDisk(),
            read_settings,
            write_settings,
            /* save_metadata_callback= */ {},
            params
        );
    }

    if (params.metadata_version_to_write.has_value())
    {
        chassert(!params.keep_metadata_version);
        auto out_metadata = dst_part_storage->writeFile(IMergeTreeDataPart::METADATA_VERSION_FILE_NAME, 4096, getContext()->getWriteSettings());
        writeText(metadata_snapshot->getMetadataVersion(), *out_metadata);
        out_metadata->finalize();
        if (getSettings()->fsync_after_insert)
            out_metadata->sync();
    }

    LOG_DEBUG(log, "Clone{} part {} to {}{}",
              src_flushed_tmp_part ? " flushed" : "",
              src_part_storage->getFullPath(),
              std::string(fs::path(dst_part_storage->getFullRootPath()) / tmp_dst_part_name),
              with_copy);

    auto dst_data_part = MergeTreeDataPartBuilder(*this, dst_part_name, dst_part_storage)
        .withPartFormatFromDisk()
        .build();

    if (!params.copy_instead_of_hardlink && params.hardlinked_files)
    {
        params.hardlinked_files->source_part_name = src_part->name;
        params.hardlinked_files->source_table_shared_id = src_part->storage.getTableSharedID();

        for (auto it = src_part->getDataPartStorage().iterate(); it->isValid(); it->next())
        {
            if (!params.files_to_copy_instead_of_hardlinks.contains(it->name())
                && it->name() != IMergeTreeDataPart::DELETE_ON_DESTROY_MARKER_FILE_NAME_DEPRECATED
                && it->name() != IMergeTreeDataPart::TXN_VERSION_METADATA_FILE_NAME)
            {
                params.hardlinked_files->hardlinks_from_source_part.insert(it->name());
            }
        }

        auto projections = src_part->getProjectionParts();
        for (const auto & [name, projection_part] : projections)
        {
            const auto & projection_storage = projection_part->getDataPartStorage();
            for (auto it = projection_storage.iterate(); it->isValid(); it->next())
            {
                auto file_name_with_projection_prefix = fs::path(projection_storage.getPartDirectory()) / it->name();
                if (!params.files_to_copy_instead_of_hardlinks.contains(file_name_with_projection_prefix)
                    && it->name() != IMergeTreeDataPart::DELETE_ON_DESTROY_MARKER_FILE_NAME_DEPRECATED
                    && it->name() != IMergeTreeDataPart::TXN_VERSION_METADATA_FILE_NAME)
                {
                    params.hardlinked_files->hardlinks_from_source_part.insert(file_name_with_projection_prefix);
                }
            }
        }
    }

    /// We should write version metadata on part creation to distinguish it from parts that were created without transaction.
    TransactionID tid = params.txn ? params.txn->tid : Tx::PrehistoricTID;
    dst_data_part->version.setCreationTID(tid, nullptr);
    dst_data_part->storeVersionMetadata();

    dst_data_part->is_temp = true;

    dst_data_part->loadColumnsChecksumsIndexes(require_part_metadata, true);
    dst_data_part->modification_time = dst_part_storage->getLastModified().epochTime();
    return std::make_pair(dst_data_part, std::move(temporary_directory_lock));
}

bool MergeTreeData::canUseAdaptiveGranularity() const
{
    const auto settings = getSettings();
    return settings->index_granularity_bytes != 0
        && (settings->enable_mixed_granularity_parts || !has_non_adaptive_index_granularity_parts);
}

String MergeTreeData::getFullPathOnDisk(const DiskPtr & disk) const
{
    return disk->getPath() + relative_data_path;
}


DiskPtr MergeTreeData::tryGetDiskForDetachedPart(const String & part_name) const
{
    const auto disks = getStoragePolicy()->getDisks();

    for (const DiskPtr & disk : disks)
        if (disk->exists(fs::path(relative_data_path) / DETACHED_DIR_NAME / part_name))
            return disk;

    return nullptr;
}

DiskPtr MergeTreeData::getDiskForDetachedPart(const String & part_name) const
{
    if (auto disk = tryGetDiskForDetachedPart(part_name))
        return disk;
    throw DB::Exception(ErrorCodes::BAD_DATA_PART_NAME, "Detached part \"{}\" not found", part_name);
}


Strings MergeTreeData::getDataPaths() const
{
    Strings res;
    auto disks = getStoragePolicy()->getDisks();
    for (const auto & disk : disks)
        res.push_back(getFullPathOnDisk(disk));
    return res;
}


void MergeTreeData::reportBrokenPart(MergeTreeData::DataPartPtr data_part) const
{
    if (!data_part)
        return;

    if (data_part->isProjectionPart())
    {
        String parent_part_name = data_part->getParentPartName();
        auto parent_part = getPartIfExists(parent_part_name, {DataPartState::PreActive, DataPartState::Active, DataPartState::Outdated});

        if (!parent_part)
        {
            LOG_WARNING(log, "Did not find parent part {} for potentially broken projection part {}",
                        parent_part_name, data_part->getDataPartStorage().getFullPath());
            return;
        }

        data_part = parent_part;
    }

    if (data_part->getDataPartStorage().isBroken())
    {
        auto parts = getDataPartsForInternalUsage();
        LOG_WARNING(log, "Scanning parts to recover on broken disk {}@{}.", data_part->getDataPartStorage().getDiskName(), data_part->getDataPartStorage().getDiskPath());

        for (const auto & part : parts)
        {
            if (part->getDataPartStorage().getDiskName() == data_part->getDataPartStorage().getDiskName())
                broken_part_callback(part->name);
        }
    }
    else
    {
        MergeTreeDataPartState state = MergeTreeDataPartState::Temporary;
        {
            auto lock = lockParts();
            state = data_part->getState();
        }

        if (state == MergeTreeDataPartState::Active)
            broken_part_callback(data_part->name);
        else
            LOG_DEBUG(log, "Will not check potentially broken part {} because it's not active", data_part->getNameWithState());
    }
}

MergeTreeData::MatcherFn MergeTreeData::getPartitionMatcher(const ASTPtr & partition_ast, ContextPtr local_context) const
{
    bool prefixed = false;
    String id;

    if (format_version < MERGE_TREE_DATA_MIN_FORMAT_VERSION_WITH_CUSTOM_PARTITIONING)
    {
        /// Month-partitioning specific - partition value can represent a prefix of the partition to freeze.
        if (const auto * partition_lit = partition_ast->as<ASTPartition &>().value->as<ASTLiteral>())
        {
            id = partition_lit->value.getType() == Field::Types::UInt64
                 ? toString(partition_lit->value.get<UInt64>())
                 : partition_lit->value.safeGet<String>();
            prefixed = true;
        }
        else
            id = getPartitionIDFromQuery(partition_ast, local_context);
    }
    else
        id = getPartitionIDFromQuery(partition_ast, local_context);

    return [prefixed, id](const String & partition_id)
    {
        if (prefixed)
            return startsWith(partition_id, id);
        else
            return id == partition_id;
    };
}

PartitionCommandsResultInfo MergeTreeData::freezePartition(
    const ASTPtr & partition_ast,
    const String & with_name,
    ContextPtr local_context,
    TableLockHolder &)
{
    return freezePartitionsByMatcher(getPartitionMatcher(partition_ast, local_context), with_name, local_context);
}

PartitionCommandsResultInfo MergeTreeData::freezeAll(
    const String & with_name,
    ContextPtr local_context,
    TableLockHolder &)
{
    return freezePartitionsByMatcher([] (const String &) { return true; }, with_name, local_context);
}

PartitionCommandsResultInfo MergeTreeData::freezePartitionsByMatcher(
    MatcherFn matcher,
    const String & with_name,
    ContextPtr local_context)
{
    auto settings = getSettings();

    String clickhouse_path = fs::canonical(local_context->getPath());
    String default_shadow_path = fs::path(clickhouse_path) / "shadow/";
    fs::create_directories(default_shadow_path);
    auto increment = Increment(fs::path(default_shadow_path) / "increment.txt").get(true);

    const String shadow_path = "shadow/";

    /// Acquire a snapshot of active data parts to prevent removing while doing backup.
    const auto data_parts = getVisibleDataPartsVector(local_context);

    bool has_zero_copy_part = false;
    for (const auto & part : data_parts)
    {
        if (part->isStoredOnRemoteDiskWithZeroCopySupport())
        {
            has_zero_copy_part = true;
            break;
        }
    }

    if (supportsReplication() && settings->disable_freeze_partition_for_zero_copy_replication
        && settings->allow_remote_fs_zero_copy_replication && has_zero_copy_part)
        throw Exception(ErrorCodes::SUPPORT_IS_DISABLED, "FREEZE PARTITION queries are disabled.");

    String backup_name = (!with_name.empty() ? escapeForFileName(with_name) : toString(increment));
    String backup_path = fs::path(shadow_path) / backup_name / "";

    for (const auto & disk : getStoragePolicy()->getDisks())
        disk->onFreeze(backup_path);

    PartitionCommandsResultInfo result;

    size_t parts_processed = 0;
    for (const auto & part : data_parts)
    {
        if (!matcher(part->info.partition_id))
            continue;

        LOG_DEBUG(log, "Freezing part {} snapshot will be placed at {}", part->name, backup_path);

        auto data_part_storage = part->getDataPartStoragePtr();
        String backup_part_path = fs::path(backup_path) / relative_data_path;

        scope_guard src_flushed_tmp_dir_lock;
        MergeTreeData::MutableDataPartPtr src_flushed_tmp_part;

        auto callback = [this, &part, &backup_part_path](const DiskPtr & disk)
        {
            // Store metadata for replicated table.
            // Do nothing for non-replicated.
            createAndStoreFreezeMetadata(disk, part, fs::path(backup_part_path) / part->getDataPartStorage().getPartDirectory());
        };

        IDataPartStorage::ClonePartParams params
        {
            .make_source_readonly = true
        };
        auto new_storage = data_part_storage->freeze(
            backup_part_path,
            part->getDataPartStorage().getPartDirectory(),
            local_context->getReadSettings(),
            local_context->getWriteSettings(),
            callback,
            params);

        part->is_frozen.store(true, std::memory_order_relaxed);
        result.push_back(PartitionCommandResultInfo{
            .command_type = "FREEZE PART",
            .partition_id = part->info.partition_id,
            .part_name = part->name,
            .backup_path = new_storage->getFullRootPath(),
            .part_backup_path = new_storage->getFullPath(),
            .backup_name = backup_name,
        });
        ++parts_processed;
    }

    LOG_DEBUG(log, "Froze {} parts", parts_processed);
    return result;
}

void MergeTreeData::createAndStoreFreezeMetadata(DiskPtr, DataPartPtr, String) const
{

}

PartitionCommandsResultInfo MergeTreeData::unfreezePartition(
    const ASTPtr & partition,
    const String & backup_name,
    ContextPtr local_context,
    TableLockHolder &)
{
    return unfreezePartitionsByMatcher(getPartitionMatcher(partition, local_context), backup_name, local_context);
}

PartitionCommandsResultInfo MergeTreeData::unfreezeAll(
    const String & backup_name,
    ContextPtr local_context,
    TableLockHolder &)
{
    return unfreezePartitionsByMatcher([] (const String &) { return true; }, backup_name, local_context);
}

bool MergeTreeData::removeDetachedPart(DiskPtr disk, const String & path, const String &)
{
    disk->removeRecursive(path);

    return false;
}

PartitionCommandsResultInfo MergeTreeData::unfreezePartitionsByMatcher(MatcherFn matcher, const String & backup_name, ContextPtr local_context)
{
    auto backup_path = fs::path("shadow") / escapeForFileName(backup_name) / relative_data_path;

    LOG_DEBUG(log, "Unfreezing parts by path {}", backup_path.generic_string());

    auto disks = getStoragePolicy()->getDisks();

    return Unfreezer(local_context).unfreezePartitionsFromTableDirectory(matcher, backup_name, disks, backup_path);
}

bool MergeTreeData::canReplacePartition(const DataPartPtr & src_part) const
{
    const auto settings = getSettings();

    if (!settings->enable_mixed_granularity_parts || settings->index_granularity_bytes == 0)
    {
        if (!canUseAdaptiveGranularity() && src_part->index_granularity_info.mark_type.adaptive)
            return false;
        if (canUseAdaptiveGranularity() && !src_part->index_granularity_info.mark_type.adaptive)
            return false;
    }

    return true;
}

void MergeTreeData::writePartLog(
    PartLogElement::Type type,
    const ExecutionStatus & execution_status,
    UInt64 elapsed_ns,
    const String & new_part_name,
    const DataPartPtr & result_part,
    const DataPartsVector & source_parts,
    const MergeListEntry * merge_entry,
    std::shared_ptr<ProfileEvents::Counters::Snapshot> profile_counters)
try
{
    auto table_id = getStorageID();
    auto part_log = getContext()->getPartLog(table_id.database_name);
    if (!part_log)
        return;

    PartLogElement part_log_elem;

    part_log_elem.event_type = type;

    if (part_log_elem.event_type == PartLogElement::MERGE_PARTS)
    {
        if (merge_entry)
        {
            part_log_elem.merge_reason = PartLogElement::getMergeReasonType((*merge_entry)->merge_type);
            part_log_elem.merge_algorithm = PartLogElement::getMergeAlgorithm((*merge_entry)->merge_algorithm);
        }
    }

    part_log_elem.error = static_cast<UInt16>(execution_status.code);
    part_log_elem.exception = execution_status.message;

    // construct event_time and event_time_microseconds using the same time point
    // so that the two times will always be equal up to a precision of a second.
    const auto time_now = std::chrono::system_clock::now();
    part_log_elem.event_time = timeInSeconds(time_now);
    part_log_elem.event_time_microseconds = timeInMicroseconds(time_now);

    /// TODO: Stop stopwatch in outer code to exclude ZK timings and so on
    part_log_elem.duration_ms = elapsed_ns / 1000000;

    part_log_elem.database_name = table_id.database_name;
    part_log_elem.table_name = table_id.table_name;
    part_log_elem.table_uuid = table_id.uuid;
    part_log_elem.partition_id = MergeTreePartInfo::fromPartName(new_part_name, format_version).partition_id;
    part_log_elem.part_name = new_part_name;

    if (result_part)
    {
        part_log_elem.disk_name = result_part->getDataPartStorage().getDiskName();
        part_log_elem.path_on_disk = result_part->getDataPartStorage().getFullPath();
        part_log_elem.bytes_compressed_on_disk = result_part->getBytesOnDisk();
        part_log_elem.bytes_uncompressed = result_part->getBytesUncompressedOnDisk();
        part_log_elem.rows = result_part->rows_count;
        part_log_elem.part_type = result_part->getType();
    }

    part_log_elem.source_part_names.reserve(source_parts.size());
    for (const auto & source_part : source_parts)
        part_log_elem.source_part_names.push_back(source_part->name);

    if (merge_entry)
    {
        part_log_elem.rows_read = (*merge_entry)->rows_read;
        part_log_elem.bytes_read_uncompressed = (*merge_entry)->bytes_read_uncompressed;

        part_log_elem.rows = (*merge_entry)->rows_written;
        part_log_elem.peak_memory_usage = (*merge_entry)->getMemoryTracker().getPeak();
    }

    if (profile_counters)
    {
        part_log_elem.profile_counters = profile_counters;
    }
    else
    {
        LOG_WARNING(log, "Profile counters are not set");
    }

    part_log->add(std::move(part_log_elem));
}
catch (...)
{
    tryLogCurrentException(log, __PRETTY_FUNCTION__);
}

StorageMergeTree::PinnedPartUUIDsPtr MergeTreeData::getPinnedPartUUIDs() const
{
    std::lock_guard lock(pinned_part_uuids_mutex);
    return pinned_part_uuids;
}

MergeTreeData::CurrentlyMovingPartsTagger::CurrentlyMovingPartsTagger(MergeTreeMovingParts && moving_parts_, MergeTreeData & data_)
    : parts_to_move(std::move(moving_parts_)), data(data_)
{
    for (const auto & moving_part : parts_to_move)
        if (!data.currently_moving_parts.emplace(moving_part.part).second)
            throw Exception(ErrorCodes::LOGICAL_ERROR, "Cannot move part '{}'. It's already moving.", moving_part.part->name);
}

MergeTreeData::CurrentlyMovingPartsTagger::~CurrentlyMovingPartsTagger()
{
    std::lock_guard lock(data.moving_parts_mutex);
    for (auto & moving_part : parts_to_move)
    {
        /// Something went completely wrong
        if (!data.currently_moving_parts.contains(moving_part.part))
            std::terminate();
        data.currently_moving_parts.erase(moving_part.part);
    }
}

bool MergeTreeData::scheduleDataMovingJob(BackgroundJobsAssignee & assignee)
{
    if (parts_mover.moves_blocker.isCancelled())
        return false;

    auto moving_tagger = selectPartsForMove();
    if (moving_tagger->parts_to_move.empty())
        return false;

    assignee.scheduleMoveTask(std::make_shared<ExecutableLambdaAdapter>(
        [this, moving_tagger] () mutable
        {
            ReadSettings read_settings = Context::getGlobalContextInstance()->getReadSettings();
            WriteSettings write_settings = Context::getGlobalContextInstance()->getWriteSettings();
            return moveParts(moving_tagger, read_settings, write_settings, /* wait_for_move_if_zero_copy= */ false) == MovePartsOutcome::PartsMoved;
        }, moves_assignee_trigger, getStorageID()));
    return true;
}

bool MergeTreeData::areBackgroundMovesNeeded() const
{
    auto policy = getStoragePolicy();

    if (policy->getVolumes().size() > 1)
        return true;

    return policy->getVolumes().size() == 1 && policy->getVolumes()[0]->getDisks().size() > 1;
}

std::future<MovePartsOutcome> MergeTreeData::movePartsToSpace(const CurrentlyMovingPartsTaggerPtr & moving_tagger, const ReadSettings & read_settings, const WriteSettings & write_settings, bool async)
{
    auto finish_move_promise = std::make_shared<std::promise<MovePartsOutcome>>();
    auto finish_move_future = finish_move_promise->get_future();

    if (async)
    {
        bool is_scheduled = background_moves_assignee.scheduleMoveTask(std::make_shared<ExecutableLambdaAdapter>(
            [this, finish_move_promise, moving_tagger, read_settings, write_settings] () mutable
            {
                auto outcome = moveParts(moving_tagger, read_settings, write_settings, /* wait_for_move_if_zero_copy= */ true);

                finish_move_promise->set_value(outcome);

                return outcome == MovePartsOutcome::PartsMoved;
            }, moves_assignee_trigger, getStorageID()));

        if (!is_scheduled)
            finish_move_promise->set_value(MovePartsOutcome::CannotScheduleMove);
    }
    else
    {
        auto outcome = moveParts(moving_tagger, read_settings, write_settings, /* wait_for_move_if_zero_copy= */ true);
        finish_move_promise->set_value(outcome);
    }

    return finish_move_future;
}

MergeTreeData::CurrentlyMovingPartsTaggerPtr MergeTreeData::selectPartsForMove()
{
    MergeTreeMovingParts parts_to_move;

    auto can_move = [this](const DataPartPtr & part, String * reason) -> bool
    {
        if (partIsAssignedToBackgroundOperation(part))
        {
            *reason = "part already assigned to background operation.";
            return false;
        }
        if (currently_moving_parts.contains(part))
        {
            *reason = "part is already moving.";
            return false;
        }

        return true;
    };

    std::lock_guard moving_lock(moving_parts_mutex);

    parts_mover.selectPartsForMove(parts_to_move, can_move, moving_lock);
    return std::make_shared<CurrentlyMovingPartsTagger>(std::move(parts_to_move), *this);
}

MergeTreeData::CurrentlyMovingPartsTaggerPtr MergeTreeData::checkPartsForMove(const DataPartsVector & parts, SpacePtr space)
{
    std::lock_guard moving_lock(moving_parts_mutex);

    MergeTreeMovingParts parts_to_move;
    for (const auto & part : parts)
    {
        auto reservation = space->reserve(part->getBytesOnDisk());
        if (!reservation)
            throw Exception(ErrorCodes::NOT_ENOUGH_SPACE, "Move is not possible. Not enough space on '{}'", space->getName());

        auto reserved_disk = reservation->getDisk();

        if (reserved_disk->exists(relative_data_path + part->name))
            throw Exception(ErrorCodes::DIRECTORY_ALREADY_EXISTS, "Move is not possible: {} already exists",
                fullPath(reserved_disk, relative_data_path + part->name));

        if (currently_moving_parts.contains(part) || partIsAssignedToBackgroundOperation(part))
            throw Exception(ErrorCodes::PART_IS_TEMPORARILY_LOCKED,
                            "Cannot move part '{}' because it's participating in background process", part->name);

        parts_to_move.emplace_back(part, std::move(reservation));
    }
    return std::make_shared<CurrentlyMovingPartsTagger>(std::move(parts_to_move), *this);
}

MovePartsOutcome MergeTreeData::moveParts(const CurrentlyMovingPartsTaggerPtr & moving_tagger, const ReadSettings & read_settings, const WriteSettings & write_settings, bool wait_for_move_if_zero_copy)
{
    LOG_INFO(log, "Got {} parts to move.", moving_tagger->parts_to_move.size());

    const auto settings = getSettings();

    MovePartsOutcome result{MovePartsOutcome::PartsMoved};
    for (const auto & moving_part : moving_tagger->parts_to_move)
    {
        Stopwatch stopwatch;
        MergeTreePartsMover::TemporaryClonedPart cloned_part;
        ProfileEventsScope profile_events_scope;

        auto write_part_log = [&](const ExecutionStatus & execution_status)
        {
            writePartLog(
                PartLogElement::Type::MOVE_PART,
                execution_status,
                stopwatch.elapsed(),
                moving_part.part->name,
                cloned_part.part,
                {moving_part.part},
                nullptr,
                profile_events_scope.getSnapshot());
        };

        // Register in global moves list (StorageSystemMoves)
        auto moves_list_entry = getContext()->getMovesList().insert(
            getStorageID(),
            moving_part.part->name,
            moving_part.reserved_space->getDisk()->getName(),
            moving_part.reserved_space->getDisk()->getPath(),
            moving_part.part->getBytesOnDisk());

        try
        {
            /// If zero-copy replication enabled than replicas shouldn't try to
            /// move parts to another disk simultaneously. For this purpose we
            /// use shared lock across replicas. NOTE: it's not 100% reliable,
            /// because we are not checking lock while finishing part move.
            /// However it's not dangerous at all, we will just have very rare
            /// copies of some part.
            ///
            /// FIXME: this code is related to Replicated merge tree, and not
            /// common for ordinary merge tree. So it's a bad design and should
            /// be fixed.
            auto disk = moving_part.reserved_space->getDisk();
            if (supportsReplication() && disk->supportZeroCopyReplication() && settings->allow_remote_fs_zero_copy_replication)
            {
                /// This loop is not endless, if shutdown called/connection failed/replica became readonly
                /// we will return true from waitZeroCopyLock and createZeroCopyLock will return nullopt.
                while (true)
                {
                    /// If we acquired lock than let's try to move. After one
                    /// replica will actually move the part from disk to some
                    /// zero-copy storage other replicas will just fetch
                    /// metainformation.
                    if (auto lock = tryCreateZeroCopyExclusiveLock(moving_part.part->name, disk); lock)
                    {
                        if (lock->isLocked())
                        {
                            cloned_part = parts_mover.clonePart(moving_part, read_settings, write_settings);
                            parts_mover.swapClonedPart(cloned_part);
                            break;
                        }
                        else if (wait_for_move_if_zero_copy)
                        {
                            LOG_DEBUG(log, "Other replica is working on move of {}, will wait until lock disappear", moving_part.part->name);
                            /// Wait and checks not only for timeout but also for shutdown and so on.
                            while (!waitZeroCopyLockToDisappear(*lock, 3000))
                            {
                                LOG_DEBUG(log, "Waiting until some replica will move {} and zero copy lock disappear", moving_part.part->name);
                            }
                        }
                        else
                            break;
                    }
                    else
                    {
                        /// Move will be retried but with backoff.
                        LOG_DEBUG(log, "Move of part {} postponed, because zero copy mode enabled and someone other moving this part right now", moving_part.part->name);
                        result = MovePartsOutcome::MoveWasPostponedBecauseOfZeroCopy;
                        break;
                    }
                }
            }
            else /// Ordinary move as it should be
            {
                cloned_part = parts_mover.clonePart(moving_part, read_settings, write_settings);
                parts_mover.swapClonedPart(cloned_part);
            }
            write_part_log({});
        }
        catch (...)
        {
            write_part_log(ExecutionStatus::fromCurrentException("", true));
            throw;
        }
    }
    return result;
}

bool MergeTreeData::partsContainSameProjections(const DataPartPtr & left, const DataPartPtr & right, PreformattedMessage & out_reason)
{
    auto remove_broken_parts_from_consideration = [](auto & parts)
    {
        std::set<String> broken_projection_parts;
        for (const auto & [name, part] : parts)
        {
            if (part->is_broken)
                broken_projection_parts.emplace(name);
        }
        for (const auto & name : broken_projection_parts)
            parts.erase(name);
    };

    auto left_projection_parts = left->getProjectionParts();
    auto right_projection_parts = right->getProjectionParts();

    remove_broken_parts_from_consideration(left_projection_parts);
    remove_broken_parts_from_consideration(right_projection_parts);

    if (left_projection_parts.size() != right_projection_parts.size())
    {
        out_reason = PreformattedMessage::create(
            "Parts have different number of projections: {} in part '{}' and {} in part '{}'",
            left_projection_parts.size(),
            left->name,
            right_projection_parts.size(),
            right->name
        );
        return false;
    }

    for (const auto & [name, _] : left_projection_parts)
    {
        if (!right_projection_parts.contains(name))
        {
            out_reason = PreformattedMessage::create(
                "The part '{}' doesn't have projection '{}' while part '{}' does", right->name, name, left->name
            );
            return false;
        }
    }
    return true;
}

bool MergeTreeData::canUsePolymorphicParts() const
{
    String unused;
    return canUsePolymorphicParts(*getSettings(), unused);
}


void MergeTreeData::checkDropCommandDoesntAffectInProgressMutations(const AlterCommand & command, const std::map<std::string, MutationCommands> & unfinished_mutations, ContextPtr local_context) const
{
    if (!command.isDropSomething() || unfinished_mutations.empty())
        return;

    auto throw_exception = [] (
        const std::string & mutation_name,
        const std::string & entity_name,
        const std::string & identifier_name)
    {
        throw Exception(
            ErrorCodes::BAD_ARGUMENTS,
            "Cannot drop {} {} because it's affected by mutation with ID '{}' which is not finished yet. "
            "Wait this mutation, or KILL it with command "
            "\"KILL MUTATION WHERE mutation_id = '{}'\"",
            entity_name,
            backQuoteIfNeed(identifier_name),
            mutation_name,
            mutation_name);
    };

    for (const auto & [mutation_name, commands] : unfinished_mutations)
    {
        for (const MutationCommand & mutation_command : commands)
        {
            if (command.type == AlterCommand::DROP_INDEX && mutation_command.index_name == command.index_name)
            {
                throw_exception(mutation_name, "index", command.index_name);
            }
            else if (command.type == AlterCommand::DROP_PROJECTION
                     && mutation_command.projection_name == command.projection_name)
            {
                throw_exception(mutation_name, "projection", command.projection_name);
            }
            else if (command.type == AlterCommand::DROP_COLUMN)
            {
                if (mutation_command.column_name == command.column_name)
                    throw_exception(mutation_name, "column", command.column_name);

                if (mutation_command.predicate)
                {
                    auto query_tree = buildQueryTree(mutation_command.predicate, local_context);
                    auto identifiers = collectIdentifiersFullNames(query_tree);

                    if (identifiers.contains(command.column_name))
                        throw_exception(mutation_name, "column", command.column_name);
                }

                for (const auto & [name, expr] : mutation_command.column_to_update_expression)
                {
                    if (name == command.column_name)
                        throw_exception(mutation_name, "column", command.column_name);

                    auto query_tree = buildQueryTree(expr, local_context);
                    auto identifiers = collectIdentifiersFullNames(query_tree);
                    if (identifiers.contains(command.column_name))
                        throw_exception(mutation_name, "column", command.column_name);
                }
            }
            else if (command.type == AlterCommand::DROP_STATISTICS)
            {
                for (const auto & stats_col1 : command.statistics_columns)
                    for (const auto & stats_col2 : mutation_command.statistics_columns)
                        if (stats_col1 == stats_col2)
                            throw_exception(mutation_name, "statistics", stats_col1);
            }
        }
    }
}

bool MergeTreeData::canUsePolymorphicParts(const MergeTreeSettings & settings, String & out_reason) const
{
    if (!canUseAdaptiveGranularity())
    {
        if ((settings.min_rows_for_wide_part != 0 || settings.min_bytes_for_wide_part != 0
            || settings.min_rows_for_compact_part != 0 || settings.min_bytes_for_compact_part != 0))
        {
            out_reason = fmt::format(
                "Table can't create parts with adaptive granularity, but settings"
                " min_rows_for_wide_part = {}"
                ", min_bytes_for_wide_part = {}"
                ". Parts with non-adaptive granularity can be stored only in Wide (default) format.",
                settings.min_rows_for_wide_part, settings.min_bytes_for_wide_part);
        }

        return false;
    }

    return true;
}

AlterConversionsPtr MergeTreeData::getAlterConversionsForPart(MergeTreeDataPartPtr part) const
{
    auto commands = getAlterMutationCommandsForPart(part);

    auto result = std::make_shared<AlterConversions>();
    for (const auto & command : commands | std::views::reverse)
        result->addMutationCommand(command);

    return result;
}

size_t MergeTreeData::getTotalMergesWithTTLInMergeList() const
{
    return getContext()->getMergeList().getMergesWithTTLCount();
}

void MergeTreeData::addPartContributionToDataVolume(const DataPartPtr & part)
{
    increaseDataVolume(part->getBytesOnDisk(), part->rows_count, 1);
}

void MergeTreeData::removePartContributionToDataVolume(const DataPartPtr & part)
{
    increaseDataVolume(-part->getBytesOnDisk(), -part->rows_count, -1);
}

void MergeTreeData::increaseDataVolume(ssize_t bytes, ssize_t rows, ssize_t parts)
{
    total_active_size_bytes.fetch_add(bytes, std::memory_order_acq_rel);
    total_active_size_rows.fetch_add(rows, std::memory_order_acq_rel);
    total_active_size_parts.fetch_add(parts, std::memory_order_acq_rel);
}

void MergeTreeData::setDataVolume(size_t bytes, size_t rows, size_t parts)
{
    total_active_size_bytes.store(bytes, std::memory_order_release);
    total_active_size_rows.store(rows, std::memory_order_release);
    total_active_size_parts.store(parts, std::memory_order_release);
}

bool MergeTreeData::insertQueryIdOrThrow(const String & query_id, size_t max_queries) const
{
    std::lock_guard lock(query_id_set_mutex);
    return insertQueryIdOrThrowNoLock(query_id, max_queries);
}

bool MergeTreeData::insertQueryIdOrThrowNoLock(const String & query_id, size_t max_queries) const
{
    if (query_id_set.find(query_id) != query_id_set.end())
        return false;
    if (query_id_set.size() >= max_queries)
        throw Exception(
            ErrorCodes::TOO_MANY_SIMULTANEOUS_QUERIES,
            "Too many simultaneous queries for table {}. Maximum is: {}",
            log.loadName(),
            max_queries);
    query_id_set.insert(query_id);
    return true;
}

void MergeTreeData::removeQueryId(const String & query_id) const
{
    std::lock_guard lock(query_id_set_mutex);
    removeQueryIdNoLock(query_id);
}

void MergeTreeData::removeQueryIdNoLock(const String & query_id) const
{
    if (query_id_set.find(query_id) == query_id_set.end())
        LOG_WARNING(log, "We have query_id removed but it's not recorded. This is a bug");
    else
        query_id_set.erase(query_id);
}

std::shared_ptr<QueryIdHolder> MergeTreeData::getQueryIdHolder(const String & query_id, UInt64 max_concurrent_queries) const
{
    auto lock = std::lock_guard<std::mutex>(query_id_set_mutex);
    if (insertQueryIdOrThrowNoLock(query_id, max_concurrent_queries))
    {
        try
        {
            return std::make_shared<QueryIdHolder>(query_id, *this);
        }
        catch (...)
        {
            /// If we fail to construct the holder, remove query_id explicitly to avoid leak.
            removeQueryIdNoLock(query_id);
            throw;
        }
    }
    return nullptr;
}

ReservationPtr MergeTreeData::balancedReservation(
    const StorageMetadataPtr & metadata_snapshot,
    size_t part_size,
    size_t max_volume_index,
    const String & part_name,
    const MergeTreePartInfo & part_info,
    MergeTreeData::DataPartsVector covered_parts,
    std::optional<CurrentlySubmergingEmergingTagger> * tagger_ptr,
    const IMergeTreeDataPart::TTLInfos * ttl_infos,
    bool is_insert)
{
    ReservationPtr reserved_space;
    auto min_bytes_to_rebalance_partition_over_jbod = getSettings()->min_bytes_to_rebalance_partition_over_jbod;
    if (tagger_ptr && min_bytes_to_rebalance_partition_over_jbod > 0 && part_size >= min_bytes_to_rebalance_partition_over_jbod)
    {
        try
        {
            const auto & disks = getStoragePolicy()->getVolume(max_volume_index)->getDisks();
            std::map<String, size_t> disk_occupation;
            std::map<String, std::vector<String>> disk_parts_for_logging;
            for (const auto & disk : disks)
                disk_occupation.emplace(disk->getName(), 0);

            std::set<String> committed_big_parts_from_partition;
            std::set<String> submerging_big_parts_from_partition;
            std::lock_guard lock(currently_submerging_emerging_mutex);

            for (const auto & part : currently_submerging_big_parts)
            {
                if (part_info.partition_id == part->info.partition_id)
                    submerging_big_parts_from_partition.insert(part->name);
            }

            {
                auto lock_parts = lockParts();
                if (covered_parts.empty())
                {
                    // It's a part fetch. Calculate `covered_parts` here.
                    MergeTreeData::DataPartPtr covering_part;
                    covered_parts = getActivePartsToReplace(part_info, part_name, covering_part, lock_parts);
                }

                // Remove irrelevant parts.
                std::erase_if(covered_parts,
                        [min_bytes_to_rebalance_partition_over_jbod](const auto & part)
                        {
                            return !(part->isStoredOnDisk() && part->getBytesOnDisk() >= min_bytes_to_rebalance_partition_over_jbod);
                        });

                // Include current submerging big parts which are not yet in `currently_submerging_big_parts`
                for (const auto & part : covered_parts)
                    submerging_big_parts_from_partition.insert(part->name);

                for (const auto & part : getDataPartsStateRange(MergeTreeData::DataPartState::Active))
                {
                    if (part->isStoredOnDisk() && part->getBytesOnDisk() >= min_bytes_to_rebalance_partition_over_jbod
                        && part_info.partition_id == part->info.partition_id)
                    {
                        auto name = part->getDataPartStorage().getDiskName();
                        auto it = disk_occupation.find(name);
                        if (it != disk_occupation.end())
                        {
                            if (submerging_big_parts_from_partition.find(part->name) == submerging_big_parts_from_partition.end())
                            {
                                it->second += part->getBytesOnDisk();
                                disk_parts_for_logging[name].push_back(formatReadableSizeWithBinarySuffix(part->getBytesOnDisk()));
                                committed_big_parts_from_partition.insert(part->name);
                            }
                            else
                            {
                                disk_parts_for_logging[name].push_back(formatReadableSizeWithBinarySuffix(part->getBytesOnDisk()) + " (submerging)");
                            }
                        }
                        else
                        {
                            // Part is on different volume. Ignore it.
                        }
                    }
                }
            }

            for (const auto & [name, emerging_part] : currently_emerging_big_parts)
            {
                // It's possible that the emerging big parts are committed and get added twice. Thus a set is used to deduplicate.
                if (committed_big_parts_from_partition.find(name) == committed_big_parts_from_partition.end()
                    && part_info.partition_id == emerging_part.partition_id)
                {
                    auto it = disk_occupation.find(emerging_part.disk_name);
                    if (it != disk_occupation.end())
                    {
                        it->second += emerging_part.estimate_bytes;
                        disk_parts_for_logging[emerging_part.disk_name].push_back(
                            formatReadableSizeWithBinarySuffix(emerging_part.estimate_bytes) + " (emerging)");
                    }
                    else
                    {
                        // Part is on different volume. Ignore it.
                    }
                }
            }

            size_t min_occupation_size = std::numeric_limits<size_t>::max();
            std::vector<String> candidates;
            for (const auto & [disk_name, size] : disk_occupation)
            {
                if (size < min_occupation_size)
                {
                    min_occupation_size = size;
                    candidates = {disk_name};
                }
                else if (size == min_occupation_size)
                {
                    candidates.push_back(disk_name);
                }
            }

            if (!candidates.empty())
            {
                // Random pick one disk from best candidates
                std::shuffle(candidates.begin(), candidates.end(), thread_local_rng);
                String selected_disk_name = candidates.front();
                WriteBufferFromOwnString log_str;
                writeCString("\nbalancer: \n", log_str);
                for (const auto & [disk_name, per_disk_parts] : disk_parts_for_logging)
                    writeString(fmt::format("  {}: [{}]\n", disk_name, fmt::join(per_disk_parts, ", ")), log_str);
                LOG_DEBUG(log, fmt::runtime(log_str.str()));

                if (ttl_infos)
                    reserved_space = tryReserveSpacePreferringTTLRules(
                        metadata_snapshot,
                        part_size,
                        *ttl_infos,
                        time(nullptr),
                        max_volume_index,
                        is_insert,
                        getStoragePolicy()->getDiskByName(selected_disk_name));
                else
                    reserved_space = tryReserveSpace(part_size, getStoragePolicy()->getDiskByName(selected_disk_name));

                if (reserved_space)
                {
                    currently_emerging_big_parts.emplace(
                        part_name, EmergingPartInfo{reserved_space->getDisk(0)->getName(), part_info.partition_id, part_size});

                    for (const auto & part : covered_parts)
                    {
                        if (currently_submerging_big_parts.contains(part))
                            LOG_WARNING(log, "currently_submerging_big_parts contains duplicates. JBOD might lose balance");
                        else
                            currently_submerging_big_parts.insert(part);
                    }

                    // Record submerging big parts in the tagger to clean them up.
                    tagger_ptr->emplace(*this, part_name, std::move(covered_parts), log.load());
                }
            }
        }
        catch (...)
        {
            LOG_DEBUG(log, "JBOD balancer encounters an error. Fallback to random disk selection");
            tryLogCurrentException(log);
        }
    }
    return reserved_space;
}

ColumnsDescription MergeTreeData::getConcreteObjectColumns(
    const DataPartsVector & parts, const ColumnsDescription & storage_columns)
{
    return DB::getConcreteObjectColumns(
        parts.begin(), parts.end(),
        storage_columns, [](const auto & part) -> const auto & { return part->getColumns(); });
}

ColumnsDescription MergeTreeData::getConcreteObjectColumns(
    boost::iterator_range<DataPartIteratorByStateAndInfo> range, const ColumnsDescription & storage_columns)
{
    return DB::getConcreteObjectColumns(
        range.begin(), range.end(),
        storage_columns, [](const auto & part) -> const auto & { return part->getColumns(); });
}

void MergeTreeData::resetObjectColumnsFromActiveParts(const DataPartsLock & /*lock*/)
{
    auto metadata_snapshot = getInMemoryMetadataPtr();
    const auto & columns = metadata_snapshot->getColumns();
    if (!hasDynamicSubcolumns(columns))
        return;

    auto range = getDataPartsStateRange(DataPartState::Active);
    object_columns = getConcreteObjectColumns(range, columns);
}

void MergeTreeData::updateObjectColumns(const DataPartPtr & part, const DataPartsLock & /*lock*/)
{
    auto metadata_snapshot = getInMemoryMetadataPtr();
    const auto & columns = metadata_snapshot->getColumns();
    if (!hasDynamicSubcolumns(columns))
        return;

    DB::updateObjectColumns(object_columns, columns, part->getColumns());
}

bool MergeTreeData::supportsTrivialCountOptimization(const StorageSnapshotPtr &, ContextPtr) const
{
    return !hasLightweightDeletedMask();
}

StorageSnapshotPtr MergeTreeData::getStorageSnapshot(const StorageMetadataPtr & metadata_snapshot, ContextPtr query_context) const
{
    auto snapshot_data = std::make_unique<SnapshotData>();
    ColumnsDescription object_columns_copy;

    {
        auto lock = lockParts();
        snapshot_data->parts = getVisibleDataPartsVectorUnlocked(query_context, lock);
        object_columns_copy = object_columns;
    }

    snapshot_data->alter_conversions.reserve(snapshot_data->parts.size());
    for (const auto & part : snapshot_data->parts)
        snapshot_data->alter_conversions.push_back(getAlterConversionsForPart(part));

    return std::make_shared<StorageSnapshot>(*this, metadata_snapshot, std::move(object_columns_copy), std::move(snapshot_data));
}

StorageSnapshotPtr MergeTreeData::getStorageSnapshotWithoutData(const StorageMetadataPtr & metadata_snapshot, ContextPtr) const
{
    auto lock = lockParts();
    return std::make_shared<StorageSnapshot>(*this, metadata_snapshot, object_columns, std::make_unique<SnapshotData>());
}

void MergeTreeData::incrementInsertedPartsProfileEvent(MergeTreeDataPartType type)
{
    switch (type.getValue())
    {
        case MergeTreeDataPartType::Wide:
            ProfileEvents::increment(ProfileEvents::InsertedWideParts);
            break;
        case MergeTreeDataPartType::Compact:
            ProfileEvents::increment(ProfileEvents::InsertedCompactParts);
            break;
        default:
            break;
    }
}

void MergeTreeData::incrementMergedPartsProfileEvent(MergeTreeDataPartType type)
{
    switch (type.getValue())
    {
        case MergeTreeDataPartType::Wide:
            ProfileEvents::increment(ProfileEvents::MergedIntoWideParts);
            break;
        case MergeTreeDataPartType::Compact:
            ProfileEvents::increment(ProfileEvents::MergedIntoCompactParts);
            break;
        default:
            break;
    }
}

std::pair<MergeTreeData::MutableDataPartPtr, scope_guard> MergeTreeData::createEmptyPart(
        MergeTreePartInfo & new_part_info, const MergeTreePartition & partition, const String & new_part_name,
        const MergeTreeTransactionPtr & txn)
{
    auto metadata_snapshot = getInMemoryMetadataPtr();
    auto settings = getSettings();

    auto block = metadata_snapshot->getSampleBlock();
    NamesAndTypesList columns = metadata_snapshot->getColumns().getAllPhysical().filter(block.getNames());
    setAllObjectsToDummyTupleType(columns);

    auto minmax_idx = std::make_shared<IMergeTreeDataPart::MinMaxIndex>();
    minmax_idx->update(block, getMinMaxColumnsNames(metadata_snapshot->getPartitionKey()));

    DB::IMergeTreeDataPart::TTLInfos move_ttl_infos;
    VolumePtr volume = getStoragePolicy()->getVolume(0);
    ReservationPtr reservation = reserveSpacePreferringTTLRules(metadata_snapshot, 0, move_ttl_infos, time(nullptr), 0, true);
    VolumePtr data_part_volume = createVolumeFromReservation(reservation, volume);

    auto tmp_dir_holder = getTemporaryPartDirectoryHolder(EMPTY_PART_TMP_PREFIX + new_part_name);
    auto new_data_part = getDataPartBuilder(new_part_name, data_part_volume, EMPTY_PART_TMP_PREFIX + new_part_name)
        .withBytesAndRowsOnDisk(0, 0)
        .withPartInfo(new_part_info)
        .build();

    if (settings->assign_part_uuids)
        new_data_part->uuid = UUIDHelpers::generateV4();

    new_data_part->setColumns(columns, {}, metadata_snapshot->getMetadataVersion());
    new_data_part->rows_count = block.rows();
    new_data_part->existing_rows_count = block.rows();

    new_data_part->partition = partition;

    new_data_part->minmax_idx = std::move(minmax_idx);
    new_data_part->is_temp = true;
    /// In case of replicated merge tree with zero copy replication
    /// Here Clickhouse claims that this new part can be deleted in temporary state without unlocking the blobs
    /// The blobs have to be removed along with the part, this temporary part owns them and does not share them yet.
    new_data_part->remove_tmp_policy = IMergeTreeDataPart::BlobsRemovalPolicyForTemporaryParts::REMOVE_BLOBS;

    auto new_data_part_storage = new_data_part->getDataPartStoragePtr();
    new_data_part_storage->beginTransaction();

    SyncGuardPtr sync_guard;
    if (new_data_part->isStoredOnDisk())
    {
        /// The name could be non-unique in case of stale files from previous runs.
        if (new_data_part_storage->exists())
        {
            /// The path has to be unique, all tmp directories are deleted at startup in case of stale files from previous runs.
            /// New part have to capture its name, therefore there is no concurrentcy in directory creation
            throw Exception(ErrorCodes::LOGICAL_ERROR,
                            "New empty part is about to matirialize but the dirrectory already exist"
                            ", new part {}"
                            ", directory {}",
                            new_part_name, new_data_part_storage->getFullPath());
        }

        new_data_part_storage->createDirectories();

        if (getSettings()->fsync_part_directory)
            sync_guard = new_data_part_storage->getDirectorySyncGuard();
    }

    /// This effectively chooses minimal compression method:
    ///  either default lz4 or compression method with zero thresholds on absolute and relative part size.
    auto compression_codec = getContext()->chooseCompressionCodec(0, 0);

    const auto & index_factory = MergeTreeIndexFactory::instance();
    MergedBlockOutputStream out(new_data_part, metadata_snapshot, columns,
        index_factory.getMany(metadata_snapshot->getSecondaryIndices()),
        ColumnsStatistics{},
        compression_codec, txn ? txn->tid : Tx::PrehistoricTID);

    bool sync_on_insert = settings->fsync_after_insert;

    out.write(block);
    /// Here is no projections as no data inside
    out.finalizePart(new_data_part, sync_on_insert);

    new_data_part_storage->precommitTransaction();
    return std::make_pair(std::move(new_data_part), std::move(tmp_dir_holder));
}

bool MergeTreeData::allowRemoveStaleMovingParts() const
{
    return ConfigHelper::getBool(getContext()->getConfigRef(), "allow_remove_stale_moving_parts", /* default_ = */ true);
}

CurrentlySubmergingEmergingTagger::~CurrentlySubmergingEmergingTagger()
{
    std::lock_guard lock(storage.currently_submerging_emerging_mutex);

    for (const auto & part : submerging_parts)
    {
        if (!storage.currently_submerging_big_parts.contains(part))
        {
            LOG_ERROR(log, "currently_submerging_big_parts doesn't contain part {} to erase. This is a bug", part->name);
            assert(false);
        }
        else
            storage.currently_submerging_big_parts.erase(part);
    }
    storage.currently_emerging_big_parts.erase(emerging_part_name);
}

bool MergeTreeData::initializeDiskOnConfigChange(const std::set<String> & new_added_disks)
{
    auto storage_policy = getStoragePolicy();
    const auto format_version_path = fs::path(relative_data_path) / MergeTreeData::FORMAT_VERSION_FILE_NAME;
    for (const auto & name : new_added_disks)
    {
        auto disk = storage_policy->tryGetDiskByName(name);
        if (disk)
        {
            disk->createDirectories(relative_data_path);
            disk->createDirectories(fs::path(relative_data_path) / MergeTreeData::DETACHED_DIR_NAME);
            auto buf = disk->writeFile(format_version_path, DBMS_DEFAULT_BUFFER_SIZE, WriteMode::Rewrite, getContext()->getWriteSettings());
            writeIntText(format_version.toUnderType(), *buf);
            buf->finalize();
            if (getContext()->getSettingsRef().fsync_metadata)
                buf->sync();
        }
    }
    return true;
}

void MergeTreeData::unloadPrimaryKeys()
{
    for (auto & part : getAllDataPartsVector())
    {
        const_cast<IMergeTreeDataPart &>(*part).unloadIndex();
    }
}

size_t MergeTreeData::unloadPrimaryKeysOfOutdatedParts()
{
    /// If the method is already called from another thread, then we don't need to do anything.
    std::unique_lock lock(unload_primary_key_mutex, std::defer_lock);
    if (!lock.try_lock())
        return 0;

    DataPartsVector parts_to_unload_index;

    {
        auto parts_lock = lockParts();
        auto parts_range = getDataPartsStateRange(DataPartState::Outdated);

        for (const auto & part : parts_range)
        {
            /// Outdated part may be hold by SELECT query and still needs the index.
            /// This check requires lock of index_mutex but if outdated part is unique then there is no
            /// contention on it, so it's relatively cheap and it's ok to check under a global parts lock.
            if (isSharedPtrUnique(part) && part->isIndexLoaded())
                parts_to_unload_index.push_back(part);
        }
    }

    for (const auto & part : parts_to_unload_index)
    {
        const_cast<IMergeTreeDataPart &>(*part).unloadIndex();
        LOG_TEST(log, "Unloaded primary key for outdated part {}", part->name);
    }

    return parts_to_unload_index.size();
}

void MergeTreeData::verifySortingKey(const KeyDescription & sorting_key)
{
    /// Aggregate functions already forbidden, but SimpleAggregateFunction are not
    for (const auto & data_type : sorting_key.data_types)
    {
        if (dynamic_cast<const DataTypeCustomSimpleAggregateFunction *>(data_type->getCustomName()))
            throw Exception(ErrorCodes::DATA_TYPE_CANNOT_BE_USED_IN_KEY, "Column with type {} is not allowed in key expression", data_type->getCustomName()->getName());
    }
}

bool updateAlterConversionsMutations(const MutationCommands & commands, std::atomic<ssize_t> & alter_conversions_mutations, bool remove)
{
    for (const auto & command : commands)
    {
        if (AlterConversions::supportsMutationCommandType(command.type))
        {
            if (remove)
            {
                --alter_conversions_mutations;
                if (alter_conversions_mutations < 0)
                    throw Exception(ErrorCodes::LOGICAL_ERROR, "On-fly mutations counter is negative ({})", alter_conversions_mutations);
            }
            else
            {
                if (alter_conversions_mutations < 0)
                    throw Exception(ErrorCodes::LOGICAL_ERROR, "On-fly mutations counter is negative ({})", alter_conversions_mutations);
                ++alter_conversions_mutations;
            }
            return true;
        }
    }
    return false;
}

}<|MERGE_RESOLUTION|>--- conflicted
+++ resolved
@@ -6160,29 +6160,6 @@
     return true;
 }
 
-<<<<<<< HEAD
-=======
-bool MergeTreeData::hasProjection() const
-{
-    auto lock = lockParts();
-    for (const auto & part : data_parts_by_info)
-    {
-        if (part->getState() == MergeTreeDataPartState::Outdated
-            || part->getState() == MergeTreeDataPartState::Deleting)
-            continue;
-
-        if (part->hasProjection())
-            return true;
-    }
-    return false;
-}
-
-bool MergeTreeData::areAsynchronousInsertsEnabled() const
-{
-    return getSettings()->async_insert;
-}
-
->>>>>>> 8340cec8
 MergeTreeData::ProjectionPartsVector MergeTreeData::getAllProjectionPartsVector(MergeTreeData::DataPartStateVector * out_states) const
 {
     ProjectionPartsVector res;
