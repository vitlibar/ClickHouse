--- conflicted
+++ resolved
@@ -123,14 +123,12 @@
 
     String path_for_partitioned_write;
 
-<<<<<<< HEAD
+    bool is_path_with_globs = false;
+
     /// These buffers are needed for schema inference when data source
     /// is file descriptor. See getTableStructureFromFileDescriptor.
     std::unique_ptr<ReadBuffer> read_buffer_from_fd;
     std::unique_ptr<ReadBuffer> peekable_read_buffer_from_fd;
-=======
-    bool is_path_with_globs = false;
->>>>>>> 9f12f4af
 };
 
 }