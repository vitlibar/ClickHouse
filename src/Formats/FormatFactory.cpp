#include <Formats/FormatFactory.h>

#include <algorithm>
#include <Core/Settings.h>
#include <Formats/FormatSettings.h>
#include <Interpreters/Context.h>
#include <Interpreters/ProcessList.h>
#include <IO/IOThreadPool.h>
#include <Processors/Formats/IRowInputFormat.h>
#include <Processors/Formats/IRowOutputFormat.h>
#include <Processors/Formats/Impl/MySQLOutputFormat.h>
#include <Processors/Formats/Impl/ParallelFormattingOutputFormat.h>
#include <Processors/Formats/Impl/ParallelParsingInputFormat.h>
#include <Processors/Formats/Impl/ValuesBlockInputFormat.h>
#include <Poco/URI.h>
#include <Common/Exception.h>
#include <Common/KnownObjectNames.h>
#include <unistd.h>

#include <boost/algorithm/string/case_conv.hpp>

namespace DB
{

namespace ErrorCodes
{
    extern const int UNKNOWN_FORMAT;
    extern const int LOGICAL_ERROR;
    extern const int FORMAT_IS_NOT_SUITABLE_FOR_INPUT;
    extern const int FORMAT_IS_NOT_SUITABLE_FOR_OUTPUT;
    extern const int BAD_ARGUMENTS;
}

const FormatFactory::Creators & FormatFactory::getCreators(const String & name) const
{
    auto it = dict.find(name);
    if (dict.end() != it)
        return it->second;
    throw Exception(ErrorCodes::UNKNOWN_FORMAT, "Unknown format {}", name);
}

FormatSettings getFormatSettings(ContextPtr context)
{
    const auto & settings = context->getSettingsRef();

    return getFormatSettings(context, settings);
}

template <typename Settings>
FormatSettings getFormatSettings(ContextPtr context, const Settings & settings)
{
    FormatSettings format_settings;

    format_settings.avro.allow_missing_fields = settings.input_format_avro_allow_missing_fields;
    format_settings.avro.output_codec = settings.output_format_avro_codec;
    format_settings.avro.output_sync_interval = settings.output_format_avro_sync_interval;
    format_settings.avro.schema_registry_url = settings.format_avro_schema_registry_url.toString();
    format_settings.avro.string_column_pattern = settings.output_format_avro_string_column_pattern.toString();
    format_settings.avro.output_rows_in_file = settings.output_format_avro_rows_in_file;
    format_settings.csv.allow_double_quotes = settings.format_csv_allow_double_quotes;
    format_settings.csv.allow_single_quotes = settings.format_csv_allow_single_quotes;
    format_settings.csv.crlf_end_of_line = settings.output_format_csv_crlf_end_of_line;
    format_settings.csv.delimiter = settings.format_csv_delimiter;
    format_settings.csv.tuple_delimiter = settings.format_csv_delimiter;
    format_settings.csv.empty_as_default = settings.input_format_csv_empty_as_default;
    format_settings.csv.enum_as_number = settings.input_format_csv_enum_as_number;
    format_settings.csv.null_representation = settings.format_csv_null_representation;
    format_settings.csv.arrays_as_nested_csv = settings.input_format_csv_arrays_as_nested_csv;
    format_settings.csv.use_best_effort_in_schema_inference = settings.input_format_csv_use_best_effort_in_schema_inference;
    format_settings.csv.skip_first_lines = settings.input_format_csv_skip_first_lines;
    format_settings.csv.try_detect_header = settings.input_format_csv_detect_header;
    format_settings.hive_text.fields_delimiter = settings.input_format_hive_text_fields_delimiter;
    format_settings.hive_text.collection_items_delimiter = settings.input_format_hive_text_collection_items_delimiter;
    format_settings.hive_text.map_keys_delimiter = settings.input_format_hive_text_map_keys_delimiter;
    format_settings.custom.escaping_rule = settings.format_custom_escaping_rule;
    format_settings.custom.field_delimiter = settings.format_custom_field_delimiter;
    format_settings.custom.result_after_delimiter = settings.format_custom_result_after_delimiter;
    format_settings.custom.result_before_delimiter = settings.format_custom_result_before_delimiter;
    format_settings.custom.row_after_delimiter = settings.format_custom_row_after_delimiter;
    format_settings.custom.row_before_delimiter = settings.format_custom_row_before_delimiter;
    format_settings.custom.row_between_delimiter = settings.format_custom_row_between_delimiter;
    format_settings.custom.try_detect_header = settings.input_format_custom_detect_header;
    format_settings.date_time_input_format = settings.date_time_input_format;
    format_settings.date_time_output_format = settings.date_time_output_format;
    format_settings.input_format_ipv4_default_on_conversion_error = settings.input_format_ipv4_default_on_conversion_error;
    format_settings.input_format_ipv6_default_on_conversion_error = settings.input_format_ipv6_default_on_conversion_error;
    format_settings.bool_true_representation = settings.bool_true_representation;
    format_settings.bool_false_representation = settings.bool_false_representation;
    format_settings.enable_streaming = settings.output_format_enable_streaming;
    format_settings.import_nested_json = settings.input_format_import_nested_json;
    format_settings.input_allow_errors_num = settings.input_format_allow_errors_num;
    format_settings.input_allow_errors_ratio = settings.input_format_allow_errors_ratio;
    format_settings.json.array_of_rows = settings.output_format_json_array_of_rows;
    format_settings.json.escape_forward_slashes = settings.output_format_json_escape_forward_slashes;
    format_settings.json.write_named_tuples_as_objects = settings.output_format_json_named_tuples_as_objects;
    format_settings.json.read_named_tuples_as_objects = settings.input_format_json_named_tuples_as_objects;
    format_settings.json.defaults_for_missing_elements_in_named_tuple = settings.input_format_json_defaults_for_missing_elements_in_named_tuple;
    format_settings.json.ignore_unknown_keys_in_named_tuple = settings.input_format_json_ignore_unknown_keys_in_named_tuple;
    format_settings.json.quote_64bit_integers = settings.output_format_json_quote_64bit_integers;
    format_settings.json.quote_64bit_floats = settings.output_format_json_quote_64bit_floats;
    format_settings.json.quote_denormals = settings.output_format_json_quote_denormals;
    format_settings.json.quote_decimals = settings.output_format_json_quote_decimals;
    format_settings.json.read_bools_as_numbers = settings.input_format_json_read_bools_as_numbers;
    format_settings.json.read_numbers_as_strings = settings.input_format_json_read_numbers_as_strings;
    format_settings.json.read_objects_as_strings = settings.input_format_json_read_objects_as_strings;
    format_settings.json.try_infer_numbers_from_strings = settings.input_format_json_try_infer_numbers_from_strings;
    format_settings.json.validate_types_from_metadata = settings.input_format_json_validate_types_from_metadata;
    format_settings.json.validate_utf8 = settings.output_format_json_validate_utf8;
    format_settings.json_object_each_row.column_for_object_name = settings.format_json_object_each_row_column_for_object_name;
    format_settings.json.allow_object_type = context->getSettingsRef().allow_experimental_object_type;
    format_settings.null_as_default = settings.input_format_null_as_default;
    format_settings.decimal_trailing_zeros = settings.output_format_decimal_trailing_zeros;
    format_settings.parquet.row_group_size = settings.output_format_parquet_row_group_size;
    format_settings.parquet.output_version = settings.output_format_parquet_version;
    format_settings.parquet.import_nested = settings.input_format_parquet_import_nested;
    format_settings.parquet.case_insensitive_column_matching = settings.input_format_parquet_case_insensitive_column_matching;
    format_settings.parquet.preserve_order = settings.input_format_parquet_preserve_order;
    format_settings.parquet.allow_missing_columns = settings.input_format_parquet_allow_missing_columns;
    format_settings.parquet.skip_columns_with_unsupported_types_in_schema_inference = settings.input_format_parquet_skip_columns_with_unsupported_types_in_schema_inference;
    format_settings.parquet.output_string_as_string = settings.output_format_parquet_string_as_string;
    format_settings.parquet.output_fixed_string_as_fixed_byte_array = settings.output_format_parquet_fixed_string_as_fixed_byte_array;
    format_settings.parquet.max_block_size = settings.input_format_parquet_max_block_size;
    format_settings.parquet.output_compression_method = settings.output_format_parquet_compression_method;
    format_settings.pretty.charset = settings.output_format_pretty_grid_charset.toString() == "ASCII" ? FormatSettings::Pretty::Charset::ASCII : FormatSettings::Pretty::Charset::UTF8;
    format_settings.pretty.color = settings.output_format_pretty_color;
    format_settings.pretty.max_column_pad_width = settings.output_format_pretty_max_column_pad_width;
    format_settings.pretty.max_rows = settings.output_format_pretty_max_rows;
    format_settings.pretty.max_value_width = settings.output_format_pretty_max_value_width;
    format_settings.pretty.output_format_pretty_row_numbers = settings.output_format_pretty_row_numbers;
    format_settings.protobuf.input_flatten_google_wrappers = settings.input_format_protobuf_flatten_google_wrappers;
    format_settings.protobuf.output_nullables_with_google_wrappers = settings.output_format_protobuf_nullables_with_google_wrappers;
    format_settings.protobuf.skip_fields_with_unsupported_types_in_schema_inference = settings.input_format_protobuf_skip_fields_with_unsupported_types_in_schema_inference;
    format_settings.regexp.escaping_rule = settings.format_regexp_escaping_rule;
    format_settings.regexp.regexp = settings.format_regexp;
    format_settings.regexp.skip_unmatched = settings.format_regexp_skip_unmatched;
    format_settings.schema.format_schema = settings.format_schema;
    format_settings.schema.format_schema_path = context->getFormatSchemaPath();
    format_settings.schema.is_server = context->hasGlobalContext() && (context->getGlobalContext()->getApplicationType() == Context::ApplicationType::SERVER);
    format_settings.skip_unknown_fields = settings.input_format_skip_unknown_fields;
    format_settings.template_settings.resultset_format = settings.format_template_resultset;
    format_settings.template_settings.row_between_delimiter = settings.format_template_rows_between_delimiter;
    format_settings.template_settings.row_format = settings.format_template_row;
    format_settings.tsv.crlf_end_of_line = settings.output_format_tsv_crlf_end_of_line;
    format_settings.tsv.empty_as_default = settings.input_format_tsv_empty_as_default;
    format_settings.tsv.enum_as_number = settings.input_format_tsv_enum_as_number;
    format_settings.tsv.null_representation = settings.format_tsv_null_representation;
    format_settings.tsv.use_best_effort_in_schema_inference = settings.input_format_tsv_use_best_effort_in_schema_inference;
    format_settings.tsv.skip_first_lines = settings.input_format_tsv_skip_first_lines;
    format_settings.tsv.try_detect_header = settings.input_format_tsv_detect_header;
    format_settings.values.accurate_types_of_literals = settings.input_format_values_accurate_types_of_literals;
    format_settings.values.deduce_templates_of_expressions = settings.input_format_values_deduce_templates_of_expressions;
    format_settings.values.interpret_expressions = settings.input_format_values_interpret_expressions;
    format_settings.with_names_use_header = settings.input_format_with_names_use_header;
    format_settings.with_types_use_header = settings.input_format_with_types_use_header;
    format_settings.write_statistics = settings.output_format_write_statistics;
    format_settings.arrow.low_cardinality_as_dictionary = settings.output_format_arrow_low_cardinality_as_dictionary;
    format_settings.arrow.import_nested = settings.input_format_arrow_import_nested;
    format_settings.arrow.allow_missing_columns = settings.input_format_arrow_allow_missing_columns;
    format_settings.arrow.skip_columns_with_unsupported_types_in_schema_inference = settings.input_format_arrow_skip_columns_with_unsupported_types_in_schema_inference;
    format_settings.arrow.skip_columns_with_unsupported_types_in_schema_inference = settings.input_format_arrow_skip_columns_with_unsupported_types_in_schema_inference;
    format_settings.arrow.case_insensitive_column_matching = settings.input_format_arrow_case_insensitive_column_matching;
    format_settings.arrow.output_string_as_string = settings.output_format_arrow_string_as_string;
    format_settings.arrow.output_fixed_string_as_fixed_byte_array = settings.output_format_arrow_fixed_string_as_fixed_byte_array;
    format_settings.arrow.output_compression_method = settings.output_format_arrow_compression_method;
    format_settings.orc.import_nested = settings.input_format_orc_import_nested;
    format_settings.orc.allow_missing_columns = settings.input_format_orc_allow_missing_columns;
    format_settings.orc.row_batch_size = settings.input_format_orc_row_batch_size;
    format_settings.orc.skip_columns_with_unsupported_types_in_schema_inference = settings.input_format_orc_skip_columns_with_unsupported_types_in_schema_inference;
    format_settings.orc.import_nested = settings.input_format_orc_import_nested;
    format_settings.orc.allow_missing_columns = settings.input_format_orc_allow_missing_columns;
    format_settings.orc.row_batch_size = settings.input_format_orc_row_batch_size;
    format_settings.orc.skip_columns_with_unsupported_types_in_schema_inference = settings.input_format_orc_skip_columns_with_unsupported_types_in_schema_inference;
    format_settings.orc.case_insensitive_column_matching = settings.input_format_orc_case_insensitive_column_matching;
    format_settings.orc.output_string_as_string = settings.output_format_orc_string_as_string;
    format_settings.orc.output_compression_method = settings.output_format_orc_compression_method;
    format_settings.defaults_for_omitted_fields = settings.input_format_defaults_for_omitted_fields;
    format_settings.capn_proto.enum_comparing_mode = settings.format_capn_proto_enum_comparising_mode;
    format_settings.capn_proto.skip_fields_with_unsupported_types_in_schema_inference = settings.input_format_capn_proto_skip_fields_with_unsupported_types_in_schema_inference;
    format_settings.seekable_read = settings.input_format_allow_seeks;
    format_settings.msgpack.number_of_columns = settings.input_format_msgpack_number_of_columns;
    format_settings.msgpack.output_uuid_representation = settings.output_format_msgpack_uuid_representation;
    format_settings.max_rows_to_read_for_schema_inference = settings.input_format_max_rows_to_read_for_schema_inference;
    format_settings.column_names_for_schema_inference = settings.column_names_for_schema_inference;
    format_settings.schema_inference_hints = settings.schema_inference_hints;
    format_settings.schema_inference_make_columns_nullable = settings.schema_inference_make_columns_nullable;
    format_settings.mysql_dump.table_name = settings.input_format_mysql_dump_table_name;
    format_settings.mysql_dump.map_column_names = settings.input_format_mysql_dump_map_column_names;
    format_settings.sql_insert.max_batch_size = settings.output_format_sql_insert_max_batch_size;
    format_settings.sql_insert.include_column_names = settings.output_format_sql_insert_include_column_names;
    format_settings.sql_insert.table_name = settings.output_format_sql_insert_table_name;
    format_settings.sql_insert.use_replace = settings.output_format_sql_insert_use_replace;
    format_settings.sql_insert.quote_names = settings.output_format_sql_insert_quote_names;
    format_settings.try_infer_integers = settings.input_format_try_infer_integers;
    format_settings.try_infer_dates = settings.input_format_try_infer_dates;
    format_settings.try_infer_datetimes = settings.input_format_try_infer_datetimes;
    format_settings.bson.output_string_as_string = settings.output_format_bson_string_as_string;
    format_settings.bson.skip_fields_with_unsupported_types_in_schema_inference = settings.input_format_bson_skip_fields_with_unsupported_types_in_schema_inference;
    format_settings.max_binary_string_size = settings.format_binary_max_string_size;
    format_settings.max_binary_array_size = settings.format_binary_max_array_size;
    format_settings.native.allow_types_conversion = settings.input_format_native_allow_types_conversion;
    format_settings.max_parser_depth = context->getSettingsRef().max_parser_depth;
    format_settings.client_protocol_version = context->getClientProtocolVersion();

    /// Validate avro_schema_registry_url with RemoteHostFilter when non-empty and in Server context
    if (format_settings.schema.is_server)
    {
        const Poco::URI & avro_schema_registry_url = settings.format_avro_schema_registry_url;
        if (!avro_schema_registry_url.empty())
            context->getRemoteHostFilter().checkURL(avro_schema_registry_url);
    }

    return format_settings;
}

template FormatSettings getFormatSettings<FormatFactorySettings>(ContextPtr context, const FormatFactorySettings & settings);

template FormatSettings getFormatSettings<Settings>(ContextPtr context, const Settings & settings);


InputFormatPtr FormatFactory::getInput(
    const String & name,
    ReadBuffer & buf,
    const Block & sample,
    ContextPtr context,
    UInt64 max_block_size,
<<<<<<< HEAD
    const std::optional<FormatSettings> & _format_settings,
    const std::optional<size_t> number_of_streams) const
{
    auto format_settings = _format_settings
        ? *_format_settings : getFormatSettings(context);

    if (!getCreators(name).input_creator)
=======
    const std::optional<FormatSettings> & format_settings,
    std::optional<size_t> max_parsing_threads) const
{
    return getInputImpl(
        name,
        nullptr,
        &buf,
        sample,
        context,
        max_block_size,
        /* is_remote_fs */ false,
        CompressionMethod::None,
        format_settings,
        /* max_download_threads */ 1,
        max_parsing_threads);
}

InputFormatPtr FormatFactory::getInputRandomAccess(
    const String & name,
    SeekableReadBufferFactoryPtr buf_factory,
    const Block & sample,
    ContextPtr context,
    UInt64 max_block_size,
    bool is_remote_fs,
    CompressionMethod compression,
    const std::optional<FormatSettings> & format_settings,
    std::optional<size_t> max_download_threads,
    std::optional<size_t> max_parsing_threads) const
{
    return getInputImpl(
        name,
        std::move(buf_factory),
        nullptr,
        sample,
        context,
        max_block_size,
        is_remote_fs,
        compression,
        format_settings,
        max_download_threads,
        max_parsing_threads);
}

InputFormatPtr FormatFactory::getInputImpl(
    const String & name,
    // exactly one of the following two is nullptr
    SeekableReadBufferFactoryPtr buf_factory,
    ReadBuffer * _buf,
    const Block & sample,
    ContextPtr context,
    UInt64 max_block_size,
    bool is_remote_fs,
    CompressionMethod compression,
    const std::optional<FormatSettings> & _format_settings,
    std::optional<size_t> _max_download_threads,
    std::optional<size_t> _max_parsing_threads) const
{
    chassert((!_buf) != (!buf_factory));
    const auto& creators = getCreators(name);
    if (!creators.input_creator && !creators.random_access_input_creator)
>>>>>>> 0d3e896f
        throw Exception(ErrorCodes::FORMAT_IS_NOT_SUITABLE_FOR_INPUT, "Format {} is not suitable for input", name);

    auto format_settings = _format_settings ? *_format_settings : getFormatSettings(context);
    const Settings & settings = context->getSettingsRef();
    size_t max_parsing_threads = _max_parsing_threads.value_or(settings.max_threads);
    size_t max_download_threads = _max_download_threads.value_or(settings.max_download_threads);

<<<<<<< HEAD
    size_t max_threads = settings.max_threads;
    if (number_of_streams.has_value() && number_of_streams.value())
        max_threads = std::max(max_threads/number_of_streams.value(),1UL);

    // Doesn't make sense to use parallel parsing with less than four threads
    // (segmentator + two parsers + reader).
    bool parallel_parsing = settings.input_format_parallel_parsing && file_segmentation_engine && max_threads >= 4;

    if (settings.max_memory_usage && settings.min_chunk_bytes_for_parallel_parsing * max_threads * 2 > settings.max_memory_usage)
        parallel_parsing = false;

    if (settings.max_memory_usage_for_user && settings.min_chunk_bytes_for_parallel_parsing * max_threads * 2 > settings.max_memory_usage_for_user)
=======
    RowInputFormatParams row_input_format_params;
    row_input_format_params.max_block_size = max_block_size;
    row_input_format_params.allow_errors_num = format_settings.input_allow_errors_num;
    row_input_format_params.allow_errors_ratio = format_settings.input_allow_errors_ratio;
    row_input_format_params.max_execution_time = settings.max_execution_time;
    row_input_format_params.timeout_overflow_mode = settings.timeout_overflow_mode;

    if (context->hasQueryContext() && settings.log_queries)
        context->getQueryContext()->addQueryFactoriesInfo(Context::QueryLogFactories::Format, name);

    // Prepare a read buffer.

    std::unique_ptr<ReadBuffer> owned_buf;
    if (buf_factory)
        owned_buf = prepareReadBuffer(buf_factory, compression, creators, format_settings, settings, max_download_threads);
    auto * buf = owned_buf ? owned_buf.get() : _buf;

    // Decide whether to use parallel ParallelParsingInputFormat.

    bool parallel_parsing = max_parsing_threads > 1 && settings.input_format_parallel_parsing && creators.file_segmentation_engine && !creators.random_access_input_creator;

    if (settings.max_memory_usage && settings.min_chunk_bytes_for_parallel_parsing * max_parsing_threads * 2 > settings.max_memory_usage)
        parallel_parsing = false;
    if (settings.max_memory_usage_for_user && settings.min_chunk_bytes_for_parallel_parsing * max_parsing_threads * 2 > settings.max_memory_usage_for_user)
>>>>>>> 0d3e896f
        parallel_parsing = false;

    if (parallel_parsing)
    {
        const auto & non_trivial_prefix_and_suffix_checker = creators.non_trivial_prefix_and_suffix_checker;
        /// Disable parallel parsing for input formats with non-trivial readPrefix() and readSuffix().
        if (non_trivial_prefix_and_suffix_checker && non_trivial_prefix_and_suffix_checker(*buf))
            parallel_parsing = false;
    }

<<<<<<< HEAD
=======
    // Create the InputFormat in one of 3 ways.

    InputFormatPtr format;
>>>>>>> 0d3e896f

    if (parallel_parsing)
    {
        const auto & input_getter = creators.input_creator;

        /// Const reference is copied to lambda.
        auto parser_creator = [input_getter, sample, row_input_format_params, format_settings]
            (ReadBuffer & input) -> InputFormatPtr
            { return input_getter(input, sample, row_input_format_params, format_settings); };


        ParallelParsingInputFormat::Params params{
<<<<<<< HEAD
            buf, sample, parser_creator, file_segmentation_engine, name, max_threads,
=======
            *buf, sample, parser_creator, creators.file_segmentation_engine, name, max_parsing_threads,
>>>>>>> 0d3e896f
            settings.min_chunk_bytes_for_parallel_parsing, max_block_size, context->getApplicationType() == Context::ApplicationType::SERVER};

        format = std::make_shared<ParallelParsingInputFormat>(params);
    }
    else if (creators.random_access_input_creator)
    {
        format = creators.random_access_input_creator(
            buf,
            std::move(buf_factory),
            sample,
            format_settings,
            context->getReadSettings(),
            is_remote_fs,
            max_download_threads,
            max_parsing_threads);
    }
    else
    {
        format = creators.input_creator(*buf, sample, row_input_format_params, format_settings);
    }

    if (owned_buf)
        format->addBuffer(std::move(owned_buf));
    if (!settings.input_format_record_errors_file_path.toString().empty())
        format->setErrorsLogger(std::make_shared<ParallelInputFormatErrorsLogger>(context));

    /// It's a kludge. Because I cannot remove context from values format.
    /// (Not needed in the parallel_parsing case above because VALUES format doesn't support it.)
    if (auto * values = typeid_cast<ValuesBlockInputFormat *>(format.get()))
        values->setContext(context);

    return format;
}

std::unique_ptr<ReadBuffer> FormatFactory::prepareReadBuffer(
    SeekableReadBufferFactoryPtr & buf_factory,
    CompressionMethod compression,
    const Creators & creators,
    const FormatSettings & format_settings,
    const Settings & settings,
    size_t max_download_threads) const
{
    std::unique_ptr<ReadBuffer> res;

    bool parallel_read = max_download_threads > 1 && buf_factory && format_settings.seekable_read;
    if (creators.random_access_input_creator)
        parallel_read &= compression != CompressionMethod::None;

    if (parallel_read)
    {
        try
        {
            parallel_read = buf_factory->checkIfActuallySeekable()
                         && buf_factory->getFileSize() >= 2 * settings.max_download_buffer_size;
        }
        catch (const Poco::Exception & e)
        {
            parallel_read = false;
            LOG_TRACE(
                &Poco::Logger::get("FormatFactory"),
                "Failed to setup ParallelReadBuffer because of an exception:\n{}.\n"
                "Falling back to the single-threaded buffer",
                e.displayText());
        }
    }

    if (parallel_read)
    {
        LOG_TRACE(
            &Poco::Logger::get("FormatFactory"),
            "Using ParallelReadBuffer with {} workers with chunks of {} bytes",
            max_download_threads,
            settings.max_download_buffer_size);

        res = std::make_unique<ParallelReadBuffer>(
            std::move(buf_factory),
            threadPoolCallbackRunner<void>(IOThreadPool::get(), "ParallelRead"),
            max_download_threads,
            settings.max_download_buffer_size);
    }

    if (compression != CompressionMethod::None)
    {
        if (!res)
            res = buf_factory->getReader(); // NOLINT
        res = wrapReadBufferWithCompressionMethod(std::move(res), compression, static_cast<int>(settings.zstd_window_log_max));
    }

    if (!creators.random_access_input_creator && !res)
        res = buf_factory->getReader();

    return res;
}

static void addExistingProgressToOutputFormat(OutputFormatPtr format, ContextPtr context)
{
    auto element_id = context->getProcessListElement();
    if (element_id)
    {
        /// While preparing the query there might have been progress (for example in subscalar subqueries) so add it here
        auto current_progress = element_id->getProgressIn();
        Progress read_progress{current_progress.read_rows, current_progress.read_bytes, current_progress.total_rows_to_read};
        format->onProgress(read_progress);

        /// Update the start of the statistics to use the start of the query, and not the creation of the format class
        format->setStartTime(element_id->getQueryCPUStartTime(), true);
    }
}

OutputFormatPtr FormatFactory::getOutputFormatParallelIfPossible(
    const String & name,
    WriteBuffer & buf,
    const Block & sample,
    ContextPtr context,
    const std::optional<FormatSettings> & _format_settings) const
{
    const auto & output_getter = getCreators(name).output_creator;
    if (!output_getter)
        throw Exception(ErrorCodes::FORMAT_IS_NOT_SUITABLE_FOR_OUTPUT, "Format {} is not suitable for output", name);

    auto format_settings = _format_settings ? *_format_settings : getFormatSettings(context);

    const Settings & settings = context->getSettingsRef();

    if (settings.output_format_parallel_formatting && getCreators(name).supports_parallel_formatting
        && !settings.output_format_json_array_of_rows)
    {
        auto formatter_creator = [output_getter, sample, format_settings] (WriteBuffer & output) -> OutputFormatPtr
        {
            return output_getter(output, sample, format_settings);
        };

        ParallelFormattingOutputFormat::Params builder{buf, sample, formatter_creator, settings.max_threads};

        if (context->hasQueryContext() && settings.log_queries)
            context->getQueryContext()->addQueryFactoriesInfo(Context::QueryLogFactories::Format, name);

        auto format = std::make_shared<ParallelFormattingOutputFormat>(builder);
        addExistingProgressToOutputFormat(format, context);
        return format;
    }

    return getOutputFormat(name, buf, sample, context, _format_settings);
}


OutputFormatPtr FormatFactory::getOutputFormat(
    const String & name,
    WriteBuffer & buf,
    const Block & sample,
    ContextPtr context,
    const std::optional<FormatSettings> & _format_settings) const
{
    const auto & output_getter = getCreators(name).output_creator;
    if (!output_getter)
        throw Exception(ErrorCodes::FORMAT_IS_NOT_SUITABLE_FOR_OUTPUT, "Format {} is not suitable for output", name);

    if (context->hasQueryContext() && context->getSettingsRef().log_queries)
        context->getQueryContext()->addQueryFactoriesInfo(Context::QueryLogFactories::Format, name);

    auto format_settings = _format_settings ? *_format_settings : getFormatSettings(context);

    /** TODO: Materialization is needed, because formats can use the functions `IDataType`,
      *  which only work with full columns.
      */
    auto format = output_getter(buf, sample, format_settings);

    /// Enable auto-flush for streaming mode. Currently it is needed by INSERT WATCH query.
    if (format_settings.enable_streaming)
        format->setAutoFlush();

    /// It's a kludge. Because I cannot remove context from MySQL format.
    if (auto * mysql = typeid_cast<MySQLOutputFormat *>(format.get()))
        mysql->setContext(context);

    addExistingProgressToOutputFormat(format, context);

    return format;
}

String FormatFactory::getContentType(
    const String & name,
    ContextPtr context,
    const std::optional<FormatSettings> & _format_settings) const
{
    const auto & output_getter = getCreators(name).output_creator;
    if (!output_getter)
        throw Exception(ErrorCodes::FORMAT_IS_NOT_SUITABLE_FOR_OUTPUT, "Format {} is not suitable for output", name);

    auto format_settings = _format_settings ? *_format_settings : getFormatSettings(context);

    Block empty_block;
    WriteBufferFromOwnString empty_buffer;
    auto format = output_getter(empty_buffer, empty_block, format_settings);

    return format->getContentType();
}

SchemaReaderPtr FormatFactory::getSchemaReader(
    const String & name,
    ReadBuffer & buf,
    ContextPtr & context,
    const std::optional<FormatSettings> & _format_settings) const
{
    const auto & schema_reader_creator = dict.at(name).schema_reader_creator;
    if (!schema_reader_creator)
        throw Exception(ErrorCodes::LOGICAL_ERROR, "FormatFactory: Format {} doesn't support schema inference.", name);

    auto format_settings = _format_settings ? *_format_settings : getFormatSettings(context);
    auto schema_reader = schema_reader_creator(buf, format_settings);
    if (schema_reader->needContext())
        schema_reader->setContext(context);
    return schema_reader;
}

ExternalSchemaReaderPtr FormatFactory::getExternalSchemaReader(
    const String & name,
    ContextPtr & context,
    const std::optional<FormatSettings> & _format_settings) const
{
    const auto & external_schema_reader_creator = dict.at(name).external_schema_reader_creator;
    if (!external_schema_reader_creator)
        throw Exception(ErrorCodes::LOGICAL_ERROR, "FormatFactory: Format {} doesn't support schema inference.", name);

    auto format_settings = _format_settings ? *_format_settings : getFormatSettings(context);
    return external_schema_reader_creator(format_settings);
}

void FormatFactory::registerInputFormat(const String & name, InputCreator input_creator)
{
    chassert(input_creator);
    auto & creators = dict[name];
    if (creators.input_creator || creators.random_access_input_creator)
        throw Exception(ErrorCodes::LOGICAL_ERROR, "FormatFactory: Input format {} is already registered", name);
    creators.input_creator = std::move(input_creator);
    registerFileExtension(name, name);
    KnownFormatNames::instance().add(name);
}

void FormatFactory::registerRandomAccessInputFormat(const String & name, RandomAccessInputCreator input_creator)
{
    chassert(input_creator);
    auto & creators = dict[name];
    if (creators.input_creator || creators.random_access_input_creator)
        throw Exception(ErrorCodes::LOGICAL_ERROR, "FormatFactory: Input format {} is already registered", name);
    creators.random_access_input_creator = std::move(input_creator);
    registerFileExtension(name, name);
    KnownFormatNames::instance().add(name);
}

void FormatFactory::registerNonTrivialPrefixAndSuffixChecker(const String & name, NonTrivialPrefixAndSuffixChecker non_trivial_prefix_and_suffix_checker)
{
    auto & target = dict[name].non_trivial_prefix_and_suffix_checker;
    if (target)
        throw Exception(ErrorCodes::LOGICAL_ERROR, "FormatFactory: Non trivial prefix and suffix checker {} is already registered", name);
    target = std::move(non_trivial_prefix_and_suffix_checker);
}

void FormatFactory::registerAppendSupportChecker(const String & name, AppendSupportChecker append_support_checker)
{
    auto & target = dict[name].append_support_checker;
    if (target)
        throw Exception(ErrorCodes::LOGICAL_ERROR, "FormatFactory: Suffix checker {} is already registered", name);
    target = std::move(append_support_checker);
}

void FormatFactory::markFormatHasNoAppendSupport(const String & name)
{
    registerAppendSupportChecker(name, [](const FormatSettings &){ return false; });
}

bool FormatFactory::checkIfFormatSupportAppend(const String & name, ContextPtr context, const std::optional<FormatSettings> & format_settings_)
{
    auto format_settings = format_settings_ ? *format_settings_ : getFormatSettings(context);
    auto & append_support_checker = dict[name].append_support_checker;
    /// By default we consider that format supports append
    return !append_support_checker || append_support_checker(format_settings);
}

void FormatFactory::registerOutputFormat(const String & name, OutputCreator output_creator)
{
    auto & target = dict[name].output_creator;
    if (target)
        throw Exception(ErrorCodes::LOGICAL_ERROR, "FormatFactory: Output format {} is already registered", name);
    target = std::move(output_creator);
    registerFileExtension(name, name);
    KnownFormatNames::instance().add(name);
}

void FormatFactory::registerFileExtension(const String & extension, const String & format_name)
{
    file_extension_formats[boost::to_lower_copy(extension)] = format_name;
}

String FormatFactory::getFormatFromFileName(String file_name, bool throw_if_not_found)
{
    if (file_name == "stdin")
        return getFormatFromFileDescriptor(STDIN_FILENO);

    CompressionMethod compression_method = chooseCompressionMethod(file_name, "");
    if (CompressionMethod::None != compression_method)
    {
        auto pos = file_name.find_last_of('.');
        if (pos != String::npos)
            file_name = file_name.substr(0, pos);
    }

    auto pos = file_name.find_last_of('.');
    if (pos == String::npos)
    {
        if (throw_if_not_found)
            throw Exception(ErrorCodes::BAD_ARGUMENTS, "Cannot determine the file format by it's extension");
        return "";
    }

    String file_extension = file_name.substr(pos + 1, String::npos);
    boost::algorithm::to_lower(file_extension);
    auto it = file_extension_formats.find(file_extension);
    if (it == file_extension_formats.end())
    {
        if (throw_if_not_found)
            throw Exception(ErrorCodes::BAD_ARGUMENTS, "Cannot determine the file format by it's extension");
        return "";
    }
    return it->second;
}

String FormatFactory::getFormatFromFileDescriptor(int fd)
{
#ifdef OS_LINUX
    std::string proc_path = fmt::format("/proc/self/fd/{}", fd);
    char file_path[PATH_MAX] = {'\0'};
    if (readlink(proc_path.c_str(), file_path, sizeof(file_path) - 1) != -1)
        return getFormatFromFileName(file_path, false);
    return "";
#elif defined(OS_DARWIN)
    char file_path[PATH_MAX] = {'\0'};
    if (fcntl(fd, F_GETPATH, file_path) != -1)
        return getFormatFromFileName(file_path, false);
    return "";
#else
    (void)fd;
    return "";
#endif
}

void FormatFactory::registerFileSegmentationEngine(const String & name, FileSegmentationEngine file_segmentation_engine)
{
    auto & target = dict[name].file_segmentation_engine;
    if (target)
        throw Exception(ErrorCodes::LOGICAL_ERROR, "FormatFactory: File segmentation engine {} is already registered", name);
    target = std::move(file_segmentation_engine);
}

void FormatFactory::registerSchemaReader(const String & name, SchemaReaderCreator schema_reader_creator)
{
    auto & target = dict[name].schema_reader_creator;
    if (target)
        throw Exception(ErrorCodes::LOGICAL_ERROR, "FormatFactory: Schema reader {} is already registered", name);
    target = std::move(schema_reader_creator);
}

void FormatFactory::registerExternalSchemaReader(const String & name, ExternalSchemaReaderCreator external_schema_reader_creator)
{
    auto & target = dict[name].external_schema_reader_creator;
    if (target)
        throw Exception(ErrorCodes::LOGICAL_ERROR, "FormatFactory: Schema reader {} is already registered", name);
    target = std::move(external_schema_reader_creator);
}

void FormatFactory::markOutputFormatSupportsParallelFormatting(const String & name)
{
    auto & target = dict[name].supports_parallel_formatting;
    if (target)
        throw Exception(ErrorCodes::LOGICAL_ERROR, "FormatFactory: Output format {} is already marked as supporting parallel formatting", name);
    target = true;
}


void FormatFactory::markFormatSupportsSubsetOfColumns(const String & name)
{
    auto & target = dict[name].supports_subset_of_columns;
    if (target)
        throw Exception(ErrorCodes::LOGICAL_ERROR, "FormatFactory: Format {} is already marked as supporting subset of columns", name);
    target = true;
}

void FormatFactory::markFormatSupportsSubcolumns(const String & name)
{
    auto & target = dict[name].supports_subcolumns;
    if (target)
        throw Exception(ErrorCodes::LOGICAL_ERROR, "FormatFactory: Format {} is already marked as supporting subcolumns", name);
    target = true;
}

bool FormatFactory::checkIfFormatSupportsSubcolumns(const String & name) const
{
    const auto & target = getCreators(name);
    return target.supports_subcolumns;
}

bool FormatFactory::checkIfFormatSupportsSubsetOfColumns(const String & name) const
{
    const auto & target = getCreators(name);
    return target.supports_subset_of_columns;
}

void FormatFactory::registerAdditionalInfoForSchemaCacheGetter(
    const String & name, AdditionalInfoForSchemaCacheGetter additional_info_for_schema_cache_getter)
{
    auto & target = dict[name].additional_info_for_schema_cache_getter;
    if (target)
        throw Exception(ErrorCodes::LOGICAL_ERROR, "FormatFactory: additional info for schema cache getter {} is already registered", name);
    target = std::move(additional_info_for_schema_cache_getter);
}

String FormatFactory::getAdditionalInfoForSchemaCache(const String & name, ContextPtr context, const std::optional<FormatSettings> & format_settings_)
{
    const auto & additional_info_getter = getCreators(name).additional_info_for_schema_cache_getter;
    if (!additional_info_getter)
        return "";

    auto format_settings = format_settings_ ? *format_settings_ : getFormatSettings(context);
    return additional_info_getter(format_settings);
}

bool FormatFactory::isInputFormat(const String & name) const
{
    auto it = dict.find(name);
    return it != dict.end() && (it->second.input_creator || it->second.random_access_input_creator);
}

bool FormatFactory::isOutputFormat(const String & name) const
{
    auto it = dict.find(name);
    return it != dict.end() && it->second.output_creator;
}

bool FormatFactory::checkIfFormatHasSchemaReader(const String & name) const
{
    const auto & target = getCreators(name);
    return bool(target.schema_reader_creator);
}

bool FormatFactory::checkIfFormatHasExternalSchemaReader(const String & name) const
{
    const auto & target = getCreators(name);
    return bool(target.external_schema_reader_creator);
}

bool FormatFactory::checkIfFormatHasAnySchemaReader(const String & name) const
{
    return checkIfFormatHasSchemaReader(name) || checkIfFormatHasExternalSchemaReader(name);
}

void FormatFactory::checkFormatName(const String & name) const
{
    auto it = dict.find(name);
    if (it == dict.end())
        throw Exception(ErrorCodes::UNKNOWN_FORMAT, "Unknown format {}", name);
}

FormatFactory & FormatFactory::instance()
{
    static FormatFactory ret;
    return ret;
}

}<|MERGE_RESOLUTION|>--- conflicted
+++ resolved
@@ -223,15 +223,6 @@
     const Block & sample,
     ContextPtr context,
     UInt64 max_block_size,
-<<<<<<< HEAD
-    const std::optional<FormatSettings> & _format_settings,
-    const std::optional<size_t> number_of_streams) const
-{
-    auto format_settings = _format_settings
-        ? *_format_settings : getFormatSettings(context);
-
-    if (!getCreators(name).input_creator)
-=======
     const std::optional<FormatSettings> & format_settings,
     std::optional<size_t> max_parsing_threads) const
 {
@@ -292,7 +283,6 @@
     chassert((!_buf) != (!buf_factory));
     const auto& creators = getCreators(name);
     if (!creators.input_creator && !creators.random_access_input_creator)
->>>>>>> 0d3e896f
         throw Exception(ErrorCodes::FORMAT_IS_NOT_SUITABLE_FOR_INPUT, "Format {} is not suitable for input", name);
 
     auto format_settings = _format_settings ? *_format_settings : getFormatSettings(context);
@@ -300,20 +290,6 @@
     size_t max_parsing_threads = _max_parsing_threads.value_or(settings.max_threads);
     size_t max_download_threads = _max_download_threads.value_or(settings.max_download_threads);
 
-<<<<<<< HEAD
-    size_t max_threads = settings.max_threads;
-    if (number_of_streams.has_value() && number_of_streams.value())
-        max_threads = std::max(max_threads/number_of_streams.value(),1UL);
-
-    // Doesn't make sense to use parallel parsing with less than four threads
-    // (segmentator + two parsers + reader).
-    bool parallel_parsing = settings.input_format_parallel_parsing && file_segmentation_engine && max_threads >= 4;
-
-    if (settings.max_memory_usage && settings.min_chunk_bytes_for_parallel_parsing * max_threads * 2 > settings.max_memory_usage)
-        parallel_parsing = false;
-
-    if (settings.max_memory_usage_for_user && settings.min_chunk_bytes_for_parallel_parsing * max_threads * 2 > settings.max_memory_usage_for_user)
-=======
     RowInputFormatParams row_input_format_params;
     row_input_format_params.max_block_size = max_block_size;
     row_input_format_params.allow_errors_num = format_settings.input_allow_errors_num;
@@ -338,7 +314,6 @@
     if (settings.max_memory_usage && settings.min_chunk_bytes_for_parallel_parsing * max_parsing_threads * 2 > settings.max_memory_usage)
         parallel_parsing = false;
     if (settings.max_memory_usage_for_user && settings.min_chunk_bytes_for_parallel_parsing * max_parsing_threads * 2 > settings.max_memory_usage_for_user)
->>>>>>> 0d3e896f
         parallel_parsing = false;
 
     if (parallel_parsing)
@@ -349,12 +324,9 @@
             parallel_parsing = false;
     }
 
-<<<<<<< HEAD
-=======
     // Create the InputFormat in one of 3 ways.
 
     InputFormatPtr format;
->>>>>>> 0d3e896f
 
     if (parallel_parsing)
     {
@@ -367,11 +339,7 @@
 
 
         ParallelParsingInputFormat::Params params{
-<<<<<<< HEAD
-            buf, sample, parser_creator, file_segmentation_engine, name, max_threads,
-=======
             *buf, sample, parser_creator, creators.file_segmentation_engine, name, max_parsing_threads,
->>>>>>> 0d3e896f
             settings.min_chunk_bytes_for_parallel_parsing, max_block_size, context->getApplicationType() == Context::ApplicationType::SERVER};
 
         format = std::make_shared<ParallelParsingInputFormat>(params);
