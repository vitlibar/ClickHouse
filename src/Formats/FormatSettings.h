--- conflicted
+++ resolved
@@ -275,11 +275,8 @@
         UInt64 max_rows = 10000;
         UInt64 max_column_pad_width = 250;
         UInt64 max_value_width = 10000;
-<<<<<<< HEAD
         UInt64 max_value_width_apply_for_single_value = false;
-=======
         bool highlight_digit_groups = true;
->>>>>>> 5651c187
         SettingFieldUInt64Auto color{"auto"};
 
         bool output_format_pretty_row_numbers = false;
