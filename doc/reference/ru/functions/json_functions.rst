--- conflicted
+++ resolved
@@ -33,10 +33,7 @@
 Вернуть значение поля, включая разделители. 
 
 Примеры:
-<<<<<<< HEAD
-=======
 
->>>>>>> 4cd9df27
 .. code-block:: text
 
   visitParamExtractRaw('{"abc":"\\n\\u0000"}', 'abc') = '"\\n\\u0000"'
@@ -47,10 +44,7 @@
 Распарсить строку в двойных кавычках. У значения убирается экранирование. Если убрать экранированные символы не удалось, то возвращается пустая строка. 
 
 Примеры:
-<<<<<<< HEAD
-=======
 
->>>>>>> 4cd9df27
 .. code-block:: text
 
   visitParamExtractString('{"abc":"\\n\\u0000"}', 'abc') = '\n\0'
